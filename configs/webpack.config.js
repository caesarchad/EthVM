--- conflicted
+++ resolved
@@ -113,21 +113,6 @@
             template: 'index.html',
             inject: true
         }),
-        new FriendlyErrorsPlugin(),
-<<<<<<< HEAD
-=======
-        new GoogleFontsPlugin({
-            fonts: [{
-                family: "Roboto Condensed",
-                variants: ['300', '400', '700']
-            }, {
-                family: "Roboto",
-                variants: ['100', '300', '400', '500', '700', '900']
-            },
-            {
-                family:"Open Sans"
-            }]
-        })
->>>>>>> 39aa5470
+        new FriendlyErrorsPlugin()
     ]
 }