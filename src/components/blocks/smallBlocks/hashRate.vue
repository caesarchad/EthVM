<template>
  <block-component :title="blockTitle" backgroundColor="color5" :value="hashRate" :icon-name="blockIconType" :icon-color="blockIconColor">
  </block-component>
</template>

<script lang="ts">
<<<<<<< HEAD
import Vue from 'vue'
import { Block } from '@/libs'
import sEvents from '@/configs/socketEvents.json'
import bn from 'bignumber.js'

const getAvgHashRate = (blocks: Array<Block>): number => {
  let avgTime = new bn(0)
  blocks.forEach(block => {
    let stats = block.getStats()
    avgTime = avgTime.add(new bn(stats.blockTime))
  })
  avgTime = avgTime.div(blocks.length)
  return new bn(blocks[0].getDifficulty().toNumber())
    .div(avgTime)
    .div('1e12')
    .round(2)
    .toNumber()
}
=======
  import sEvents from '@/configs/socketEvents.json';
  import {
    Block
  } from '@/libs';
  import bn from 'bignumber.js'
  import Vue from 'vue';

  const getAvgHashRate = (_blocks: Block[] ): number => {
    let avgTime = new bn(0)
    _blocks.forEach((_block) => {
      const _tempD = _block.getStats()
      avgTime = avgTime.add(new bn(_tempD.blockTime))
    })
    avgTime = avgTime.div(_blocks.length)
    return new bn(_blocks[0].getDifficulty().toNumber()).div(avgTime).div('1e12').round(2).toNumber()
  }

  export default Vue.extend({
    name: 'ShortDataLastBlock',
    data() {
      return {
        blockTitle: 'Hash Rate TH/s',
        blockIconType: 'hashtag',
        blockIconColor: '#fba893',
        hashRate: '0.0'
>>>>>>> c953df6c

export default Vue.extend({
  name: 'ShortDataLastBlock',
  data() {
    return {
      blockTitle: 'Hash Rate TH/s',
      blockIconType: 'hashtag',
      blockIconColor: '#fba893',
      hashRate: 'Loading'
    }
  },
  created() {
    if (this.$store.getters.getBlocks.length) {
      this.hashRate = getAvgHashRate(this.$store.getters.getBlocks)
    }
    this.$eventHub.$on([sEvents.pastBlocksR, sEvents.newBlock], () => {
      this.hashRate = getAvgHashRate(this.$store.getters.getBlocks)
    })
  },
  beforeDestroy() {
    this.$eventHub.$off([sEvents.pastBlocksR, sEvents.newBlock])
  }
})
</script>

<style scoped="" lang="less">
</style><|MERGE_RESOLUTION|>--- conflicted
+++ resolved
@@ -4,52 +4,24 @@
 </template>
 
 <script lang="ts">
-<<<<<<< HEAD
+import sEvents from '@/configs/socketEvents.json'
+import { Block } from '@/libs'
+import bn from 'bignumber.js'
 import Vue from 'vue'
-import { Block } from '@/libs'
-import sEvents from '@/configs/socketEvents.json'
-import bn from 'bignumber.js'
 
-const getAvgHashRate = (blocks: Array<Block>): number => {
+const getAvgHashRate = (_blocks: Block[]): number => {
   let avgTime = new bn(0)
-  blocks.forEach(block => {
-    let stats = block.getStats()
-    avgTime = avgTime.add(new bn(stats.blockTime))
+  _blocks.forEach(_block => {
+    const _tempD = _block.getStats()
+    avgTime = avgTime.add(new bn(_tempD.blockTime))
   })
-  avgTime = avgTime.div(blocks.length)
-  return new bn(blocks[0].getDifficulty().toNumber())
+  avgTime = avgTime.div(_blocks.length)
+  return new bn(_blocks[0].getDifficulty().toNumber())
     .div(avgTime)
     .div('1e12')
     .round(2)
     .toNumber()
 }
-=======
-  import sEvents from '@/configs/socketEvents.json';
-  import {
-    Block
-  } from '@/libs';
-  import bn from 'bignumber.js'
-  import Vue from 'vue';
-
-  const getAvgHashRate = (_blocks: Block[] ): number => {
-    let avgTime = new bn(0)
-    _blocks.forEach((_block) => {
-      const _tempD = _block.getStats()
-      avgTime = avgTime.add(new bn(_tempD.blockTime))
-    })
-    avgTime = avgTime.div(_blocks.length)
-    return new bn(_blocks[0].getDifficulty().toNumber()).div(avgTime).div('1e12').round(2).toNumber()
-  }
-
-  export default Vue.extend({
-    name: 'ShortDataLastBlock',
-    data() {
-      return {
-        blockTitle: 'Hash Rate TH/s',
-        blockIconType: 'hashtag',
-        blockIconColor: '#fba893',
-        hashRate: '0.0'
->>>>>>> c953df6c
 
 export default Vue.extend({
   name: 'ShortDataLastBlock',
@@ -58,7 +30,7 @@
       blockTitle: 'Hash Rate TH/s',
       blockIconType: 'hashtag',
       blockIconColor: '#fba893',
-      hashRate: 'Loading'
+      hashRate: '0.0'
     }
   },
   created() {
