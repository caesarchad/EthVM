--- conflicted
+++ resolved
@@ -13,20 +13,11 @@
         </div>
       </div>
 
-<<<<<<< HEAD
       <div class="row small-blocks">
         <div class="col-md-3"><block-last-block></block-last-block></div>
         <div class="col-md-3"><block-time-since-last-block></block-time-since-last-block></div>
         <div class="col-md-3"><block-hash-rate></block-hash-rate></div>
         <div class="col-md-3"><block-difficulty></block-difficulty></div>
-=======
-
-      <div class="row">
-        <div class="col-md-3"><block-avg-gas-price></block-avg-gas-price></div>
-        <div class="col-md-3"><block-avg-value-transfered></block-avg-value-transfered></div>
-        <div class="col-md-3"><block-view-last-transactions></block-view-last-transactions></div>
-        <div class="col-md-3"><block-total-fees></block-total-fees></div>
->>>>>>> aa83cf82
       </div>
 
 
