<template>
  <div id="home">
    <div class="container">
      
      <div class="page-title-container">
        <div class="page-title">
          <h3>Transactions</h3>
<<<<<<< HEAD
          <h6 class="text-muted">Latest blocks of all time</h6>
=======
          <h6 class="text-muted">Last transactions of all time</h6>
>>>>>>> aa83cf82
        </div>

        <div class="search-block">
          <block-search></block-search>
        </div>
      </div>


      <div class="row">
        <div class="col-md-3"><block-last-block></block-last-block></div>
        <div class="col-md-3"><successful-tx-small-block></successful-tx-small-block></div>
        <div class="col-md-3"><failed-tx-small-block></failed-tx-small-block></div>      
        <div class="col-md-3"><pending-tx-small-block></pending-tx-small-block></div>
      </div>

      <div class="row">
        <div class="col-md-12 table-data ">
<<<<<<< HEAD
=======
          <div class="block-title-container">
            <h3>Last Transactions</h3>
            
          </div>
>>>>>>> aa83cf82
          <div class="latest-blocks-header">
            <li>Block#</li>
            <li></li>
            <li>TXs</li>
            <li>Reward</li>
          </div>
          
          <div class="latest-blocks-data">
            <block-last-transactions :transactions="txs"></block-last-transactions>
          </div>

          <div class="footnote">
            <ul>
              <li><i class="fa fa-circle success" aria-hidden="true"></i> Success</li>
              <li><i class="fa fa-circle failed" aria-hidden="true"></i> Failed</li>
            </ul>
          </div>
        </div>
        
      </div>

    </div>
  </div>
</template>

<script lang="ts">
  import Vue from 'vue'
  const MAX_ITEMS = 20
  export default Vue.extend({
    name: 'FramesHome',
    data () {
      return {}
    },
    created (){},
    computed:{
      txs(){
          if(this.$store.getters.getTxs.length) return this.$store.getters.getTxs.slice(0, MAX_ITEMS)
          else return []
      }
    }
  })
</script>

<style scoped lang="less">
  @import "~lessPath/sunil/frames/blocks.less";
</style><|MERGE_RESOLUTION|>--- conflicted
+++ resolved
@@ -4,12 +4,8 @@
       
       <div class="page-title-container">
         <div class="page-title">
-          <h3>Transactions</h3>
-<<<<<<< HEAD
-          <h6 class="text-muted">Latest blocks of all time</h6>
-=======
+          <h3>Transactions</h3
           <h6 class="text-muted">Last transactions of all time</h6>
->>>>>>> aa83cf82
         </div>
 
         <div class="search-block">
@@ -27,18 +23,12 @@
 
       <div class="row">
         <div class="col-md-12 table-data ">
-<<<<<<< HEAD
-=======
-          <div class="block-title-container">
-            <h3>Last Transactions</h3>
-            
-          </div>
->>>>>>> aa83cf82
+        
           <div class="latest-blocks-header">
-            <li>Block#</li>
-            <li></li>
-            <li>TXs</li>
-            <li>Reward</li>
+            <li>Txn#</li>
+            <li>ETH</li>
+            <li>GAS</li>
+            <li>WEI</li>
           </div>
           
           <div class="latest-blocks-data">
