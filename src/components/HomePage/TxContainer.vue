<template>
<<<<<<< HEAD

  <table class="latest-transection-table">
    <thead>
      <tr>
        <td>Hash</td>
        <td>Age</td>
        <td>From</td>
        <td>To</td>
        <td>Value</td>
        <td>Fee</td>
      </tr>
    </thead>
    <tbody>
      <tr v-for="tx in transactions">
        <td>{{tx.hash}}</td>
        <td>{{tx.age}}</td>
        <td>{{tx.from}}</td>
        <td>{{tx.to}}</td>
        <td>{{tx.value}}</td>
        <td>{{tx.fee}}</td>
      </tr>
    </tbody>
  </table>

=======
  <!-- .block-container -->
  <div class="block-container row">
    <div class="single-block">
      <div class="col-md-12">
        <div class="block">
          <div class="block-title">
                <img class="icon" src="/img/transicon.png">
                <p class= "block-title-link">Latest Transactions</p>
              </div>
          <div class="block-table">
            <table class="latest-transection-table">
              <thead>
                <tr>
                  <td>Hash</td>
                  <td>Age</td>
                  <td>From</td>
                  <td>To</td>
                  <td>Value</td>
                  <td>Fee</td>
                </tr>
              </thead>
              <tbody>
                <tr v-for="tx in transactions">
                  <td>{{tx.hash}}</td>
                  <td>{{tx.age}}</td>
                  <td>{{tx.from}}</td>
                  <td>{{tx.to}}</td>
                  <td>{{tx.value}}</td>
                  <td>{{tx.fee}}</td>
                </tr>
              </tbody>
            </table>
          </div>
        </div>
        <!-- .block -->
      </div>
    </div>
    <!-- .single-block -->
  </div>
  <!-- .block-container -->
>>>>>>> 39aa5470
</template>

<script lang="ts">
import Vue from 'vue'
import Txs from '@/sampleData/transactions.json'
import store from '@/states'
export default Vue.extend({
  name: 'block-container',
  data () {
    return {
      store: store
    }
  },
  mounted: function () {
    store.commit('setTxs', Txs)
  },
  computed: {
    transactions () {
      return store.getters.getTxs
    }
  }
})
</script>

<style lang='less'>
@import "~lessPath/frontpage.less";
@import "~lessPath/latest-transection-table.less";
</style><|MERGE_RESOLUTION|>--- conflicted
+++ resolved
@@ -1,6 +1,4 @@
 <template>
-<<<<<<< HEAD
-
   <table class="latest-transection-table">
     <thead>
       <tr>
@@ -23,49 +21,6 @@
       </tr>
     </tbody>
   </table>
-
-=======
-  <!-- .block-container -->
-  <div class="block-container row">
-    <div class="single-block">
-      <div class="col-md-12">
-        <div class="block">
-          <div class="block-title">
-                <img class="icon" src="/img/transicon.png">
-                <p class= "block-title-link">Latest Transactions</p>
-              </div>
-          <div class="block-table">
-            <table class="latest-transection-table">
-              <thead>
-                <tr>
-                  <td>Hash</td>
-                  <td>Age</td>
-                  <td>From</td>
-                  <td>To</td>
-                  <td>Value</td>
-                  <td>Fee</td>
-                </tr>
-              </thead>
-              <tbody>
-                <tr v-for="tx in transactions">
-                  <td>{{tx.hash}}</td>
-                  <td>{{tx.age}}</td>
-                  <td>{{tx.from}}</td>
-                  <td>{{tx.to}}</td>
-                  <td>{{tx.value}}</td>
-                  <td>{{tx.fee}}</td>
-                </tr>
-              </tbody>
-            </table>
-          </div>
-        </div>
-        <!-- .block -->
-      </div>
-    </div>
-    <!-- .single-block -->
-  </div>
-  <!-- .block-container -->
->>>>>>> 39aa5470
 </template>
 
 <script lang="ts">
