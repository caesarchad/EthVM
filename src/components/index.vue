<template>
  <div id="base-container">
    <!-- HEADER -->
    <block-header :pagename="pageName"></block-header>

    <!-- BODY -->
    <!-- Main Pages -->
    <frame-blocks v-if="pageName == 'blocks'"></frame-blocks>
    <frame-txs v-else-if="pageName == 'transactions' || pageName == 'pendingTransactions'" :type="pageName"></frame-txs>
    <frame-pending v-else-if="pageName == 'pending'" :type="pageName"></frame-pending>
    <frame-charts v-else-if="pageName == 'charts'"></frame-charts>
    <frame-about v-else-if="pageName == 'about'"></frame-about>

    <!--Detail Pages -->
    <frame-block-detail v-else-if="pageName == 'block' && param" :blockHash="param"></frame-block-detail>
    <frame-address v-else-if="pageName == 'address' && param" :address="param"></frame-address>
    <frame-tx-detail v-else-if="pageName == 'tx' && param" :txHash="param"></frame-tx-detail>
    <frame-token-detail v-else-if="pageName == 'token' && !holder" :tokenAddr="param"></frame-token-detail>
    <frame-token-detail v-else-if="pageName == 'token' && holder" :tokenAddr="param" :holderAddr="holder"></frame-token-detail>

    <!-- Hope Page -->
    <frame-home v-else></frame-home>

    <!-- FOOTER -->
    <block-footer></block-footer>
  </div>
</template>

<script lang="ts">
import sEvents from '@/configs/socketEvents.json'
import { Block , Tx } from '@/libs'
import Vue from 'vue'

export default Vue.extend({
  name: 'FramesMainFrame',
  data() {
    return {}
  },
  created() {
    this.$options.sockets.connect = () => {
      if (!this.pageName || this.pageName === 'blocks' || this.pageName === 'transactions') {
        this.setPastData()
      } else {
        setTimeout(() => {
          this.setPastData()
        }, 1000)
      }
    }
  },
  methods: {
    setPastData() {
<<<<<<< HEAD
      this.$socket.emit(sEvents.pastTxs, '', (err, txs) => {
        this.$store.commit(sEvents.newTx, txs)
        if (txs && txs.length > 0) {
          this.$eventHub.$emit(sEvents.pastTxsR)
          this.$eventHub.$emit(sEvents.newTx, new Tx(txs[0]))
        }
      })
      this.$socket.emit(sEvents.pastBlocks, '', (err, blocks) => {
        this.$store.commit(sEvents.newBlock, blocks)
        if (blocks && blocks.lenght > 0) {
          this.$eventHub.$emit(sEvents.newBlock, new Block(blocks[0]))
          this.$eventHub.$emit(sEvents.pastBlocksR)
        }
=======
      this.$socket.emit(sEvents.pastTxs, '', (_err, _txs) => {
        // console.log('Past TX: ', _txs)

        this.$store.commit('NEW_TX', _txs)
        this.$eventHub.$emit(sEvents.pastTxsR)
        this.$eventHub.$emit(sEvents.newTx, new Tx(_txs[0]))
      })
      this.$socket.emit(sEvents.pastBlocks, '', (_err, _blocks) => {
        // console.log('Past Blocks: ', _blocks)

        this.$store.commit('NEW_BLOCK', _blocks)
        this.$eventHub.$emit(sEvents.newBlock, new Block(_blocks[0]))
        this.$eventHub.$emit(sEvents.pastBlocksR)
>>>>>>> c953df6c
      })
    }
  },
  computed: {
    pageName() {
      return this.$route.params.pageName
    },
    param() {
      return this.$route.params.param
    },
    holder() {
      return this.$route.params.holder
    }
  }
})
</script>

<style lang="less">
@import '~lessPath/sunil/global.less';
</style>

<style scoped lang="less">
@import '~lessPath/sunil/index.less';
</style><|MERGE_RESOLUTION|>--- conflicted
+++ resolved
@@ -28,7 +28,7 @@
 
 <script lang="ts">
 import sEvents from '@/configs/socketEvents.json'
-import { Block , Tx } from '@/libs'
+import { Block, Tx } from '@/libs'
 import Vue from 'vue'
 
 export default Vue.extend({
@@ -49,7 +49,6 @@
   },
   methods: {
     setPastData() {
-<<<<<<< HEAD
       this.$socket.emit(sEvents.pastTxs, '', (err, txs) => {
         this.$store.commit(sEvents.newTx, txs)
         if (txs && txs.length > 0) {
@@ -59,25 +58,10 @@
       })
       this.$socket.emit(sEvents.pastBlocks, '', (err, blocks) => {
         this.$store.commit(sEvents.newBlock, blocks)
-        if (blocks && blocks.lenght > 0) {
+        if (blocks && blocks.length > 0) {
           this.$eventHub.$emit(sEvents.newBlock, new Block(blocks[0]))
           this.$eventHub.$emit(sEvents.pastBlocksR)
         }
-=======
-      this.$socket.emit(sEvents.pastTxs, '', (_err, _txs) => {
-        // console.log('Past TX: ', _txs)
-
-        this.$store.commit('NEW_TX', _txs)
-        this.$eventHub.$emit(sEvents.pastTxsR)
-        this.$eventHub.$emit(sEvents.newTx, new Tx(_txs[0]))
-      })
-      this.$socket.emit(sEvents.pastBlocks, '', (_err, _blocks) => {
-        // console.log('Past Blocks: ', _blocks)
-
-        this.$store.commit('NEW_BLOCK', _blocks)
-        this.$eventHub.$emit(sEvents.newBlock, new Block(_blocks[0]))
-        this.$eventHub.$emit(sEvents.pastBlocksR)
->>>>>>> c953df6c
       })
     }
   },
