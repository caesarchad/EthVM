--- conflicted
+++ resolved
@@ -52,29 +52,7 @@
             </div>
         </div>
     </div>
-<<<<<<< HEAD
-=======
 
-
-
-    <div class="row table-block">
-      <div class="col-md-6 block-container">
-        <div class="block">
-          <TablesLatestBlocks frompage="from-home" :max-items="20"></TablesLatestBlocks>
-        </div>
-      </div>
-
-      <div class="col-md-6 block-container">
-        <div class="block">
-          <latest-transactions frompage="from-home" :max-items="20"></latest-transactions>
-        </div>
-      </div>
-    </div>
-
-
-
-  </div>
->>>>>>> 59160207
 </template>
 <script lang="ts">
 import Vue from 'vue'
