<template>
  <div class="block last-transactions">
    <div class="row">
      <div class="col-md-6 col-sm-12 col-xs-12 block-container">
        <div class="block">
          <SinglePagesBlock :block="block" :uncles="uncles" :notuncle="NotUncle"></SinglePagesBlock>
        </div>
      </div>
      <div class="col-md-6 col-sm-12 col-xs-12 block-container" v-if="NotUncle">
        <div class="block">
          <table-transactions-new :transactions="transactions"></table-transactions-new>
        </div>
      </div>

    </div>
  </div>
</template>


<script lang="ts">
import Vue from 'vue';
import store from '@/states';
import chartOptions from '@/sampleData/chartData.json';
import { Block, common, Tx } from '@/libs';
export default Vue.extend({
  name: 'Block',
  props: [
    'blockHash'
  ],
  data() {
    return {
      store: store,
      options: chartOptions,
      block: null,
      common: common,
      uncles: [],
      unixtimestamp: null,
      timestamp: null,
      transactions: []
    }
  },
  methods: {},
<<<<<<< HEAD
  created: function() {
=======
  computed:{
    NotUncle(){
      if(this.block && !this.block.getIsUncle()){
        return true;
      }
      else{
        return false;
      }
      
    }
  },
  mounted: function() {

>>>>>>> 21143257
    let _this = this
    this.$socket.emit('getBlock', new Buffer(this.blockHash.substring(2),'hex'), (err, data) => {
      if (data) {
        _this.block = new Block(data)
            
        let uncleHashes = _this.block.getUncleHashes()
        _this.$socket.emit('getBlockTransactions', _this.block.getHash().toBuffer(), (err, data) => {
          _this.transactions = data.map((_tx) => {
            return new Tx(_tx)
          })
        })
        uncleHashes.forEach((_hash: any, idx: number) => {
          _this.$socket.emit('getBlock', _hash.toBuffer(), (err, data) => {
            _this.uncles.push(new Block(data))
          })
        })
      }
    })
  

  }

})

</script>
<style scoped lang="less">
  @import "~lessPath/NewHome/Frames/FramesLastTransactions.less";
</style><|MERGE_RESOLUTION|>--- conflicted
+++ resolved
@@ -40,9 +40,6 @@
     }
   },
   methods: {},
-<<<<<<< HEAD
-  created: function() {
-=======
   computed:{
     NotUncle(){
       if(this.block && !this.block.getIsUncle()){
@@ -56,9 +53,8 @@
   },
   mounted: function() {
 
->>>>>>> 21143257
     let _this = this
-    this.$socket.emit('getBlock', new Buffer(this.blockHash.substring(2),'hex'), (err, data) => {
+    this.$socket.emit('getBlock', Buffer.from(this.blockHash.substring(2), 'hex'), (err, data) => {
       if (data) {
         _this.block = new Block(data)
             
