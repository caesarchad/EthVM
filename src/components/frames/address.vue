--- conflicted
+++ resolved
@@ -82,16 +82,11 @@
     common,
     Tx
   } from '@/libs'
-  import utils from '@/libs/utils.js'
   import bn from 'bignumber.js'
   import ethUnits from 'ethereumjs-units'
   import Vue from 'vue'
 
-<<<<<<< HEAD
-const MAX_ITEMS = 20
-=======
   const MAX_ITEMS = 20
->>>>>>> c953df6c
 
   export default Vue.extend({
     name: 'FrameAccount',
