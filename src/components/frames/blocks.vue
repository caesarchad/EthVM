<template>
  <div id="blocks-frame">
    <div class="container">
      <!-- Page Title -->
      <div class="page-title-container">
        <div class="page-title">
          <h3>Blocks</h3>
          <h6 class="text-muted">Blocks, most recent first</h6>
        </div>
        <div class="search-block">
          <block-search></block-search>
        </div>
      <!-- End Page Title -->
      </div>
      <!-- 4 Top Blocks -->
      <div class="small-blocks-row">
        <block-last-block></block-last-block>
        <block-time-since-last-block></block-time-since-last-block>
        <block-hash-rate></block-hash-rate>
        <block-difficulty></block-difficulty>
      <!-- End 4 Top Blocks -->
      </div>
      <!-- Blocks Table -->
      <div class="row">
        <div class="col-md-12">
          <block-latest-blocks :max-items="20" v-bind:showHeader="true"></block-latest-blocks>
          <div class="footnote">
            <ul>
              <li><i class="fa fa-circle success" aria-hidden="true"></i> Success</li>
              <li><i class="fa fa-circle failed" aria-hidden="true"></i> Failed</li>
            </ul>
          </div>
        </div>
      <!-- EndBlocks Table -->
      </div>
    </div>
  </div>
</template>

<script lang="ts">
import Vue from 'vue'

const MAX_ITEMS = 20
export default Vue.extend({
  name: 'FramesHome',
  data() {
    return {}
  },
  computed: {
    txs() {
<<<<<<< HEAD
      if (this.$store.getters.getBlocks.length) {
        return this.$store.getters.getBlocks.slice(0, MAX_ITEMS)
      } else {
=======
      if (this.$store.getters.getTxs.length) {
        return this.$store.getters.getTxs.slice(0, MAX_ITEMS)
      }
      else {
>>>>>>> c953df6c
        return []
      }
    }
  }
})
</script>

<style scoped lang="less">
@import '~lessPath/sunil/global';
</style><|MERGE_RESOLUTION|>--- conflicted
+++ resolved
@@ -48,16 +48,9 @@
   },
   computed: {
     txs() {
-<<<<<<< HEAD
-      if (this.$store.getters.getBlocks.length) {
-        return this.$store.getters.getBlocks.slice(0, MAX_ITEMS)
-      } else {
-=======
       if (this.$store.getters.getTxs.length) {
         return this.$store.getters.getTxs.slice(0, MAX_ITEMS)
-      }
-      else {
->>>>>>> c953df6c
+      } else {
         return []
       }
     }
