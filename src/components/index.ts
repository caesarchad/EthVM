import Vue from 'vue'

import Header from '@/components/Header'
Vue.component('Header', Header)

import Footer from '@/components/Footer'
Vue.component('Footer', Footer)

import HpTxContainer from '@/components/HomePage/TxContainer'
Vue.component('hp-tx-container', HpTxContainer)

import HpBlockContainer from '@/components/HomePage/blockContainer'
Vue.component('hp-block-container', HpBlockContainer)

import LatestBlocks from '@/components/LatestBlocks/LatestBlocks'
Vue.component('LatestBlocks', LatestBlocks)

import Block from '@/components/Block/Block'
Vue.component('Block', Block)

import LatestTransaction from '@/components/LatestTransaction/LatestTransaction'
Vue.component('LatestTransaction', LatestTransaction)

import TxPagination from '@/components/LatestTransaction/TxPagination'
Vue.component('TxPagination', TxPagination)

import IndividualTransaction from '@/components/IndividualTransaction/IndividualTransaction'
Vue.component('IndividualTransaction', IndividualTransaction)

import SingleAccount from '@/components/SingleAccount/SingleAccount'
Vue.component('SingleAccount', SingleAccount)

import TopNav from "@/components/TopNav"
Vue.component('topnav', TopNav)

import * as Icon from 'vue-awesome'
import 'vue-awesome/icons'
Vue.component('icon', Icon)


/* NewHome ############################################################################## */


    /* Frames ---------------------- */
    import FramesMainFrame from "@/components/NewHome/Frames/FramesMainFrame"
    Vue.component('FramesMainFrame', FramesMainFrame)

    import FramesHome from "@/components/NewHome/Frames/FramesHome"
    Vue.component('FramesHome', FramesHome)

    import FramesAbout from "@/components/NewHome/Frames/FramesAbout"
    Vue.component('FramesAbout', FramesAbout)

    import FramesFAQ from "@/components/NewHome/Frames/FramesFAQ"
    Vue.component('FramesFAQ', FramesFAQ)

    import FramesContact from "@/components/NewHome/Frames/FramesContact"
    Vue.component('FramesContact', FramesContact)

    import FramesIndividualTransaction from "@/components/NewHome/Frames/FramesIndividualTransaction"
    Vue.component('FramesIndividualTransaction', FramesIndividualTransaction)

    import FramesBlock from "@/components/NewHome/Frames/FramesBlock"
    Vue.component('FramesBlock', FramesBlock)

    import FramesLastTransactions from "@/components/NewHome/Frames/FramesLastTransactions"
    Vue.component('FramesLastTransactions', FramesLastTransactions)

    import FramesLatestBlocks from "@/components/NewHome/Frames/FramesLatestBlocks"
    Vue.component('FramesLatestBlocks', FramesLatestBlocks)




    /* Menu ---------------------- */
    import MenusTop from "@/components/NewHome/Sections/Menus/MenusTop"
    Vue.component('MenusTop', MenusTop)

    import MenusSide from "@/components/NewHome/Sections/Menus/MenusSide"
    Vue.component('MenusSide', MenusSide)



    /* ShortData ---------------------- */
    import ShortDataLastBlock from "@/components/NewHome/Sections/ShortData/ShortDataLastBlock"
    Vue.component('ShortDataLastBlock', ShortDataLastBlock)
    
    import ShortDataTimeSinceLastBlock from "@/components/NewHome/Sections/ShortData/ShortDataTimeSinceLastBlock"
    Vue.component('ShortDataTimeSinceLastBlock', ShortDataTimeSinceLastBlock)

    import ShortDataHashRate from "@/components/NewHome/Sections/ShortData/ShortDataHashRate"
    Vue.component('ShortDataHashRate', ShortDataHashRate)

    import ShortDataDifficulty from "@/components/NewHome/Sections/ShortData/ShortDataDifficulty"
    Vue.component('ShortDataDifficulty', ShortDataDifficulty)




    import ShortDataAverageGasPrice from "@/components/NewHome/Sections/ShortData/ShortDataAverageGasPrice"
    Vue.component('ShortDataAverageGasPrice', ShortDataAverageGasPrice)

    import ShortDataAverageValueTransfered from "@/components/NewHome/Sections/ShortData/ShortDataAverageValueTransfered"
    Vue.component('ShortDataAverageValueTransfered', ShortDataAverageValueTransfered)

    import ShortDataViewingLastTransactions from "@/components/NewHome/Sections/ShortData/ShortDataViewingLastTransactions"
    Vue.component('ShortDataViewingLastTransactions', ShortDataViewingLastTransactions)

    import ShortDataTotalFees from "@/components/NewHome/Sections/ShortData/ShortDataTotalFees"
    Vue.component('ShortDataTotalFees', ShortDataTotalFees)





    /* Graphs ---------------------- */
    import VueChart from "@/components/NewHome/Sections/Graphs/VueChart"
    Vue.component('VueChart', VueChart)

    import GraphsRealChart from "@/components/NewHome/Sections/Graphs/GraphsRealChart"
    Vue.component('GraphsRealChart', GraphsRealChart)

    import GraphsBarChart from "@/components/NewHome/Sections/Graphs/GraphsBarChart"
    Vue.component('GraphsBarChart', GraphsBarChart)

    import GraphsLineChart from "@/components/NewHome/Sections/Graphs/GraphsLineChart"
    Vue.component('GraphsLineChart', GraphsLineChart)




    /* Tables ---------------------- */
    import TableTransactions from "@/components/NewHome/Sections/Tables/TableTransactions"
    Vue.component('TableTransactions', TableTransactions)

    import TablesLatestBlocks from "@/components/NewHome/Sections/Tables/TablesLatestBlocks"
    Vue.component('TablesLatestBlocks', TablesLatestBlocks)

    import TablesTop10Senders from "@/components/NewHome/Sections/Tables/TablesTop10Senders"
    Vue.component('TablesTop10Senders', TablesTop10Senders)




    /* Footers ---------------------- */
    import FootersBottom from "@/components/NewHome/Sections/Footers/FootersBottom"
    Vue.component('FootersBottom', FootersBottom)




    /* Info  ---------------------- */
    import InfoFAQ from "@/components/NewHome/Sections/Info/InfoFAQ"
    Vue.component('InfoFAQ', InfoFAQ)
    
    import InfoAbout from "@/components/NewHome/Sections/Info/InfoAbout"
    Vue.component('InfoAbout', InfoAbout)
    
    import InfoContact from "@/components/NewHome/Sections/Info/InfoContact"
    Vue.component('InfoContact', InfoContact)




    /* SinglePages  ---------------------- */
    import SinglePagesIndividualTransaction from "@/components/NewHome/Sections/SinglePages/SinglePagesIndividualTransaction"
    Vue.component('SinglePagesIndividualTransaction', SinglePagesIndividualTransaction)
    
    import SinglePagesBlock from "@/components/NewHome/Sections/SinglePages/SinglePagesBlock"
    Vue.component('SinglePagesBlock', SinglePagesBlock)
    
<<<<<<< HEAD
    import SinglePagesLastTransactions from "@/components/NewHome/Sections/SinglePages/SinglePagesLastTransactions"
    Vue.component('SinglePagesLastTransactions', SinglePagesLastTransactions)


    import SmallBlockComponent from "@/components/NewHome/Sections/SmallBlockComponent"
    Vue.component('SmallBlockComponent', SmallBlockComponent)
=======
    import latestTransactions from "@/components/NewHome/Sections/SinglePages/latestTransactions"
    Vue.component('latestTransactions', latestTransactions)
>>>>>>> 59160207
    
    import LatestPendingTransactions from "@/components/NewHome/Sections/SinglePages/LatestPendingTransactions"
    Vue.component("LatestPendingTransactions", LatestPendingTransactions)
        

<|MERGE_RESOLUTION|>--- conflicted
+++ resolved
@@ -168,18 +168,13 @@
     
     import SinglePagesBlock from "@/components/NewHome/Sections/SinglePages/SinglePagesBlock"
     Vue.component('SinglePagesBlock', SinglePagesBlock)
-    
-<<<<<<< HEAD
-    import SinglePagesLastTransactions from "@/components/NewHome/Sections/SinglePages/SinglePagesLastTransactions"
-    Vue.component('SinglePagesLastTransactions', SinglePagesLastTransactions)
 
+    import latestTransactions from "@/components/NewHome/Sections/SinglePages/latestTransactions"
+    Vue.component('latestTransactions', latestTransactions)
 
     import SmallBlockComponent from "@/components/NewHome/Sections/SmallBlockComponent"
     Vue.component('SmallBlockComponent', SmallBlockComponent)
-=======
-    import latestTransactions from "@/components/NewHome/Sections/SinglePages/latestTransactions"
-    Vue.component('latestTransactions', latestTransactions)
->>>>>>> 59160207
+
     
     import LatestPendingTransactions from "@/components/NewHome/Sections/SinglePages/LatestPendingTransactions"
     Vue.component("LatestPendingTransactions", LatestPendingTransactions)
