--- conflicted
+++ resolved
@@ -36,13 +36,12 @@
     import FramesLatestBlocks from "@/components/NewHome/Frames/FramesLatestBlocks"
     Vue.component('FramesLatestBlocks', FramesLatestBlocks)
 
-<<<<<<< HEAD
     import MainFrameComponent from "@/components/NewHome/Frames/MainFrameComponent"
     Vue.component('MainFrameComponent', MainFrameComponent)
-=======
+
     import FramesOverview from "@/components/NewHome/Frames/FramesOverview"
     Vue.component('FramesOverview', FramesOverview)
->>>>>>> a21761e0
+
 
 
 
