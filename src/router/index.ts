--- conflicted
+++ resolved
@@ -1,37 +1,29 @@
-import Vue from 'vue'
-import Router from 'vue-router'
-
-import NewHome from '@/components/NewHome/Home.vue'
-import NewHomeRoot from '@/components/NewHome/Home.vue'
-
-Vue.use(Router)
-
-export default new Router({
-	routes: [
-    {
-<<<<<<< HEAD
-        path: '/tx/:hash',
-        name: 'IndividualTransaction',
-        component: IndividualTransaction
-    },
-    {
-        path: '/transactions',
-        name: 'LatestTransaction',
-        component: LatestTransaction
-    },
-=======
-        path: '/:pageName',
-        name: 'NewHome',
-        component: NewHome
-	},
->>>>>>> b96293b2
-    {
-        path: '/',
-        name: 'NewHomeRoot',
-        component: NewHomeRoot
-    }
-    ],
-    mode: 'history'
-})
-
-
+import Vue from 'vue'
+import Router from 'vue-router'
+
+import NewHome from '@/components/NewHome/Home.vue'
+import NewHomeRoot from '@/components/NewHome/Home.vue'
+import IndividualTransaction from '@/components/IndividualTransaction/IndividualTransaction.vue'
+
+Vue.use(Router)
+
+export default new Router({
+    routes: [
+        {
+            path: '/tx/:hash',
+            name: 'IndividualTransaction',
+            component: IndividualTransaction
+        },
+        {
+            path: '/:pageName',
+            name: 'NewHome',
+            component: NewHome
+        },
+        {
+            path: '/',
+            name: 'NewHomeRoot',
+            component: NewHomeRoot
+        }
+    ],
+    mode: 'history'
+})