--- conflicted
+++ resolved
@@ -1,14 +1,4 @@
 @import '~lessPath/NewHome/globalVars';
-<<<<<<< HEAD
-/* Canvas Container */
-.container-fluid{
-  background-color: green;
-  position:fixed;
-  top: 0;
-  bottom: 0;
-  right:0 ;
-  left: 0;
-=======
 
 
 .main-frame{
@@ -53,67 +43,11 @@
             padding-left: 0px;
         }
 
->>>>>>> 8f092cbc
 }
 
-  /* Navigation Bar Styles */
-.fixed-top{
-  background-color: white;
-  width: 100%;
-  z-index: 101;
-  height: 60px;
-  padding: 0;
 }
 
-/*Left Menu: */
-.side-menu {
-    background-color: white;
-    position: fixed;
-    top: 60px; /* Height of navbar */
-    bottom: 0;
-    left:0;
-    z-index: 100; /* Behind the navbar */
-    padding: 0;
-    overflow-x: hidden;
-    overflow-y: auto;
-    width:10%
-}
-.search-form{
-  position:relative
-}
-/* DashBoard Content */
-.main-content{    
-  float:right;
-  padding-top: 1em; /* Height of navbar */   
-  bottom: 0;
-  right: 0;   
-  right: 0;
-  background-color: @body-background-color;
-  overflow-x: hidden;
-  overflow-y: auto;
-  padding-left: 15px;
-  padding-right: 25px;
-  padding-bottom: 10px;
-  padding-top: 70px;
-  width:90%
-}
 
-@media screen and (max-width: 1199px) {
-     /* start of large tablet styles */
-     .side-menu{
-      display: none;
 
-     }
 
-     .main-content {
-      width:100%;
-      padding-left: 13px;
-     }
-     .mobile-menu{
-      overflow-x: hidden;
-      overflow-y: auto;
-      z-index: 999;
-     }
 
-     
-}