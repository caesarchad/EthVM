--- conflicted
+++ resolved
@@ -1,17 +1,14 @@
 
 
 .menus-top{
-    height: 100%;
-    width: 100%;
-    display:block;
+
     .top-block{
-<<<<<<< HEAD
-        height: 100%;
-=======
         height: 60px;
         padding: 0px;
->>>>>>> 8f092cbc
         width: 100%;
+        position: fixed;
+        top: 0;
+        z-index: 1;
         display: flex;
         background-color: #62c5f7;
         color: white;
@@ -117,13 +114,9 @@
             z-index: 999999;
             padding: 20px;
             text-align: center;
-<<<<<<< HEAD
-            z-index: 999;
-=======
             height: 100%;
 
 
->>>>>>> 8f092cbc
             .mobile-search-container{
                 
                 display: inline-block;
