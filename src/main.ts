import Vue from 'vue'
import App from './App.vue'
import router from './router'
import i18n from './translations'
import Vuex from 'vuex'
import store from './states'
import Toasted from 'vue-toasted'
import VueHighcharts from 'vue-highcharts';

<<<<<<< HEAD
import '@/components'
=======
import Header from '@/components/Header'
import TopNav from '@/components/TopNav'
import HpTxContainer from '@/components/HomePage/TxContainer'
import Footer from '@/components/Footer'

import * as Icon from 'vue-awesome'
>>>>>>> f447853e

Vue.config.productionTip = false
Vue.use(Toasted, {
	router
})
<<<<<<< HEAD
Vue.use(VueHighcharts);
=======
/* eslint-disable no-new */
Vue.component('icon', Icon)
Vue.component('Header', Header)
Vue.component('topnav', TopNav)
Vue.component('hp-tx-container', HpTxContainer)
Vue.component('Footer', Footer)
>>>>>>> f447853e

new Vue({
	el: '#app',
	store,
	router,
	i18n,
	template: '<App/>',
	data: {},
	components: {
		App
	}
})<|MERGE_RESOLUTION|>--- conflicted
+++ resolved
@@ -7,31 +7,13 @@
 import Toasted from 'vue-toasted'
 import VueHighcharts from 'vue-highcharts';
 
-<<<<<<< HEAD
 import '@/components'
-=======
-import Header from '@/components/Header'
-import TopNav from '@/components/TopNav'
-import HpTxContainer from '@/components/HomePage/TxContainer'
-import Footer from '@/components/Footer'
-
-import * as Icon from 'vue-awesome'
->>>>>>> f447853e
 
 Vue.config.productionTip = false
 Vue.use(Toasted, {
 	router
 })
-<<<<<<< HEAD
 Vue.use(VueHighcharts);
-=======
-/* eslint-disable no-new */
-Vue.component('icon', Icon)
-Vue.component('Header', Header)
-Vue.component('topnav', TopNav)
-Vue.component('hp-tx-container', HpTxContainer)
-Vue.component('Footer', Footer)
->>>>>>> f447853e
 
 new Vue({
 	el: '#app',
