--- conflicted
+++ resolved
@@ -1,19 +1,6 @@
 // create collections
 
 const collections = [
-<<<<<<< HEAD
-  'processing_metadata',
-  'web3_blocks',
-  'blocks',
-  'transactions',
-  'contracts',
-  'uncles',
-  'balances',
-  'token_transfers',
-  'pending_transactions',
-  'block_metrics',
-  'aggregate_block_metrics'
-=======
   "web3_blocks",
   "blocks",
   "transactions",
@@ -25,8 +12,8 @@
   "block_metrics",
   "aggregate_block_metrics",
   "token_exchange_rates",
-  "account_metadata"
->>>>>>> df58edab
+  "account_metadata",
+  'processing_metadata'
 ];
 
 collections.forEach(name => db.createCollection(name));
