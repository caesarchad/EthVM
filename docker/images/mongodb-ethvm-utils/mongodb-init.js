--- conflicted
+++ resolved
@@ -11,11 +11,8 @@
   "pending_transactions",
   "block_metrics",
   "aggregate_block_metrics",
-<<<<<<< HEAD
-  "exchange_rates"
-=======
+  "exchange_rates",
   "account_metadata"
->>>>>>> d0e8600a
 ];
 
 collections.forEach(name => db.createCollection(name));
