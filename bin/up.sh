--- conflicted
+++ resolved
@@ -8,13 +8,8 @@
 echo "Executing: ${CMD}"
 ${CMD}
 
-<<<<<<< HEAD
 echo "Starting up containers: traefik, zookeeper, kafka, kafka-schema-registry and mongo"
 CMD="docker-compose up -d traefik kafka mongodb"
-=======
-echo "Starting up containers: traefik, zookeeper, kafka and mongo"
-CMD="docker-compose up -d traefik mongodb kafka zookeeper"
->>>>>>> 97d517ed
 echo "Executing: ${CMD}"
 ${CMD}
 
