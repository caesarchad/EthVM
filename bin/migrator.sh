--- conflicted
+++ resolved
@@ -12,7 +12,7 @@
 
 DB=${1}
 LOCATION=${2}
-NETWORK=${NETWORK:-ethvm_back}
+NETWORK=${NETWORK:-ethvm_net}
 
 shift 2
 
@@ -51,11 +51,7 @@
 esac
 
 docker run --rm \
-<<<<<<< HEAD
   --network ${NETWORK} \
-=======
-  --network ethvm_net \
->>>>>>> 1a3d6aed
   -e FLYWAY_URL=${FLYWAY_URL} \
   -e FLYWAY_LOCATIONS=${FLYWAY_LOCATIONS} \
   ethvm/migrator:${version} "$@"