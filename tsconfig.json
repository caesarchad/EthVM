--- conflicted
+++ resolved
@@ -7,24 +7,6 @@
     "node_modules"
   ],
   "compilerOptions": {
-<<<<<<< HEAD
-    "allowJs": false,
-    "allowSyntheticDefaultImports": true,
-    "baseUrl": ".",
-    "esModuleInterop": true,
-    "lib": ["dom", "es2015", "es5"],
-    "module": "es2015",
-    "moduleResolution": "node",
-    "noImplicitAny": false,
-    "noImplicitThis": false,
-    "paths": {
-      "@/*": ["*"]
-    },
-    "resolveJsonModule": true,
-    "sourceMap": true,
-    "strict": false,
-    "target": "es5"
-=======
     "lib": ["dom", "es5", "es2015"],
     "target": "es5",
     "strict": false,
@@ -39,6 +21,5 @@
     "paths": {
 	    "@/*": ["src/*"]
 	  }
->>>>>>> c953df6c
   }
 }