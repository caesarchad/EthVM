--- conflicted
+++ resolved
@@ -13,8 +13,4 @@
 ETH_NETWORK=EthereumKafkaStarter                    # If you want test Ropsten change it to: EthereumRopstenKafkaStarter (only works if ./bin/ethvm.sh docker up full)
 
 # Tests
-<<<<<<< HEAD
-ETH_SAMPLE_DATASET="mainnet_sample.mongo.archive"   # Used by docker-compose.travis.yaml mainly
-=======
-ETH_SAMPLE_DATASET="mainnet_sample.mongo.archive"
->>>>>>> 9cdecad0
+ETH_SAMPLE_DATASET="mainnet_sample.mongo.archive"