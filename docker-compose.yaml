version: '2.4'

networks:
  web:
    external: true
  back:
    driver: bridge
    ipam:
      config:
        - subnet: 172.25.0.0/24

volumes:
  mongodb-volume:
  ethereumj-volume:
  kafka-volume-1:
  zookeeper-volume:

services:

  traefik:
    image: traefik:${TRAEFIK_VERSION}-alpine
    restart: unless-stopped
    volumes:
      - /var/run/docker.sock:/var/run/docker.sock
      - ./docker/config/traefik/traefik.dev.toml:/etc/traefik/traefik.toml
    networks:
      - web
      - back
    ports:
      - 80:80
      - 81:81
    cpu_shares: 256

  explorer:
    build:
      context: ./apps/explorer
      dockerfile: Dockerfile.dev
    restart: unless-stopped
    volumes:
      - ./apps/explorer:/var/explorer
      - ./apps/common:/var/common
    networks:
      - back
    labels:
      - 'traefik.enable=true'
      - 'traefik.default.protocol=http'
      - 'traefik.frontend.rule=Host:ethvm.${DOMAIN}'
      - 'traefik.frontend.headers.customResponseHeaders=Access-Control-Allow-Origin:*||Access-Control-Allow-Credentials:true'
      - 'traefik.frontend.passHostHeader=true'
      - 'traefik.backend=explorer'
      - 'traefik.port=8080'
    cpu_shares: 256

  api:
    build:
      context: ./apps/api
      dockerfile: Dockerfile.dev
    restart: unless-stopped
    volumes:
      - ./apps/api:/var/api
      - ./apps/common:/var/common
    depends_on:
      - mongodb
    networks:
      - back
    labels:
      - "traefik.enable=true"
      - "traefik.default.protocol=http"
      - "traefik.frontend.rule=Host:api.ethvm.${DOMAIN}"
      - "traefik.frontend.headers.customResponseHeaders=Access-Control-Allow-Origin:http://ethvm.${DOMAIN}||Access-Control-Allow-Credentials:true"
      - "traefik.frontend.passHostHeader=true"
      - "traefik.backend=api"
      - "traefik.port=3000"
    cpu_shares: 512

  mongodb:
    image: enkryptio/mongodb-dev:${MONGODB_VERSION}
    restart: unless-stopped
    volumes:
      - mongodb-volume:/data/db
      - ./datasets:/datasets
    networks:
      - back
    ports:
      - 27017:27017
    mem_limit: 4g

  zookeeper:
    image: confluentinc/cp-zookeeper:${CP_VERSION}
    volumes:
      - zookeeper-volume:/var/lib/zookeeper
    networks:
      back:
        ipv4_address: 172.25.0.103
    ports:
      - 2181:2181
      - 9585:9585
    environment:
      ZOOKEEPER_SERVER_ID: 1
      ZOOKEEPER_SERVERS: "server.1=zookeeper:2888:3888"
      ZOOKEEPER_CLIENT_PORT: 2181
      KAFKA_JMX_PORT: 9585
    mem_limit: 512m

  kafka-1:
    image: confluentinc/cp-kafka:${CP_VERSION}
    restart: unless-stopped
    depends_on:
      - zookeeper
    volumes:
      - kafka-volume-1:/var/lib/kafka
    networks:
      back:
        ipv4_address: 172.25.0.104
    ports:
      - 9091:9091
      - 9586:9586
    environment:
      KAFKA_ADVERTISED_HOST_NAME: "kafka-1"
      KAFKA_ADVERTISED_LISTENERS: "PLAINTEXT://kafka-1:9091"
      KAFKA_ZOOKEEPER_CONNECT:
      KAFKA_BROKER_ID: 1
      KAFKA_LOG4J_LOGGERS: "kafka.controller=INFO,kafka.producer.async.DefaultEventHandler=INFO,state.change.logger=INFO"
      KAFKA_OFFSETS_TOPIC_REPLICATION_FACTOR: 1
      KAFKA_TRANSACTION_STATE_LOG_MIN_ISR: 1
      KAFKA_TRANSACTION_STATE_LOG_REPLICATION_FACTOR: 1
      KAFKA_AUTO_CREATE_TOPICS_ENABLE: "false"
      CONFLUENT_SUPPORT_METRICS_ENABLE: "true"
      KAFKA_JMX_PORT: 9586
    mem_limit: 4g

  kafka-schema-registry:
    image: confluentinc/cp-schema-registry:${CP_VERSION}
    restart: unless-stopped
    depends_on:
      - zookeeper
      - kafka-1
    networks:
      back:
        ipv4_address: 172.25.0.107
    ports:
      - 8081:8081
      - 9587:9587
    labels:
      - "traefik.enable=true"
      - "traefik.default.protocol=http"
      - "traefik.frontend.rule=Host:kafka-schema-registry.ethvm.${DOMAIN}"
      - "traefik.port=8081"
      - "traefik.backend=kafka-schema-registry"
    environment:
      SCHEMA_REGISTRY_KAFKASTORE_BOOTSTRAP_SERVERS: "PLAINTEXT://kafka-1:9091"
      SCHEMA_REGISTRY_HOST_NAME: kafka-schema-registry
      SCHEMA_REGISTRY_LISTENERS: http://0.0.0.0:8081
      SCHEMA_REGISTRY_LOG4J_ROOT_LOGLEVEL: "INFO"
      SCHEMA_REGISTRY_LOG4J_LOGGERS: "org.apache.kafka.connect.runtime.rest=WARN,org.reflections=ERROR"
      KAFKA_JMX_PORT: 9587
    mem_limit: 512m
    cpu_shares: 512

  kafka-connect:
    image: confluentinc/cp-kafka-connect:${CP_VERSION}
    restart: unless-stopped
    depends_on:
      - zookeeper
      - kafka-1
      - mongodb
      - kafka-schema-registry
    networks:
      - back
    ports:
      - 8083:8083
      - 9588:9588
    volumes:
      - ./out/kafka-connect/:/usr/share/enkryptio
    environment:
      CONNECT_BOOTSTRAP_SERVERS: kafka-1:9091
      CONNECT_REST_ADVERTISED_HOST_NAME: "kafka-connect"
      CONNECT_REST_PORT: 8083
      CONNECT_GROUP_ID: "ethvm-kafka-connect"
      CONNECT_STATUS_STORAGE_TOPIC: "ethvm-storage-topic"
      CONNECT_CONFIG_STORAGE_TOPIC: "ethvm-storage-config"
      CONNECT_OFFSET_STORAGE_TOPIC: "ethvm-storage-offsets"
      CONNECT_CONFIG_STORAGE_REPLICATION_FACTOR: "1"
      CONNECT_OFFSET_STORAGE_REPLICATION_FACTOR: "1"
      CONNECT_STATUS_STORAGE_REPLICATION_FACTOR: "1"
      CONNECT_OFFSET_COMMIT_INTERVAL_MS: 1000
      CONNECT_KEY_CONVERTER_SCHEMA_REGISTRY_URL: ${KAFKA_SCHEMA_REGISTRY_URL}
      CONNECT_VALUE_CONVERTER_SCHEMA_REGISTRY_URL: ${KAFKA_SCHEMA_REGISTRY_URL}
      CONNECT_KEY_CONVERTER: "io.confluent.connect.avro.AvroConverter"
      CONNECT_VALUE_CONVERTER: "io.confluent.connect.avro.AvroConverter"
      CONNECT_INTERNAL_KEY_CONVERTER: "org.apache.kafka.connect.json.JsonConverter"
      CONNECT_INTERNAL_VALUE_CONVERTER: "org.apache.kafka.connect.json.JsonConverter"
      CONNECT_LOG4J_ROOT_LOGLEVEL: "INFO"
      CONNECT_LOG4J_LOGGERS: "org.apache.kafka.connect.runtime.rest=WARN,org.reflections=ERROR,io.enkrypt.kafka.connect=TRACE"
      CONNECT_PLUGIN_PATH: /usr/share/confluent-hub-components,/usr/share/enkryptio
      KAFKA_JMX_PORT: 9588
    mem_limit: 4g

  # ///////////////////////////////////////////////////////
  # Extra Tools (Useful for debugging and helping on Kafka)
  # ///////////////////////////////////////////////////////

  ksql-server:
    image: confluentinc/cp-ksql-server:${CP_VERSION}
    networks:
      - back
    ports:
      - 8088:8088
    depends_on:
      - kafka-1
      - kafka-schema-registry
    environment:
      KSQL_BOOTSTRAP_SERVERS: kafka-1:9091
      KSQL_LISTENERS: http://0.0.0.0:8088/
      KSQL_KSQL_SERVICE_ID: ksql_service_1
      KSQL_SCHEMA_REGISTRY_URL: ${KAFKA_SCHEMA_REGISTRY_URL}
    mem_limit: 4g

  ksql-cli:
    image: confluentinc/cp-ksql-cli:${CP_VERSION}
    networks:
      - back
    depends_on:
      - ksql-server
    tty: true
    entrypoint: /bin/bash

<<<<<<< HEAD
  verifier:
    build:
      context: ./apps/verifier
    networks:
      - back
    depends_on:
      - mongodb
      - kafka-schema-registry
    volumes:
      - ./apps/verifier:/usr/src/app
      - ./apps/common:/usr/src/common
    command: sh -c "yarn install && yarn start verify"
    environment:
      KAFKA_AVRO_LOG_LEVEL: debug
=======
  lenses:
    image: landoop/lenses:2.1
    networks:
      - back
    ports:
      - 9991:9991
      - 9102:9102
    environment:
      LICENSE_URL: "${LENSES_LICENSE_URL}"
      LENSES_PORT: 9991
      LENSES_KAFKA_BROKERS: "PLAINTEXT://kafka-1:9091"
      LENSES_ZOOKEEPER_HOSTS: |
        [ { url:"zookeeper:2181", jmx:"zookeeper:9585" } ]
      LENSES_SCHEMA_REGISTRY_URLS: |
        [ { url:"http://kafka-schema-registry:8081", jmx:"kafka-schema-registry:9587" } ]
      LENSES_CONNECT_CLUSTERS: |
        [
          {
            name:"ethvm",
            urls: [ {url:"http://kafka-connect:8083", jmx:"kafka-connect:9588"} ],
            statuses:"ethvm-storage-topic",
            configs:"ethvm-storage-config",
            offsets:"ethvm-storage-offsets"
          }
        ]
      LENSES_SECURITY_MODE: BASIC
      LENSES_SECURITY_GROUPS: |
        [
          { "name": "adminGroup", "roles": ["Admin"] }
        ]
      LENSES_SECURITY_USERS: |
        [
          { "username": "admin", "password": "admin", "displayname": "Lenses Admin", "groups": ["adminGroup"] }
        ]
    cpu_shares: 512
>>>>>>> 79c95c11
<|MERGE_RESOLUTION|>--- conflicted
+++ resolved
@@ -200,6 +200,21 @@
   # Extra Tools (Useful for debugging and helping on Kafka)
   # ///////////////////////////////////////////////////////
 
+  verifier:
+    build:
+      context: ./apps/verifier
+    networks:
+      - back
+    depends_on:
+      - mongodb
+      - kafka-schema-registry
+    volumes:
+      - ./apps/verifier:/usr/src/app
+      - ./apps/common:/usr/src/common
+    command: sh -c "yarn install && yarn start verify"
+    environment:
+      KAFKA_AVRO_LOG_LEVEL: debug
+
   ksql-server:
     image: confluentinc/cp-ksql-server:${CP_VERSION}
     networks:
@@ -225,22 +240,6 @@
     tty: true
     entrypoint: /bin/bash
 
-<<<<<<< HEAD
-  verifier:
-    build:
-      context: ./apps/verifier
-    networks:
-      - back
-    depends_on:
-      - mongodb
-      - kafka-schema-registry
-    volumes:
-      - ./apps/verifier:/usr/src/app
-      - ./apps/common:/usr/src/common
-    command: sh -c "yarn install && yarn start verify"
-    environment:
-      KAFKA_AVRO_LOG_LEVEL: debug
-=======
   lenses:
     image: landoop/lenses:2.1
     networks:
@@ -275,5 +274,4 @@
         [
           { "username": "admin", "password": "admin", "displayname": "Lenses Admin", "groups": ["adminGroup"] }
         ]
-    cpu_shares: 512
->>>>>>> 79c95c11
+    cpu_shares: 512