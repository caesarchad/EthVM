version: '2.4'

networks:
  web:
    external: true
  back:
    driver: bridge
    ipam:
      config:
        - subnet: 172.25.0.0/24

volumes:
  mongodb-volume:
  ethereumj-volume:
  kafka-volume-1:
  zookeeper-volume:

services:

  traefik:
    image: traefik:${TRAEFIK_VERSION}-alpine
    restart: unless-stopped
    volumes:
      - /var/run/docker.sock:/var/run/docker.sock
      - ./docker/config/traefik/traefik.dev.toml:/etc/traefik/traefik.toml
    networks:
      - web
      - back
    ports:
      - 80:80
      - 81:81
    cpu_shares: 256

  explorer:
    build:
      context: ./apps/explorer
      dockerfile: Dockerfile.dev
    restart: unless-stopped
    volumes:
      - ./apps/explorer:/var/explorer
      - ./apps/common:/var/common
    networks:
      - back
    labels:
      - 'traefik.enable=true'
      - 'traefik.default.protocol=http'
      - 'traefik.frontend.rule=Host:ethvm.${DOMAIN}'
      - 'traefik.frontend.headers.customResponseHeaders=Access-Control-Allow-Origin:*||Access-Control-Allow-Credentials:true'
      - 'traefik.frontend.passHostHeader=true'
      - 'traefik.backend=explorer'
      - 'traefik.port=8080'
    cpu_shares: 256

  api:
    build:
      context: ./apps/api
      dockerfile: Dockerfile.dev
    restart: unless-stopped
    volumes:
      - ./apps/api:/var/api
      - ./apps/common:/var/common
    depends_on:
      - mongodb
    networks:
      - back
    labels:
      - "traefik.enable=true"
      - "traefik.default.protocol=http"
      - "traefik.frontend.rule=Host:api.ethvm.${DOMAIN}"
      - "traefik.frontend.headers.customResponseHeaders=Access-Control-Allow-Origin:http://ethvm.${DOMAIN}||Access-Control-Allow-Credentials:true"
      - "traefik.frontend.passHostHeader=true"
      - "traefik.backend=api"
      - "traefik.port=3000"
    cpu_shares: 512

  mongodb:
    image: enkryptio/mongodb-dev:${MONGODB_VERSION}
    restart: unless-stopped
    volumes:
      - mongodb-volume:/data/db
      - ./docker/config/mongo/mongod.conf:/etc/mongod.conf
      - ./datasets:/datasets
    networks:
      - back
    ports:
      - 27017:27017
<<<<<<< HEAD
=======
    command: "mongod --config /etc/mongod.conf --bind_ip 0.0.0.0 --replSet rs0 --quiet --slowms 10000"
>>>>>>> 045aac09
    labels:
      - "traefik.enable=true"
      - "traefik.default.protocol=http"
      - "traefik.frontend.rule=Host:mongo.ethvm.${DOMAIN}"
      - "traefik.port=27017"
      - "traefik.backend=mongodb"
    mem_limit: 4g

  zookeeper:
    image: confluentinc/cp-zookeeper:${CP_VERSION}
    volumes:
      - zookeeper-volume:/var/lib/zookeeper
    networks:
      back:
        ipv4_address: 172.25.0.103
    ports:
      - 2181:2181
    environment:
      ZOOKEEPER_SERVER_ID: 1
      ZOOKEEPER_SERVERS: "server.1=zookeeper:2888:3888"
      ZOOKEEPER_CLIENT_PORT: 2181
    mem_limit: 512m

  kafka-1:
    image: confluentinc/cp-kafka:${CP_VERSION}
    restart: unless-stopped
    depends_on:
      - zookeeper
    volumes:
      - kafka-volume-1:/var/lib/kafka
    networks:
      back:
        ipv4_address: 172.25.0.104
    ports:
      - 9091:9091
    environment:
      KAFKA_ADVERTISED_HOST_NAME: "kafka-1"
      KAFKA_ADVERTISED_LISTENERS: "PLAINTEXT://kafka-1:9091"
      KAFKA_ZOOKEEPER_CONNECT:
      KAFKA_BROKER_ID: 1
      KAFKA_LOG4J_LOGGERS: "kafka.controller=INFO,kafka.producer.async.DefaultEventHandler=INFO,state.change.logger=INFO"
      KAFKA_OFFSETS_TOPIC_REPLICATION_FACTOR: 1
      KAFKA_TRANSACTION_STATE_LOG_MIN_ISR: 1
      KAFKA_TRANSACTION_STATE_LOG_REPLICATION_FACTOR: 1
      KAFKA_AUTO_CREATE_TOPICS_ENABLE: "false"
      CONFLUENT_SUPPORT_METRICS_ENABLE: "false"
    mem_limit: 4g

  kafka-schema-registry:
    image: confluentinc/cp-schema-registry:${CP_VERSION}
    restart: unless-stopped
    depends_on:
      - zookeeper
      - kafka-1
    networks:
      back:
        ipv4_address: 172.25.0.107
    ports:
      - 8081:8081
    labels:
      - "traefik.enable=true"
      - "traefik.default.protocol=http"
      - "traefik.frontend.rule=Host:kafka-schema-registry.ethvm.${DOMAIN}"
      - "traefik.port=8081"
      - "traefik.backend=kafka-schema-registry"
    environment:
      SCHEMA_REGISTRY_KAFKASTORE_BOOTSTRAP_SERVERS: "PLAINTEXT://kafka-1:9091"
      SCHEMA_REGISTRY_HOST_NAME: kafka-schema-registry
      SCHEMA_REGISTRY_LISTENERS: http://0.0.0.0:8081
      SCHEMA_REGISTRY_LOG4J_ROOT_LOGLEVEL: "INFO"
      SCHEMA_REGISTRY_LOG4J_LOGGERS: "org.apache.kafka.connect.runtime.rest=WARN,org.reflections=ERROR"
    mem_limit: 512m
    cpu_shares: 512

  kafka-connect:
    image: confluentinc/cp-kafka-connect:${CP_VERSION}
    restart: unless-stopped
    depends_on:
      - zookeeper
      - kafka-1
      - mongodb
      - kafka-schema-registry
    networks:
      - back
    ports:
      - 8083:8083
    volumes:
      - ./out/kafka-connect/:/usr/share/enkryptio
    labels:
      - "traefik.enable=true"
      - "traefik.default.protocol=http"
      - "traefik.frontend.rule=Host:kafka-connect.ethvm.${DOMAIN}"
      - "traefik.port=8083"
      - "traefik.backend=kafka-connect"
    environment:
      CONNECT_BOOTSTRAP_SERVERS: kafka-1:9091
      CONNECT_REST_PORT: 8083
      CONNECT_GROUP_ID: "kafka-connect-avro"
      CONNECT_CONFIG_STORAGE_TOPIC: "kafka-connect-avro-config"
      CONNECT_OFFSET_STORAGE_TOPIC: "kafka-connect-avro-offsets"
      CONNECT_OFFSET_COMMIT_INTERVAL_MS: 1000
      CONNECT_STATUS_STORAGE_TOPIC: "kafka-connect-avro-status"
      CONNECT_KEY_CONVERTER: "io.confluent.connect.avro.AvroConverter"
      CONNECT_VALUE_CONVERTER: "io.confluent.connect.avro.AvroConverter"
      CONNECT_KEY_CONVERTER_SCHEMA_REGISTRY_URL: ${KAFKA_SCHEMA_REGISTRY_URL}
      CONNECT_VALUE_CONVERTER_SCHEMA_REGISTRY_URL: ${KAFKA_SCHEMA_REGISTRY_URL}
      CONNECT_INTERNAL_KEY_CONVERTER: "org.apache.kafka.connect.json.JsonConverter"
      CONNECT_INTERNAL_VALUE_CONVERTER: "org.apache.kafka.connect.json.JsonConverter"
      CONNECT_REST_ADVERTISED_HOST_NAME: "kafka-connect"
      CONNECT_LOG4J_ROOT_LOGLEVEL: "INFO"
      CONNECT_LOG4J_LOGGERS: "org.apache.kafka.connect.runtime.rest=WARN,org.reflections=ERROR"
      CONNECT_CONFIG_STORAGE_REPLICATION_FACTOR: "1"
      CONNECT_OFFSET_STORAGE_REPLICATION_FACTOR: "1"
      CONNECT_STATUS_STORAGE_REPLICATION_FACTOR: "1"
      CONNECT_PLUGIN_PATH: /usr/share/confluent-hub-components,/usr/share/enkryptio
    mem_limit: 4g

  # ///////////////////////////////////////////////////////
  # Extra Tools (Useful for debugging and helping on Kafka)
  # ///////////////////////////////////////////////////////

  kafka-rest-proxy:
    image: confluentinc/cp-kafka-rest:${CP_VERSION}
    networks:
      - back
    ports:
      - 8082:8082
    environment:
      KAFKA_REST_ZOOKEEPER_CONNECT: ${KAFKA_ZOOKEEPER_CONNECT}
      KAFKA_REST_LISTENERS: http://0.0.0.0:8082/
      KAFKA_REST_SCHEMA_REGISTRY_URL: ${KAFKA_SCHEMA_REGISTRY_URL}
      KAFKA_REST_HOST_NAME: kafka-rest-proxy
      KAFKA_REST_BOOTSTRAP_SERVERS: ${KAFKA_BOOTSTRAP_SERVERS}
    depends_on:
      - kafka-1
      - kafka-schema-registry
    cpu_shares: 256

  kafka-topics-ui:
    image: landoop/kafka-topics-ui:${KAFKA_UI_VERSION}
    networks:
      - back
    ports:
      - "8000:8000"
    environment:
      KAFKA_REST_PROXY_URL: "http://kafka-rest-proxy:8082/"
      PROXY: "true"
    depends_on:
      - kafka-1
      - kafka-schema-registry
      - kafka-rest-proxy
    labels:
      - "traefik.enable=true"
      - "traefik.default.protocol=http"
      - "traefik.frontend.rule=Host:kafka-ui.ethvm.${DOMAIN}"
      - "traefik.frontend.passHostHeader=true"
      - "traefik.backend=kafka-topics-ui"
      - "traefik.port=8000"
    cpu_shares: 256

  kafka-connect-ui:
    image: landoop/kafka-connect-ui:${KAFKA_UI_VERSION}
    networks:
      - back
    ports:
      - 8003:8000
    environment:
      CONNECT_URL: "http://kafka-connect:8083/"
      PROXY: "true"
    depends_on:
      - kafka-connect
    labels:
      - "traefik.enable=true"
      - "traefik.default.protocol=http"
      - "traefik.frontend.rule=Host:kafka-connect-ui.ethvm.${DOMAIN}"
      - "traefik.frontend.passHostHeader=true"
      - "traefik.backend=kafka-connect-ui"
      - "traefik.port=8003"
    cpu_shares: 256

  zoonavigator-api:
    image: elkozmon/zoonavigator-api:${ZOONAVIGATOR_VERSION}
    networks:
      - back
    environment:
      SERVER_HTTP_PORT: 9000
    depends_on:
      - zookeeper
    cpu_shares: 256

  zoonavigator-web:
    image: elkozmon/zoonavigator-web:${ZOONAVIGATOR_VERSION}
    networks:
      - back
    ports:
      - 8004:8000
    environment:
      API_HOST: "zoonavigator-api"
      API_PORT: 9000
    links:
      - zoonavigator-api
    depends_on:
      - zoonavigator-api
    labels:
      - "traefik.enable=true"
      - "traefik.default.protocol=http"
      - "traefik.frontend.rule=Host:zookeeper-ui.ethvm.${DOMAIN}"
      - "traefik.frontend.passHostHeader=true"
      - "traefik.backend=zoonavigator-api"
      - "traefik.port=8004"
    cpu_shares: 256

  ksql-server:
    image: confluentinc/cp-ksql-server:${CP_VERSION}
    networks:
      - back
    ports:
      - 8088:8088
    depends_on:
      - kafka-1
      - kafka-schema-registry
    environment:
      KSQL_BOOTSTRAP_SERVERS: kafka-1:9091
      KSQL_LISTENERS: http://0.0.0.0:8088/
      KSQL_KSQL_SERVICE_ID: ksql_service_1
      KSQL_SCHEMA_REGISTRY_URL: http://kafka-schema-registry:8081/
    mem_limit: 4g

  ksql-cli:
    image: confluentinc/cp-ksql-cli:${CP_VERSION}
    networks:
      - back
    depends_on:
      - ksql-server
    tty: true
    entrypoint: /bin/bash<|MERGE_RESOLUTION|>--- conflicted
+++ resolved
@@ -78,16 +78,11 @@
     restart: unless-stopped
     volumes:
       - mongodb-volume:/data/db
-      - ./docker/config/mongo/mongod.conf:/etc/mongod.conf
       - ./datasets:/datasets
     networks:
       - back
     ports:
       - 27017:27017
-<<<<<<< HEAD
-=======
-    command: "mongod --config /etc/mongod.conf --bind_ip 0.0.0.0 --replSet rs0 --quiet --slowms 10000"
->>>>>>> 045aac09
     labels:
       - "traefik.enable=true"
       - "traefik.default.protocol=http"
@@ -135,6 +130,7 @@
       KAFKA_AUTO_CREATE_TOPICS_ENABLE: "false"
       CONFLUENT_SUPPORT_METRICS_ENABLE: "false"
     mem_limit: 4g
+
 
   kafka-schema-registry:
     image: confluentinc/cp-schema-registry:${CP_VERSION}
