version: '3.7'

networks:

  web:
    external: true

  back:
    driver: bridge
    ipam:
      config:
        - subnet: 172.25.0.0/24

volumes:

  timescale-volume:

  kafka-volume-1:

  zookeeper-volume:

<<<<<<< HEAD
=======
  parity-volume:
    # Note:
    #
    # If you're on Linux, use local-persist instead of a regular docker volume
    # This allows to persist downloaded blockchain data.
    # More info: https://github.com/CWSpear/local-persist
    #
    # If you're on Mac, make sure you comment the following lines
    # and leave it as a regular docker volume
    # driver: local-persist
    # driver_opts:
    #   name: "paritydb"
    #   mountpoint: "${PARITY_VOLUME_MOUNTPOINT}"

>>>>>>> 22c20612
services:

  # ///////////////////////////////////////////////////////
  # Front Services
  # ///////////////////////////////////////////////////////

  traefik:
    image: ethvm/traefik:0.1.6
    restart: unless-stopped
    volumes:
      - /var/run/docker.sock:/var/run/docker.sock
    networks:
      - web
      - back
    ports:
      - 80:80
      - 8080:8080
    environment:
      DEBUG: 'true'
      LETS_ENCRYPT_ENABLED: 'false'
      SWARM_MODE: 'false'
      TRAEFIK_DASHBOARD_ENABLED: 'true'

  grafana:
    image: grafana/grafana:6.1.6
    networks:
      - back
    environment:
      GF_SERVER_ROOT_URL: 'http://grafana.ethvm.lan'
      GF_SECURITY_ADMIN_PASSWORD: 'admin'
      GF_INSTALL_PLUGINS: 'grafana-clock-panel,grafana-simple-json-datasource'

    labels:
      - 'traefik.enable=true'
      - 'traefik.default.protocol=http'
      - 'traefik.frontend.rule=Host:grafana.${DOMAIN}'
      - 'traefik.backend=grafana'
      - 'traefik.port=3000'

  explorer:
    build:
      context: ./apps/explorer
      dockerfile: Dockerfile.dev
    restart: unless-stopped
    volumes:
      - ./apps/explorer:/var/explorer
    networks:
      - back
    labels:
      - 'traefik.enable=true'
      - 'traefik.default.protocol=http'
      - 'traefik.frontend.rule=Host:${DOMAIN}'
      - 'traefik.backend=explorer'
      - 'traefik.port=8080'

  api:
    build:
      context: ./apps/api
      dockerfile: Dockerfile
    restart: unless-stopped
    volumes:
      - ./apps/api:/var/www/api
    depends_on:
      - timescale
    networks:
      - back
    ports:
      - 3000:3000
    labels:
      - 'traefik.enable=true'
      - 'traefik.default.protocol=http'
      - 'traefik.frontend.rule=Host:api.${DOMAIN}'
      - 'traefik.frontend.headers.customResponseHeaders=Access-Control-Allow-Origin:http://${DOMAIN}||Access-Control-Allow-Credentials:true'
      - 'traefik.frontend.passHostHeader=true'
      - 'traefik.backend=api'
      - 'traefik.port=3000'
      - 'traefik.frontend.entryPoints=http,https,ws,wss'
    environment:
      GRAPHQL_PLAYGROUND: 'true'
      INSTA_MINING: '${PARITY_INSTA_MINING}'
    command: bash -c "yarn && yarn start:dev"

  # ///////////////////////////////////////////////////////
  # Etherum Client
  # ///////////////////////////////////////////////////////

  parity:
    image: ethvm/parity:v2.3.3
    networks:
      - back
    volumes:
      - /home/brian/.local/share/io.parity.ethereum/docker/:/home/parity/.local/share/io.parity.ethereum/
    ports:
      - 8545:8545
      - 8546:8546
      - 30303:30303
    # By default we have enabled a private ethereum network (amarok) to be used in development
    # If you want, also there's the option to use ropsten or even mainnet to test with real networks.
    # Just uncomment below line:
    command: --chain ${PARITY_CHAIN} --tracing on --pruning archive --ws-interface 0.0.0.0 --ws-origins * --ws-hosts * --jsonrpc-interface 0.0.0.0 --min-peers=${PARITY_MIN_PEERS} --max-peers ${PARITY_MAX_PEERS}
    #command: --config /home/parity/amarok-config.toml --tracing on --pruning archive --ws-interface 0.0.0.0 --ws-origins * --ws-hosts * --ws-port 8546 --jsonrpc-interface 0.0.0.0 --min-peers=${PARITY_MIN_PEERS} --max-peers ${PARITY_MAX_PEERS}
    #command: --config dev-insecure --reseal-min-period 10000 -lminer=trace --ws-apis all --tracing on --pruning archive --ws-interface 0.0.0.0 --ws-origins * --ws-hosts * --jsonrpc-interface 0.0.0.0 --min-peers=${PARITY_MIN_PEERS} --max-peers ${PARITY_MAX_PEERS}

  # ///////////////////////////////////////////////////////
  # Storage
  # ///////////////////////////////////////////////////////

  timescale:
    image: timescale/timescaledb:${TIMESCALE_VERSION}
    restart: unless-stopped
    shm_size: 1g
    volumes:
      - timescale-volume:/var/lib/postgresql/data
    networks:
      - back
    ports:
      - 5432:5432
    environment:
      POSTGRES_USER:
      POSTGRES_PASSWORD:
      POSTGRES_DB:

  # ///////////////////////////////////////////////////////
  # Processing
  # ///////////////////////////////////////////////////////

  zookeeper:
    image: confluentinc/cp-zookeeper:${CP_VERSION}
    volumes:
      - zookeeper-volume:/var/lib/zookeeper
    networks:
      back:
        ipv4_address: 172.25.0.103
    ports:
      - 2181:2181
      - 9585:9585
    environment:
      ZOOKEEPER_SERVER_ID: 1
      ZOOKEEPER_SERVERS: "server.1=zookeeper:2888:3888"
      ZOOKEEPER_CLIENT_PORT: 2181
      ZOOKEEPER_JMX_PORT: 9585

  kafka-1:
    image: confluentinc/cp-kafka:${CP_VERSION}
    restart: unless-stopped
    depends_on:
      - zookeeper
    volumes:
      - kafka-volume-1:/var/lib/kafka
    networks:
      back:
        ipv4_address: 172.25.0.104
    ports:
      - 9091:9091
      - 9586:9586
    environment:
      KAFKA_ADVERTISED_HOST_NAME: "kafka-1"
      KAFKA_ADVERTISED_LISTENERS: "PLAINTEXT://kafka-1:9091"
      KAFKA_ZOOKEEPER_CONNECT: "zookeeper:2181"
      KAFKA_BROKER_ID: 1
      KAFKA_LOG4J_LOGGERS: "kafka.controller=INFO,kafka.producer.async.DefaultEventHandler=INFO,state.change.logger=INFO"
      KAFKA_OFFSETS_TOPIC_REPLICATION_FACTOR: 1
      KAFKA_TRANSACTION_STATE_LOG_MIN_ISR: 1
      KAFKA_TRANSACTION_STATE_LOG_REPLICATION_FACTOR: 1
      KAFKA_AUTO_CREATE_TOPICS_ENABLE: "false"
      CONFLUENT_METRICS_REPORTER_BOOTSTRAP_SERVERS: kafka-1:9091
      CONFLUENT_METRICS_REPORTER_ZOOKEEPER_CONNECT: zookeeper:2181
      CONFLUENT_METRICS_REPORTER_TOPIC_REPLICAS: 1
      CONFLUENT_METRICS_ENABLE: 'true'
      CONFLUENT_SUPPORT_CUSTOMER_ID: 'anonymous'
      KAFKA_JMX_PORT: 9586

  kafka-schema-registry:
    image: confluentinc/cp-schema-registry:${CP_VERSION}
    restart: unless-stopped
    depends_on:
      - zookeeper
      - kafka-1
    networks:
      back:
        ipv4_address: 172.25.0.107
    ports:
      - 8081:8081
      - 9587:9587
    labels:
      - "traefik.enable=true"
      - "traefik.default.protocol=http"
      - "traefik.frontend.rule=Host:kafka-schema-registry.${DOMAIN}"
      - "traefik.port=8081"
      - "traefik.backend=kafka-schema-registry"
    environment:
      SCHEMA_REGISTRY_KAFKASTORE_BOOTSTRAP_SERVERS: "PLAINTEXT://kafka-1:9091"
      SCHEMA_REGISTRY_HOST_NAME: kafka-schema-registry
      SCHEMA_REGISTRY_LISTENERS: http://0.0.0.0:8081
      SCHEMA_REGISTRY_LOG4J_ROOT_LOGLEVEL: "INFO"
      SCHEMA_REGISTRY_LOG4J_LOGGERS: "org.apache.kafka.connect.runtime.rest=WARN,org.reflections=ERROR"
      SCHEMA_REGISTRY_JMX_PORT: 9587

  kafka-connect:
    build:
      context: apps/processing/connectors
      dockerfile: ./Dockerfile.dev
    restart: unless-stopped
    depends_on:
      - zookeeper
      - kafka-1
      - kafka-schema-registry
    networks:
      - back
    ports:
      - 8083:8083
      - 9588:9588
    volumes:
      - ./out/kafka-connect/:/usr/share/ethvm
    environment:
      CONNECT_BOOTSTRAP_SERVERS: kafka-1:9091
      CONNECT_REST_ADVERTISED_HOST_NAME: "kafka-connect"
      CONNECT_REST_PORT: 8083
      CONNECT_GROUP_ID: "ethvm-kafka-connect"
      CONNECT_STATUS_STORAGE_TOPIC: "ethvm-storage-topic"
      CONNECT_CONFIG_STORAGE_TOPIC: "ethvm-storage-config"
      CONNECT_OFFSET_STORAGE_TOPIC: "ethvm-storage-offsets"
      CONNECT_CONFIG_STORAGE_REPLICATION_FACTOR: "1"
      CONNECT_OFFSET_STORAGE_REPLICATION_FACTOR: "1"
      CONNECT_STATUS_STORAGE_REPLICATION_FACTOR: "1"
      CONNECT_OFFSET_COMMIT_INTERVAL_MS: 1000
      CONNECT_KEY_CONVERTER_SCHEMA_REGISTRY_URL: ${KAFKA_SCHEMA_REGISTRY_URL}
      CONNECT_VALUE_CONVERTER_SCHEMA_REGISTRY_URL: ${KAFKA_SCHEMA_REGISTRY_URL}
      CONNECT_KEY_CONVERTER: "io.confluent.connect.avro.AvroConverter"
      CONNECT_VALUE_CONVERTER: "io.confluent.connect.avro.AvroConverter"
      CONNECT_INTERNAL_KEY_CONVERTER: "org.apache.kafka.connect.json.JsonConverter"
      CONNECT_INTERNAL_VALUE_CONVERTER: "org.apache.kafka.connect.json.JsonConverter"
      CONNECT_LOG4J_ROOT_LOGLEVEL: "WARN"
      CONNECT_LOG4J_LOGGERS: "org.apache.kafka.connect.runtime.rest=WARN,org.reflections=ERROR,com.ethvm.kafka.connect=DEBUG,org.web3j.protocol.websocket.WebSocketService=WARN"
      CONNECT_PLUGIN_PATH: /usr/share/confluent-hub-components,/usr/share/ethvm
      KAFKA_JMX_PORT: 9588

  # ///////////////////////////////////////////////////////
  # Extra Tools (Useful for debugging and helping in dev)
  # ///////////////////////////////////////////////////////

  lenses:
    image: landoop/lenses:2.1
    networks:
      - back
    ports:
      - 9991:9991
      - 9102:9102
    environment:
      LICENSE_URL: "${LENSES_LICENSE_URL}"
      LENSES_PORT: 9991
      LENSES_KAFKA_BROKERS: "PLAINTEXT://kafka-1:9091"
      LENSES_ZOOKEEPER_HOSTS: |
        [ { url:"zookeeper:2181", jmx:"zookeeper:9585" } ]
      LENSES_SCHEMA_REGISTRY_URLS: |
        [ { url:"http://kafka-schema-registry:8081", jmx:"kafka-schema-registry:9587" } ]
      LENSES_CONNECT_CLUSTERS: |
        [
          {
            name:"ethvm",
            urls: [ {url:"http://kafka-connect:8083", jmx:"kafka-connect:9588"} ],
            statuses:"ethvm-storage-topic",
            configs:"ethvm-storage-config",
            offsets:"ethvm-storage-offsets"
          }
        ]
      LENSES_SECURITY_MODE: BASIC
      LENSES_SECURITY_GROUPS: |
        [
          { "name": "adminGroup", "roles": ["Admin"] },
          { "name": "readGroup",  "roles": ["Read"] }
        ]
      LENSES_SECURITY_USERS: |
        [
          { "username": "admin", "password": "admin", "displayname": "Lenses Admin", "groups": ["adminGroup"] },
          { "username": "read", "password": "read", "displayname": "Read Only", "groups": ["readGroup"] }
        ]

  pgweb:
    image: sosedoff/pgweb:0.11.2
    restart: unless-stopped
    depends_on:
      - timescale
    networks:
      - back
    ports:
      - 8082:8082
    command: "/usr/bin/pgweb --bind=0.0.0.0 --listen=8082 --url postgres://${POSTGRES_USER}:${POSTGRES_PASSWORD}@timescale:5432/${POSTGRES_DB}?sslmode=disable"<|MERGE_RESOLUTION|>--- conflicted
+++ resolved
@@ -19,8 +19,6 @@
 
   zookeeper-volume:
 
-<<<<<<< HEAD
-=======
   parity-volume:
     # Note:
     #
@@ -35,7 +33,6 @@
     #   name: "paritydb"
     #   mountpoint: "${PARITY_VOLUME_MOUNTPOINT}"
 
->>>>>>> 22c20612
 services:
 
   # ///////////////////////////////////////////////////////
