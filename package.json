{
  "name": "ethvm-dev-kit",
  "version": "1.0.0",
  "description": "A complete Docker solution for developing EthVM project ",
  "repository": {
    "type": "git",
    "url": "git+https://github.com/enKryptIO/ethvm-dev-kit.git"
  },
  "author": "enKryptIO",
  "license": "MIT",
  "bugs": {
    "url": "https://github.com/enKryptIO/ethvm-dev-kit/issues"
  },
  "homepage": "https://github.com/enKryptIO/ethvm-dev-kit#readme",
  "config": {
    "ghooks": {
      "pre-commit": "opt --in pre-commit --exec 'yarn format'"
    }
  },
  "scripts": {
<<<<<<< HEAD
    "monkey": "ts-node bin/monkey/monkey-cli.ts",
=======
    "testprovider": "ts-node bin/e2e-provider-cli.ts",
    "monkey": "ts-node bin/monkey-cli.ts",
>>>>>>> 8d8eabbc
    "format": "yarn lint:fix && yarn prettier",
    "lint": "tslint -c tslint.json --project .",
    "lint:fix": "tslint -c tslint.json --project . --fix",
    "prettier": "prettier --write 'bin/**/*.ts'"
  },
  "devDependencies": {
    "@enkrypt.io/json-rpc2": "^1.0.2",
    "@types/ethereumjs-abi": "^0.6.1",
    "@types/ethereumjs-tx": "^1.0.0",
    "@types/ethereumjs-util": "^5.2.0",
    "@types/node": "^10.7.0",
    "@types/ora": "^1.3.4",
    "@types/web3": "^1.0.3",
    "commander": "^2.17.1",
    "ethereumjs-tx": "^1.3.7",
    "ghooks": "^2.0.4",
    "lerna": "^3.0.5",
    "opt-cli": "^1.6.0",
    "ora": "^3.0.0",
    "prettier": "1.14.2",
    "ts-node": "^7.0.1",
    "tslint": "^5.11.0",
    "tslint-config-prettier": "^1.14.0",
    "tslint-consistent-codestyle": "^1.13.3",
    "typescript": "^3.0.1",
    "web3-utils": "^1.0.0-beta.35"
  },
  "dependencies": {
    "ethereumjs-abi": "^0.6.5",
    "ethereumjs-util": "^5.2.0",
    "rethinkdb": "^2.3.3"
  }
}<|MERGE_RESOLUTION|>--- conflicted
+++ resolved
@@ -18,12 +18,8 @@
     }
   },
   "scripts": {
-<<<<<<< HEAD
-    "monkey": "ts-node bin/monkey/monkey-cli.ts",
-=======
     "testprovider": "ts-node bin/e2e-provider-cli.ts",
     "monkey": "ts-node bin/monkey-cli.ts",
->>>>>>> 8d8eabbc
     "format": "yarn lint:fix && yarn prettier",
     "lint": "tslint -c tslint.json --project .",
     "lint:fix": "tslint -c tslint.json --project . --fix",
