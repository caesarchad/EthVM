{
  "__schema": {
    "queryType": {
      "name": "Query"
    },
    "mutationType": null,
    "subscriptionType": {
      "name": "Subscription"
    },
    "types": [
      {
        "kind": "OBJECT",
        "name": "Query",
        "description": null,
        "fields": [
          {
            "name": "accountByAddress",
            "description": null,
            "args": [
              {
                "name": "address",
                "description": null,
                "type": {
                  "kind": "NON_NULL",
                  "name": null,
                  "ofType": {
                    "kind": "SCALAR",
                    "name": "String",
                    "ofType": null
                  }
                },
                "defaultValue": null
              }
            ],
            "type": {
              "kind": "OBJECT",
              "name": "Account",
              "ofType": null
            },
            "isDeprecated": false,
            "deprecationReason": null
          },
          {
<<<<<<< HEAD
=======
            "name": "blockMetricsTransaction",
            "description": null,
            "args": [
              {
                "name": "offset",
                "description": null,
                "type": {
                  "kind": "SCALAR",
                  "name": "Int",
                  "ofType": null
                },
                "defaultValue": "0"
              },
              {
                "name": "limit",
                "description": null,
                "type": {
                  "kind": "SCALAR",
                  "name": "Int",
                  "ofType": null
                },
                "defaultValue": "20"
              }
            ],
            "type": {
              "kind": "NON_NULL",
              "name": null,
              "ofType": {
                "kind": "OBJECT",
                "name": "BlockMetricsTransactionPage",
                "ofType": null
              }
            },
            "isDeprecated": false,
            "deprecationReason": null
          },
          {
            "name": "blockMetricsTransactionFee",
            "description": null,
            "args": [
              {
                "name": "offset",
                "description": null,
                "type": {
                  "kind": "SCALAR",
                  "name": "Int",
                  "ofType": null
                },
                "defaultValue": "0"
              },
              {
                "name": "limit",
                "description": null,
                "type": {
                  "kind": "SCALAR",
                  "name": "Int",
                  "ofType": null
                },
                "defaultValue": "20"
              }
            ],
            "type": {
              "kind": "NON_NULL",
              "name": null,
              "ofType": {
                "kind": "OBJECT",
                "name": "BlockMetricsTransactionFeePage",
                "ofType": null
              }
            },
            "isDeprecated": false,
            "deprecationReason": null
          },
          {
            "name": "blockMetricsTimeseries",
            "description": null,
            "args": [
              {
                "name": "start",
                "description": null,
                "type": {
                  "kind": "NON_NULL",
                  "name": null,
                  "ofType": {
                    "kind": "SCALAR",
                    "name": "Date",
                    "ofType": null
                  }
                },
                "defaultValue": null
              },
              {
                "name": "end",
                "description": null,
                "type": {
                  "kind": "NON_NULL",
                  "name": null,
                  "ofType": {
                    "kind": "SCALAR",
                    "name": "Date",
                    "ofType": null
                  }
                },
                "defaultValue": null
              },
              {
                "name": "bucket",
                "description": null,
                "type": {
                  "kind": "NON_NULL",
                  "name": null,
                  "ofType": {
                    "kind": "ENUM",
                    "name": "TimeBucket",
                    "ofType": null
                  }
                },
                "defaultValue": null
              },
              {
                "name": "fields",
                "description": null,
                "type": {
                  "kind": "NON_NULL",
                  "name": null,
                  "ofType": {
                    "kind": "LIST",
                    "name": null,
                    "ofType": {
                      "kind": "NON_NULL",
                      "name": null,
                      "ofType": {
                        "kind": "ENUM",
                        "name": "BlockMetricField",
                        "ofType": null
                      }
                    }
                  }
                },
                "defaultValue": null
              }
            ],
            "type": {
              "kind": "NON_NULL",
              "name": null,
              "ofType": {
                "kind": "LIST",
                "name": null,
                "ofType": {
                  "kind": "NON_NULL",
                  "name": null,
                  "ofType": {
                    "kind": "OBJECT",
                    "name": "AggregateBlockMetric",
                    "ofType": null
                  }
                }
              }
            },
            "isDeprecated": false,
            "deprecationReason": null
          },
          {
>>>>>>> be23b13f
            "name": "hashRate",
            "description": null,
            "args": [],
            "type": {
              "kind": "NON_NULL",
              "name": null,
              "ofType": {
                "kind": "SCALAR",
                "name": "BigNumber",
                "ofType": null
              }
            },
            "isDeprecated": false,
            "deprecationReason": null
          },
          {
            "name": "blockSummaries",
            "description": null,
            "args": [
              {
                "name": "fromBlock",
                "description": null,
                "type": {
                  "kind": "SCALAR",
                  "name": "BigNumber",
                  "ofType": null
                },
                "defaultValue": null
              },
              {
                "name": "offset",
                "description": null,
                "type": {
                  "kind": "SCALAR",
                  "name": "Int",
                  "ofType": null
                },
                "defaultValue": "0"
              },
              {
                "name": "limit",
                "description": null,
                "type": {
                  "kind": "SCALAR",
                  "name": "Int",
                  "ofType": null
                },
                "defaultValue": "20"
              }
            ],
            "type": {
              "kind": "NON_NULL",
              "name": null,
              "ofType": {
                "kind": "OBJECT",
                "name": "BlockSummaryPage",
                "ofType": null
              }
            },
            "isDeprecated": false,
            "deprecationReason": null
          },
          {
            "name": "blockSummariesByAuthor",
            "description": null,
            "args": [
              {
                "name": "author",
                "description": null,
                "type": {
                  "kind": "NON_NULL",
                  "name": null,
                  "ofType": {
                    "kind": "SCALAR",
                    "name": "String",
                    "ofType": null
                  }
                },
                "defaultValue": null
              },
              {
                "name": "offset",
                "description": null,
                "type": {
                  "kind": "SCALAR",
                  "name": "Int",
                  "ofType": null
                },
                "defaultValue": "0"
              },
              {
                "name": "limit",
                "description": null,
                "type": {
                  "kind": "SCALAR",
                  "name": "Int",
                  "ofType": null
                },
                "defaultValue": "20"
              }
            ],
            "type": {
              "kind": "NON_NULL",
              "name": null,
              "ofType": {
                "kind": "OBJECT",
                "name": "BlockSummaryPage",
                "ofType": null
              }
            },
            "isDeprecated": false,
            "deprecationReason": null
          },
          {
            "name": "blockByHash",
            "description": null,
            "args": [
              {
                "name": "hash",
                "description": null,
                "type": {
                  "kind": "NON_NULL",
                  "name": null,
                  "ofType": {
                    "kind": "SCALAR",
                    "name": "String",
                    "ofType": null
                  }
                },
                "defaultValue": null
              }
            ],
            "type": {
              "kind": "OBJECT",
              "name": "Block",
              "ofType": null
            },
            "isDeprecated": false,
            "deprecationReason": null
          },
          {
            "name": "blockByNumber",
            "description": null,
            "args": [
              {
                "name": "number",
                "description": null,
                "type": {
                  "kind": "NON_NULL",
                  "name": null,
                  "ofType": {
                    "kind": "SCALAR",
                    "name": "BigNumber",
                    "ofType": null
                  }
                },
                "defaultValue": null
              }
            ],
            "type": {
              "kind": "OBJECT",
              "name": "Block",
              "ofType": null
            },
            "isDeprecated": false,
            "deprecationReason": null
          },
          {
            "name": "blockMetrics",
            "description": null,
            "args": [
              {
                "name": "offset",
                "description": null,
                "type": {
                  "kind": "SCALAR",
                  "name": "Int",
                  "ofType": null
                },
                "defaultValue": "0"
              },
              {
                "name": "limit",
                "description": null,
                "type": {
                  "kind": "SCALAR",
                  "name": "Int",
                  "ofType": null
                },
                "defaultValue": "20"
              }
            ],
            "type": {
              "kind": "NON_NULL",
              "name": null,
              "ofType": {
                "kind": "OBJECT",
                "name": "BlockMetricPage",
                "ofType": null
              }
            },
            "isDeprecated": false,
            "deprecationReason": null
          },
          {
            "name": "blockMetricsTimeseries",
            "description": null,
            "args": [
              {
                "name": "start",
                "description": null,
                "type": {
                  "kind": "NON_NULL",
                  "name": null,
                  "ofType": {
                    "kind": "SCALAR",
                    "name": "Date",
                    "ofType": null
                  }
                },
                "defaultValue": null
              },
              {
                "name": "end",
                "description": null,
                "type": {
                  "kind": "NON_NULL",
                  "name": null,
                  "ofType": {
                    "kind": "SCALAR",
                    "name": "Date",
                    "ofType": null
                  }
                },
                "defaultValue": null
              },
              {
                "name": "bucket",
                "description": null,
                "type": {
                  "kind": "NON_NULL",
                  "name": null,
                  "ofType": {
                    "kind": "ENUM",
                    "name": "TimeBucket",
                    "ofType": null
                  }
                },
                "defaultValue": null
              },
              {
                "name": "fields",
                "description": null,
                "type": {
                  "kind": "NON_NULL",
                  "name": null,
                  "ofType": {
                    "kind": "LIST",
                    "name": null,
                    "ofType": {
                      "kind": "NON_NULL",
                      "name": null,
                      "ofType": {
                        "kind": "ENUM",
                        "name": "BlockMetricField",
                        "ofType": null
                      }
                    }
                  }
                },
                "defaultValue": null
              }
            ],
            "type": {
              "kind": "NON_NULL",
              "name": null,
              "ofType": {
                "kind": "LIST",
                "name": null,
                "ofType": {
                  "kind": "NON_NULL",
                  "name": null,
                  "ofType": {
                    "kind": "OBJECT",
                    "name": "AggregateBlockMetric",
                    "ofType": null
                  }
                }
              }
            },
            "isDeprecated": false,
            "deprecationReason": null
          },
          {
            "name": "contractByAddress",
            "description": null,
            "args": [
              {
                "name": "address",
                "description": null,
                "type": {
                  "kind": "NON_NULL",
                  "name": null,
                  "ofType": {
                    "kind": "SCALAR",
                    "name": "String",
                    "ofType": null
                  }
                },
                "defaultValue": null
              }
            ],
            "type": {
              "kind": "NON_NULL",
              "name": null,
              "ofType": {
                "kind": "OBJECT",
                "name": "Contract",
                "ofType": null
              }
            },
            "isDeprecated": false,
            "deprecationReason": null
          },
          {
            "name": "contractsCreatedBy",
            "description": null,
            "args": [
              {
                "name": "creator",
                "description": null,
                "type": {
                  "kind": "NON_NULL",
                  "name": null,
                  "ofType": {
                    "kind": "SCALAR",
                    "name": "String",
                    "ofType": null
                  }
                },
                "defaultValue": null
              },
              {
                "name": "offset",
                "description": null,
                "type": {
                  "kind": "SCALAR",
                  "name": "Int",
                  "ofType": null
                },
                "defaultValue": "0"
              },
              {
                "name": "limit",
                "description": null,
                "type": {
                  "kind": "SCALAR",
                  "name": "Int",
                  "ofType": null
                },
                "defaultValue": "20"
              }
            ],
            "type": {
              "kind": "NON_NULL",
              "name": null,
              "ofType": {
                "kind": "OBJECT",
                "name": "ContractSummaryPage",
                "ofType": null
              }
            },
            "isDeprecated": false,
            "deprecationReason": null
          },
          {
            "name": "metadata",
            "description": null,
            "args": [],
            "type": {
              "kind": "NON_NULL",
              "name": null,
              "ofType": {
                "kind": "OBJECT",
                "name": "Metadata",
                "ofType": null
              }
            },
            "isDeprecated": false,
            "deprecationReason": null
          },
          {
            "name": "search",
            "description": null,
            "args": [
              {
                "name": "query",
                "description": null,
                "type": {
                  "kind": "NON_NULL",
                  "name": null,
                  "ofType": {
                    "kind": "SCALAR",
                    "name": "String",
                    "ofType": null
                  }
                },
                "defaultValue": null
              }
            ],
            "type": {
              "kind": "NON_NULL",
              "name": null,
              "ofType": {
                "kind": "OBJECT",
                "name": "Search",
                "ofType": null
              }
            },
            "isDeprecated": false,
            "deprecationReason": null
          },
          {
            "name": "tokenHolder",
            "description": null,
            "args": [
              {
                "name": "address",
                "description": null,
                "type": {
                  "kind": "NON_NULL",
                  "name": null,
                  "ofType": {
                    "kind": "SCALAR",
                    "name": "String",
                    "ofType": null
                  }
                },
                "defaultValue": null
              },
              {
                "name": "holderAddress",
                "description": null,
                "type": {
                  "kind": "NON_NULL",
                  "name": null,
                  "ofType": {
                    "kind": "SCALAR",
                    "name": "String",
                    "ofType": null
                  }
                },
                "defaultValue": null
              }
            ],
            "type": {
              "kind": "OBJECT",
              "name": "TokenHolder",
              "ofType": null
            },
            "isDeprecated": false,
            "deprecationReason": null
          },
          {
            "name": "addressAllTokensOwned",
            "description": null,
            "args": [
              {
                "name": "address",
                "description": null,
                "type": {
                  "kind": "NON_NULL",
                  "name": null,
                  "ofType": {
                    "kind": "SCALAR",
                    "name": "String",
                    "ofType": null
                  }
                },
                "defaultValue": null
              },
              {
                "name": "offset",
                "description": null,
                "type": {
                  "kind": "SCALAR",
                  "name": "Int",
                  "ofType": null
                },
                "defaultValue": "0"
              },
              {
                "name": "limit",
                "description": null,
                "type": {
                  "kind": "SCALAR",
                  "name": "Int",
                  "ofType": null
                },
                "defaultValue": "10"
              }
            ],
            "type": {
              "kind": "NON_NULL",
              "name": null,
              "ofType": {
                "kind": "OBJECT",
                "name": "TokenPage",
                "ofType": null
              }
            },
            "isDeprecated": false,
            "deprecationReason": null
          },
          {
            "name": "addressTotalTokenValueUSD",
            "description": null,
            "args": [
              {
                "name": "address",
                "description": null,
                "type": {
                  "kind": "NON_NULL",
                  "name": null,
                  "ofType": {
                    "kind": "SCALAR",
                    "name": "String",
                    "ofType": null
                  }
                },
                "defaultValue": null
              }
            ],
            "type": {
              "kind": "SCALAR",
              "name": "BigNumber",
              "ofType": null
            },
            "isDeprecated": false,
            "deprecationReason": null
          },
          {
            "name": "coinExchangeRate",
            "description": null,
            "args": [
              {
                "name": "pair",
                "description": null,
                "type": {
                  "kind": "NON_NULL",
                  "name": null,
                  "ofType": {
                    "kind": "ENUM",
                    "name": "ExchangeRatePair",
                    "ofType": null
                  }
                },
                "defaultValue": null
              }
            ],
            "type": {
              "kind": "OBJECT",
              "name": "CoinExchangeRate",
              "ofType": null
            },
            "isDeprecated": false,
            "deprecationReason": null
          },
          {
            "name": "tokenExchangeRates",
            "description": null,
            "args": [
              {
                "name": "symbols",
                "description": null,
                "type": {
                  "kind": "LIST",
                  "name": null,
                  "ofType": {
                    "kind": "NON_NULL",
                    "name": null,
                    "ofType": {
                      "kind": "SCALAR",
                      "name": "String",
                      "ofType": null
                    }
                  }
                },
                "defaultValue": null
              },
              {
                "name": "sort",
                "description": null,
                "type": {
                  "kind": "ENUM",
                  "name": "TokenExchangeRateFilter",
                  "ofType": null
                },
                "defaultValue": null
              },
              {
                "name": "offset",
                "description": null,
                "type": {
                  "kind": "SCALAR",
                  "name": "Int",
                  "ofType": null
                },
                "defaultValue": "0"
              },
              {
                "name": "limit",
                "description": null,
                "type": {
                  "kind": "SCALAR",
                  "name": "Int",
                  "ofType": null
                },
                "defaultValue": "20"
              }
            ],
            "type": {
              "kind": "NON_NULL",
              "name": null,
              "ofType": {
                "kind": "OBJECT",
                "name": "TokenExchangeRatesPage",
                "ofType": null
              }
            },
            "isDeprecated": false,
            "deprecationReason": null
          },
          {
            "name": "totalNumTokenExchangeRates",
            "description": null,
            "args": [],
            "type": {
              "kind": "NON_NULL",
              "name": null,
              "ofType": {
                "kind": "SCALAR",
                "name": "Int",
                "ofType": null
              }
            },
            "isDeprecated": false,
            "deprecationReason": null
          },
          {
            "name": "tokenExchangeRateBySymbol",
            "description": null,
            "args": [
              {
                "name": "symbol",
                "description": null,
                "type": {
                  "kind": "NON_NULL",
                  "name": null,
                  "ofType": {
                    "kind": "SCALAR",
                    "name": "String",
                    "ofType": null
                  }
                },
                "defaultValue": null
              }
            ],
            "type": {
              "kind": "OBJECT",
              "name": "TokenExchangeRate",
              "ofType": null
            },
            "isDeprecated": false,
            "deprecationReason": null
          },
          {
            "name": "tokenExchangeRateByAddress",
            "description": null,
            "args": [
              {
                "name": "address",
                "description": null,
                "type": {
                  "kind": "NON_NULL",
                  "name": null,
                  "ofType": {
                    "kind": "SCALAR",
                    "name": "String",
                    "ofType": null
                  }
                },
                "defaultValue": null
              }
            ],
            "type": {
              "kind": "OBJECT",
              "name": "TokenExchangeRate",
              "ofType": null
            },
            "isDeprecated": false,
            "deprecationReason": null
          },
          {
            "name": "tokensMetadata",
            "description": null,
            "args": [
              {
                "name": "symbols",
                "description": null,
                "type": {
                  "kind": "LIST",
                  "name": null,
                  "ofType": {
                    "kind": "SCALAR",
                    "name": "String",
                    "ofType": null
                  }
                },
                "defaultValue": null
              }
            ],
            "type": {
              "kind": "NON_NULL",
              "name": null,
              "ofType": {
                "kind": "LIST",
                "name": null,
                "ofType": {
                  "kind": "NON_NULL",
                  "name": null,
                  "ofType": {
                    "kind": "OBJECT",
                    "name": "TokenMetadata",
                    "ofType": null
                  }
                }
              }
            },
            "isDeprecated": false,
            "deprecationReason": null
          },
          {
            "name": "tokenHolders",
            "description": null,
            "args": [
              {
                "name": "address",
                "description": null,
                "type": {
                  "kind": "NON_NULL",
                  "name": null,
                  "ofType": {
                    "kind": "SCALAR",
                    "name": "String",
                    "ofType": null
                  }
                },
                "defaultValue": null
              },
              {
                "name": "offset",
                "description": null,
                "type": {
                  "kind": "SCALAR",
                  "name": "Int",
                  "ofType": null
                },
                "defaultValue": "0"
              },
              {
                "name": "limit",
                "description": null,
                "type": {
                  "kind": "SCALAR",
                  "name": "Int",
                  "ofType": null
                },
                "defaultValue": "20"
              }
            ],
            "type": {
              "kind": "NON_NULL",
              "name": null,
              "ofType": {
                "kind": "OBJECT",
                "name": "TokenHoldersPage",
                "ofType": null
              }
            },
            "isDeprecated": false,
            "deprecationReason": null
          },
          {
            "name": "tokenTransfersByContractAddressesForHolder",
            "description": null,
            "args": [
              {
                "name": "contractAddresses",
                "description": null,
                "type": {
                  "kind": "LIST",
                  "name": null,
                  "ofType": {
                    "kind": "NON_NULL",
                    "name": null,
                    "ofType": {
                      "kind": "SCALAR",
                      "name": "String",
                      "ofType": null
                    }
                  }
                },
                "defaultValue": null
              },
              {
                "name": "holderAddress",
                "description": null,
                "type": {
                  "kind": "NON_NULL",
                  "name": null,
                  "ofType": {
                    "kind": "SCALAR",
                    "name": "String",
                    "ofType": null
                  }
                },
                "defaultValue": null
              },
              {
                "name": "filter",
                "description": null,
                "type": {
                  "kind": "ENUM",
                  "name": "FilterEnum",
                  "ofType": null
                },
                "defaultValue": "all"
              },
              {
                "name": "limit",
                "description": null,
                "type": {
                  "kind": "SCALAR",
                  "name": "Int",
                  "ofType": null
                },
                "defaultValue": "20"
              },
              {
                "name": "page",
                "description": null,
                "type": {
                  "kind": "SCALAR",
                  "name": "Int",
                  "ofType": null
                },
                "defaultValue": "0"
              },
              {
                "name": "timestampFrom",
                "description": null,
                "type": {
                  "kind": "SCALAR",
                  "name": "Int",
                  "ofType": null
                },
                "defaultValue": "0"
              },
              {
                "name": "timestampTo",
                "description": null,
                "type": {
                  "kind": "SCALAR",
                  "name": "Int",
                  "ofType": null
                },
                "defaultValue": "0"
              }
            ],
            "type": {
              "kind": "OBJECT",
              "name": "TransferPage",
              "ofType": null
            },
            "isDeprecated": false,
            "deprecationReason": null
          },
          {
            "name": "internalTransactionsByAddress",
            "description": null,
            "args": [
              {
                "name": "address",
                "description": null,
                "type": {
                  "kind": "NON_NULL",
                  "name": null,
                  "ofType": {
                    "kind": "SCALAR",
                    "name": "String",
                    "ofType": null
                  }
                },
                "defaultValue": null
              },
              {
                "name": "offset",
                "description": null,
                "type": {
                  "kind": "SCALAR",
                  "name": "Int",
                  "ofType": null
                },
                "defaultValue": "0"
              },
              {
                "name": "limit",
                "description": null,
                "type": {
                  "kind": "SCALAR",
                  "name": "Int",
                  "ofType": null
                },
                "defaultValue": "20"
              }
            ],
            "type": {
              "kind": "NON_NULL",
              "name": null,
              "ofType": {
                "kind": "OBJECT",
                "name": "TransferPage",
                "ofType": null
              }
            },
            "isDeprecated": false,
            "deprecationReason": null
          },
          {
            "name": "tokenBalancesByContractAddressForHolder",
            "description": null,
            "args": [
              {
                "name": "contractAddress",
                "description": null,
                "type": {
                  "kind": "NON_NULL",
                  "name": null,
                  "ofType": {
                    "kind": "SCALAR",
                    "name": "String",
                    "ofType": null
                  }
                },
                "defaultValue": null
              },
              {
                "name": "holderAddress",
                "description": null,
                "type": {
                  "kind": "NON_NULL",
                  "name": null,
                  "ofType": {
                    "kind": "SCALAR",
                    "name": "String",
                    "ofType": null
                  }
                },
                "defaultValue": null
              },
              {
                "name": "timestampFrom",
                "description": null,
                "type": {
                  "kind": "SCALAR",
                  "name": "Int",
                  "ofType": null
                },
                "defaultValue": "0"
              },
              {
                "name": "timestampTo",
                "description": null,
                "type": {
                  "kind": "SCALAR",
                  "name": "Int",
                  "ofType": null
                },
                "defaultValue": "0"
              }
            ],
            "type": {
              "kind": "OBJECT",
              "name": "BalancesPage",
              "ofType": null
            },
            "isDeprecated": false,
            "deprecationReason": null
          },
          {
            "name": "tokenTransfersByContractAddress",
            "description": null,
            "args": [
              {
                "name": "contractAddress",
                "description": null,
                "type": {
                  "kind": "NON_NULL",
                  "name": null,
                  "ofType": {
                    "kind": "SCALAR",
                    "name": "String",
                    "ofType": null
                  }
                },
                "defaultValue": null
              },
              {
                "name": "offset",
                "description": null,
                "type": {
                  "kind": "SCALAR",
                  "name": "Int",
                  "ofType": null
                },
                "defaultValue": "0"
              },
              {
                "name": "limit",
                "description": null,
                "type": {
                  "kind": "SCALAR",
                  "name": "Int",
                  "ofType": null
                },
                "defaultValue": "20"
              }
            ],
            "type": {
              "kind": "NON_NULL",
              "name": null,
              "ofType": {
                "kind": "OBJECT",
                "name": "TransferPage",
                "ofType": null
              }
            },
            "isDeprecated": false,
            "deprecationReason": null
          },
          {
            "name": "tokenTransfersByContractAddressForHolder",
            "description": null,
            "args": [
              {
                "name": "contractAddress",
                "description": null,
                "type": {
                  "kind": "NON_NULL",
                  "name": null,
                  "ofType": {
                    "kind": "SCALAR",
                    "name": "String",
                    "ofType": null
                  }
                },
                "defaultValue": null
              },
              {
                "name": "holderAddress",
                "description": null,
                "type": {
                  "kind": "NON_NULL",
                  "name": null,
                  "ofType": {
                    "kind": "SCALAR",
                    "name": "String",
                    "ofType": null
                  }
                },
                "defaultValue": null
              },
              {
                "name": "filter",
                "description": null,
                "type": {
                  "kind": "ENUM",
                  "name": "FilterEnum",
                  "ofType": null
                },
                "defaultValue": "all"
              },
              {
                "name": "offset",
                "description": null,
                "type": {
                  "kind": "SCALAR",
                  "name": "Int",
                  "ofType": null
                },
                "defaultValue": "0"
              },
              {
                "name": "limit",
                "description": null,
                "type": {
                  "kind": "SCALAR",
                  "name": "Int",
                  "ofType": null
                },
                "defaultValue": "20"
              }
            ],
            "type": {
              "kind": "NON_NULL",
              "name": null,
              "ofType": {
                "kind": "OBJECT",
                "name": "TransferPage",
                "ofType": null
              }
            },
            "isDeprecated": false,
            "deprecationReason": null
          },
          {
            "name": "transactionSummaries",
            "description": null,
            "args": [
              {
                "name": "fromBlock",
                "description": null,
                "type": {
                  "kind": "SCALAR",
                  "name": "BigNumber",
                  "ofType": null
                },
                "defaultValue": null
              },
              {
                "name": "offset",
                "description": null,
                "type": {
                  "kind": "SCALAR",
                  "name": "Int",
                  "ofType": null
                },
                "defaultValue": "0"
              },
              {
                "name": "limit",
                "description": null,
                "type": {
                  "kind": "SCALAR",
                  "name": "Int",
                  "ofType": null
                },
                "defaultValue": "20"
              }
            ],
            "type": {
              "kind": "NON_NULL",
              "name": null,
              "ofType": {
                "kind": "OBJECT",
                "name": "TransactionSummaryPage",
                "ofType": null
              }
            },
            "isDeprecated": false,
            "deprecationReason": null
          },
          {
            "name": "transactionSummariesForBlockNumber",
            "description": null,
            "args": [
              {
                "name": "number",
                "description": null,
                "type": {
                  "kind": "NON_NULL",
                  "name": null,
                  "ofType": {
                    "kind": "SCALAR",
                    "name": "BigNumber",
                    "ofType": null
                  }
                },
                "defaultValue": null
              },
              {
                "name": "offset",
                "description": null,
                "type": {
                  "kind": "SCALAR",
                  "name": "Int",
                  "ofType": null
                },
                "defaultValue": "0"
              },
              {
                "name": "limit",
                "description": null,
                "type": {
                  "kind": "SCALAR",
                  "name": "Int",
                  "ofType": null
                },
                "defaultValue": "20"
              }
            ],
            "type": {
              "kind": "NON_NULL",
              "name": null,
              "ofType": {
                "kind": "OBJECT",
                "name": "TransactionSummaryPage",
                "ofType": null
              }
            },
            "isDeprecated": false,
            "deprecationReason": null
          },
          {
            "name": "transactionSummariesForBlockHash",
            "description": null,
            "args": [
              {
                "name": "hash",
                "description": null,
                "type": {
                  "kind": "NON_NULL",
                  "name": null,
                  "ofType": {
                    "kind": "SCALAR",
                    "name": "String",
                    "ofType": null
                  }
                },
                "defaultValue": null
              },
              {
                "name": "offset",
                "description": null,
                "type": {
                  "kind": "SCALAR",
                  "name": "Int",
                  "ofType": null
                },
                "defaultValue": "0"
              },
              {
                "name": "limit",
                "description": null,
                "type": {
                  "kind": "SCALAR",
                  "name": "Int",
                  "ofType": null
                },
                "defaultValue": "20"
              }
            ],
            "type": {
              "kind": "NON_NULL",
              "name": null,
              "ofType": {
                "kind": "OBJECT",
                "name": "TransactionSummaryPage",
                "ofType": null
              }
            },
            "isDeprecated": false,
            "deprecationReason": null
          },
          {
            "name": "transactionSummariesForAddress",
            "description": null,
            "args": [
              {
                "name": "address",
                "description": null,
                "type": {
                  "kind": "NON_NULL",
                  "name": null,
                  "ofType": {
                    "kind": "SCALAR",
                    "name": "String",
                    "ofType": null
                  }
                },
                "defaultValue": null
              },
              {
                "name": "filter",
                "description": null,
                "type": {
                  "kind": "ENUM",
                  "name": "FilterEnum",
                  "ofType": null
                },
                "defaultValue": "all"
              },
              {
                "name": "offset",
                "description": null,
                "type": {
                  "kind": "SCALAR",
                  "name": "Int",
                  "ofType": null
                },
                "defaultValue": "0"
              },
              {
                "name": "limit",
                "description": null,
                "type": {
                  "kind": "SCALAR",
                  "name": "Int",
                  "ofType": null
                },
                "defaultValue": "20"
              }
            ],
            "type": {
              "kind": "NON_NULL",
              "name": null,
              "ofType": {
                "kind": "OBJECT",
                "name": "TransactionSummaryPage",
                "ofType": null
              }
            },
            "isDeprecated": false,
            "deprecationReason": null
          },
          {
            "name": "tx",
            "description": null,
            "args": [
              {
                "name": "hash",
                "description": null,
                "type": {
                  "kind": "NON_NULL",
                  "name": null,
                  "ofType": {
                    "kind": "SCALAR",
                    "name": "String",
                    "ofType": null
                  }
                },
                "defaultValue": null
              }
            ],
            "type": {
              "kind": "OBJECT",
              "name": "Transaction",
              "ofType": null
            },
            "isDeprecated": false,
            "deprecationReason": null
          },
          {
            "name": "uncleByHash",
            "description": null,
            "args": [
              {
                "name": "hash",
                "description": null,
                "type": {
                  "kind": "NON_NULL",
                  "name": null,
                  "ofType": {
                    "kind": "SCALAR",
                    "name": "String",
                    "ofType": null
                  }
                },
                "defaultValue": null
              }
            ],
            "type": {
              "kind": "OBJECT",
              "name": "Uncle",
              "ofType": null
            },
            "isDeprecated": false,
            "deprecationReason": null
          },
          {
            "name": "uncles",
            "description": null,
            "args": [
              {
                "name": "offset",
                "description": null,
                "type": {
                  "kind": "SCALAR",
                  "name": "Int",
                  "ofType": null
                },
                "defaultValue": "0"
              },
              {
                "name": "limit",
                "description": null,
                "type": {
                  "kind": "SCALAR",
                  "name": "Int",
                  "ofType": null
                },
                "defaultValue": "20"
              },
              {
                "name": "fromUncle",
                "description": null,
                "type": {
                  "kind": "SCALAR",
                  "name": "BigNumber",
                  "ofType": null
                },
                "defaultValue": null
              }
            ],
            "type": {
              "kind": "NON_NULL",
              "name": null,
              "ofType": {
                "kind": "OBJECT",
                "name": "UnclePage",
                "ofType": null
              }
            },
            "isDeprecated": false,
            "deprecationReason": null
          },
          {
            "name": "latestUncleBlockNumber",
            "description": null,
            "args": [],
            "type": {
              "kind": "NON_NULL",
              "name": null,
              "ofType": {
                "kind": "SCALAR",
                "name": "BigNumber",
                "ofType": null
              }
            },
            "isDeprecated": false,
            "deprecationReason": null
          },
          {
            "name": "temp__",
            "description": null,
            "args": [],
            "type": {
              "kind": "SCALAR",
              "name": "Boolean",
              "ofType": null
            },
            "isDeprecated": false,
            "deprecationReason": null
          }
        ],
        "inputFields": null,
        "interfaces": [],
        "enumValues": null,
        "possibleTypes": null
      },
      {
        "kind": "SCALAR",
        "name": "String",
        "description": "The `String` scalar type represents textual data, represented as UTF-8 character sequences. The String type is most often used by GraphQL to represent free-form human-readable text.",
        "fields": null,
        "inputFields": null,
        "interfaces": null,
        "enumValues": null,
        "possibleTypes": null
      },
      {
        "kind": "OBJECT",
        "name": "Account",
        "description": null,
        "fields": [
          {
            "name": "address",
            "description": null,
            "args": [],
            "type": {
              "kind": "NON_NULL",
              "name": null,
              "ofType": {
                "kind": "SCALAR",
                "name": "String",
                "ofType": null
              }
            },
            "isDeprecated": false,
            "deprecationReason": null
          },
          {
            "name": "balance",
            "description": null,
            "args": [],
            "type": {
              "kind": "NON_NULL",
              "name": null,
              "ofType": {
                "kind": "SCALAR",
                "name": "BigNumber",
                "ofType": null
              }
            },
            "isDeprecated": false,
            "deprecationReason": null
          },
          {
            "name": "totalTxCount",
            "description": null,
            "args": [],
            "type": {
              "kind": "NON_NULL",
              "name": null,
              "ofType": {
                "kind": "SCALAR",
                "name": "BigNumber",
                "ofType": null
              }
            },
            "isDeprecated": false,
            "deprecationReason": null
          },
          {
            "name": "inTxCount",
            "description": null,
            "args": [],
            "type": {
              "kind": "NON_NULL",
              "name": null,
              "ofType": {
                "kind": "SCALAR",
                "name": "BigNumber",
                "ofType": null
              }
            },
            "isDeprecated": false,
            "deprecationReason": null
          },
          {
            "name": "outTxCount",
            "description": null,
            "args": [],
            "type": {
              "kind": "NON_NULL",
              "name": null,
              "ofType": {
                "kind": "SCALAR",
                "name": "BigNumber",
                "ofType": null
              }
            },
            "isDeprecated": false,
            "deprecationReason": null
          },
          {
            "name": "isMiner",
            "description": null,
            "args": [],
            "type": {
              "kind": "NON_NULL",
              "name": null,
              "ofType": {
                "kind": "SCALAR",
                "name": "Boolean",
                "ofType": null
              }
            },
            "isDeprecated": false,
            "deprecationReason": null
          },
          {
            "name": "isContractCreator",
            "description": null,
            "args": [],
            "type": {
              "kind": "NON_NULL",
              "name": null,
              "ofType": {
                "kind": "SCALAR",
                "name": "Boolean",
                "ofType": null
              }
            },
            "isDeprecated": false,
            "deprecationReason": null
          },
          {
            "name": "isContract",
            "description": null,
            "args": [],
            "type": {
              "kind": "NON_NULL",
              "name": null,
              "ofType": {
                "kind": "SCALAR",
                "name": "Boolean",
                "ofType": null
              }
            },
            "isDeprecated": false,
            "deprecationReason": null
          }
        ],
        "inputFields": null,
        "interfaces": [],
        "enumValues": null,
        "possibleTypes": null
      },
      {
        "kind": "SCALAR",
        "name": "BigNumber",
        "description": "bignumber.js scalar type",
        "fields": null,
        "inputFields": null,
        "interfaces": null,
        "enumValues": null,
        "possibleTypes": null
      },
      {
        "kind": "SCALAR",
        "name": "Boolean",
        "description": "The `Boolean` scalar type represents `true` or `false`.",
        "fields": null,
        "inputFields": null,
        "interfaces": null,
        "enumValues": null,
        "possibleTypes": null
      },
      {
        "kind": "SCALAR",
        "name": "Int",
        "description": "The `Int` scalar type represents non-fractional signed whole numeric values. Int can represent values between -(2^31) and 2^31 - 1. ",
        "fields": null,
        "inputFields": null,
        "interfaces": null,
        "enumValues": null,
        "possibleTypes": null
      },
      {
        "kind": "OBJECT",
<<<<<<< HEAD
        "name": "BlockSummaryPage",
=======
        "name": "BlockMetricsTransactionPage",
>>>>>>> be23b13f
        "description": null,
        "fields": [
          {
            "name": "items",
            "description": null,
            "args": [],
            "type": {
              "kind": "NON_NULL",
              "name": null,
              "ofType": {
                "kind": "LIST",
                "name": null,
                "ofType": {
                  "kind": "NON_NULL",
                  "name": null,
                  "ofType": {
                    "kind": "OBJECT",
<<<<<<< HEAD
                    "name": "BlockSummary",
=======
                    "name": "BlockMetricsTransaction",
>>>>>>> be23b13f
                    "ofType": null
                  }
                }
              }
            },
            "isDeprecated": false,
            "deprecationReason": null
          },
          {
            "name": "totalCount",
            "description": null,
            "args": [],
            "type": {
              "kind": "NON_NULL",
              "name": null,
              "ofType": {
                "kind": "SCALAR",
                "name": "Int",
                "ofType": null
              }
            },
            "isDeprecated": false,
            "deprecationReason": null
          }
        ],
        "inputFields": null,
        "interfaces": [],
        "enumValues": null,
        "possibleTypes": null
      },
      {
        "kind": "OBJECT",
        "name": "BlockSummary",
        "description": null,
        "fields": [
          {
            "name": "number",
            "description": null,
            "args": [],
            "type": {
              "kind": "NON_NULL",
              "name": null,
              "ofType": {
                "kind": "SCALAR",
                "name": "BigNumber",
                "ofType": null
              }
            },
            "isDeprecated": false,
            "deprecationReason": null
          },
          {
            "name": "hash",
            "description": null,
            "args": [],
            "type": {
              "kind": "NON_NULL",
              "name": null,
              "ofType": {
                "kind": "SCALAR",
                "name": "String",
                "ofType": null
              }
            },
            "isDeprecated": false,
            "deprecationReason": null
<<<<<<< HEAD
          },
=======
          }
        ],
        "inputFields": null,
        "interfaces": [],
        "enumValues": null,
        "possibleTypes": null
      },
      {
        "kind": "OBJECT",
        "name": "BlockMetricsTransaction",
        "description": null,
        "fields": [
>>>>>>> be23b13f
          {
            "name": "author",
            "description": null,
            "args": [],
            "type": {
              "kind": "NON_NULL",
              "name": null,
              "ofType": {
                "kind": "SCALAR",
                "name": "String",
                "ofType": null
              }
            },
            "isDeprecated": false,
            "deprecationReason": null
          },
          {
            "name": "numTxs",
            "description": null,
            "args": [],
            "type": {
              "kind": "NON_NULL",
              "name": null,
              "ofType": {
                "kind": "SCALAR",
                "name": "BigNumber",
                "ofType": null
              }
            },
            "isDeprecated": false,
            "deprecationReason": null
          },
          {
            "name": "numSuccessfulTxs",
            "description": null,
            "args": [],
            "type": {
              "kind": "NON_NULL",
              "name": null,
              "ofType": {
                "kind": "SCALAR",
                "name": "BigNumber",
                "ofType": null
              }
            },
            "isDeprecated": false,
            "deprecationReason": null
          },
          {
<<<<<<< HEAD
            "name": "numFailedTxs",
            "description": null,
            "args": [],
            "type": {
              "kind": "NON_NULL",
              "name": null,
              "ofType": {
                "kind": "SCALAR",
                "name": "BigNumber",
                "ofType": null
              }
            },
            "isDeprecated": false,
            "deprecationReason": null
          },
          {
            "name": "reward",
=======
            "name": "totalGasPrice",
>>>>>>> be23b13f
            "description": null,
            "args": [],
            "type": {
              "kind": "NON_NULL",
              "name": null,
              "ofType": {
                "kind": "SCALAR",
                "name": "BigNumber",
                "ofType": null
              }
            },
            "isDeprecated": false,
            "deprecationReason": null
          },
          {
<<<<<<< HEAD
            "name": "uncleHashes",
=======
            "name": "avgGasLimit",
>>>>>>> be23b13f
            "description": null,
            "args": [],
            "type": {
              "kind": "NON_NULL",
              "name": null,
              "ofType": {
                "kind": "LIST",
                "name": null,
                "ofType": {
                  "kind": "NON_NULL",
                  "name": null,
                  "ofType": {
                    "kind": "SCALAR",
                    "name": "String",
                    "ofType": null
                  }
                }
              }
            },
            "isDeprecated": false,
            "deprecationReason": null
          },
          {
<<<<<<< HEAD
            "name": "transactionHashes",
=======
            "name": "avgGasPrice",
>>>>>>> be23b13f
            "description": null,
            "args": [],
            "type": {
              "kind": "NON_NULL",
              "name": null,
              "ofType": {
                "kind": "LIST",
                "name": null,
                "ofType": {
                  "kind": "NON_NULL",
                  "name": null,
                  "ofType": {
                    "kind": "SCALAR",
                    "name": "String",
                    "ofType": null
                  }
                }
              }
            },
            "isDeprecated": false,
            "deprecationReason": null
          }
        ],
        "inputFields": null,
        "interfaces": [],
        "enumValues": null,
        "possibleTypes": null
      },
      {
        "kind": "SCALAR",
        "name": "Date",
        "description": "Date custom scalar type",
        "fields": null,
        "inputFields": null,
        "interfaces": null,
        "enumValues": null,
        "possibleTypes": null
      },
      {
        "kind": "OBJECT",
        "name": "BlockMetricsTransactionFeePage",
        "description": null,
        "fields": [
          {
<<<<<<< HEAD
            "name": "difficulty",
=======
            "name": "items",
>>>>>>> be23b13f
            "description": null,
            "args": [],
            "type": {
              "kind": "NON_NULL",
              "name": null,
              "ofType": {
                "kind": "LIST",
                "name": null,
                "ofType": {
                  "kind": "NON_NULL",
                  "name": null,
                  "ofType": {
                    "kind": "OBJECT",
                    "name": "BlockMetricsTransactionFee",
                    "ofType": null
                  }
                }
              }
            },
            "isDeprecated": false,
            "deprecationReason": null
          },
          {
<<<<<<< HEAD
            "name": "timestamp",
=======
            "name": "offset",
>>>>>>> be23b13f
            "description": null,
            "args": [],
            "type": {
              "kind": "NON_NULL",
              "name": null,
              "ofType": {
                "kind": "SCALAR",
<<<<<<< HEAD
                "name": "Date",
=======
                "name": "Int",
>>>>>>> be23b13f
                "ofType": null
              }
            },
            "isDeprecated": false,
            "deprecationReason": null
          }
        ],
        "inputFields": null,
        "interfaces": [],
        "enumValues": null,
        "possibleTypes": null
      },
      {
        "kind": "SCALAR",
        "name": "Date",
        "description": "Date custom scalar type",
        "fields": null,
        "inputFields": null,
        "interfaces": null,
        "enumValues": null,
        "possibleTypes": null
      },
      {
        "kind": "OBJECT",
        "name": "Block",
        "description": null,
        "fields": [
          {
<<<<<<< HEAD
            "name": "header",
=======
            "name": "limit",
>>>>>>> be23b13f
            "description": null,
            "args": [],
            "type": {
              "kind": "NON_NULL",
              "name": null,
              "ofType": {
<<<<<<< HEAD
                "kind": "OBJECT",
                "name": "BlockHeader",
=======
                "kind": "SCALAR",
                "name": "Int",
>>>>>>> be23b13f
                "ofType": null
              }
            },
            "isDeprecated": false,
            "deprecationReason": null
          },
          {
<<<<<<< HEAD
            "name": "uncleHashes",
=======
            "name": "totalCount",
>>>>>>> be23b13f
            "description": null,
            "args": [],
            "type": {
              "kind": "NON_NULL",
              "name": null,
              "ofType": {
                "kind": "LIST",
                "name": null,
                "ofType": {
                  "kind": "NON_NULL",
                  "name": null,
                  "ofType": {
                    "kind": "SCALAR",
                    "name": "String",
                    "ofType": null
                  }
                }
              }
            },
            "isDeprecated": false,
            "deprecationReason": null
          }
        ],
        "inputFields": null,
        "interfaces": [],
        "enumValues": null,
        "possibleTypes": null
      },
      {
        "kind": "OBJECT",
        "name": "BlockMetricsTransactionFee",
        "description": null,
        "fields": [
          {
<<<<<<< HEAD
            "name": "transactionHashes",
=======
            "name": "number",
>>>>>>> be23b13f
            "description": null,
            "args": [],
            "type": {
              "kind": "NON_NULL",
              "name": null,
              "ofType": {
<<<<<<< HEAD
                "kind": "LIST",
                "name": null,
                "ofType": {
                  "kind": "NON_NULL",
                  "name": null,
                  "ofType": {
                    "kind": "SCALAR",
                    "name": "String",
                    "ofType": null
                  }
                }
=======
                "kind": "SCALAR",
                "name": "BigNumber",
                "ofType": null
>>>>>>> be23b13f
              }
            },
            "isDeprecated": false,
            "deprecationReason": null
          },
          {
<<<<<<< HEAD
            "name": "rewards",
=======
            "name": "blockHash",
>>>>>>> be23b13f
            "description": null,
            "args": [],
            "type": {
              "kind": "NON_NULL",
              "name": null,
              "ofType": {
<<<<<<< HEAD
                "kind": "LIST",
                "name": null,
                "ofType": {
                  "kind": "NON_NULL",
                  "name": null,
                  "ofType": {
                    "kind": "OBJECT",
                    "name": "Reward",
                    "ofType": null
                  }
                }
=======
                "kind": "SCALAR",
                "name": "String",
                "ofType": null
>>>>>>> be23b13f
              }
            },
            "isDeprecated": false,
            "deprecationReason": null
          }
        ],
        "inputFields": null,
        "interfaces": [],
        "enumValues": null,
        "possibleTypes": null
      },
      {
        "kind": "OBJECT",
        "name": "BlockHeader",
        "description": null,
        "fields": [
          {
<<<<<<< HEAD
            "name": "number",
=======
            "name": "timestamp",
>>>>>>> be23b13f
            "description": null,
            "args": [],
            "type": {
              "kind": "NON_NULL",
              "name": null,
              "ofType": {
                "kind": "SCALAR",
<<<<<<< HEAD
                "name": "BigNumber",
=======
                "name": "Date",
>>>>>>> be23b13f
                "ofType": null
              }
            },
            "isDeprecated": false,
            "deprecationReason": null
          },
          {
            "name": "hash",
            "description": null,
            "args": [],
            "type": {
              "kind": "NON_NULL",
              "name": null,
              "ofType": {
                "kind": "SCALAR",
                "name": "String",
                "ofType": null
              }
            },
            "isDeprecated": false,
            "deprecationReason": null
          },
          {
            "name": "parentHash",
            "description": null,
            "args": [],
            "type": {
              "kind": "NON_NULL",
              "name": null,
              "ofType": {
                "kind": "SCALAR",
                "name": "String",
                "ofType": null
              }
            },
            "isDeprecated": false,
            "deprecationReason": null
<<<<<<< HEAD
          },
=======
          }
        ],
        "inputFields": null,
        "interfaces": [],
        "enumValues": null,
        "possibleTypes": null
      },
      {
        "kind": "ENUM",
        "name": "TimeBucket",
        "description": null,
        "fields": null,
        "inputFields": null,
        "interfaces": null,
        "enumValues": [
>>>>>>> be23b13f
          {
            "name": "nonce",
            "description": null,
            "args": [],
            "type": {
              "kind": "SCALAR",
              "name": "BigNumber",
              "ofType": null
            },
            "isDeprecated": false,
            "deprecationReason": null
          },
          {
            "name": "sha3Uncles",
            "description": null,
            "args": [],
            "type": {
              "kind": "NON_NULL",
              "name": null,
              "ofType": {
                "kind": "SCALAR",
                "name": "String",
                "ofType": null
              }
            },
            "isDeprecated": false,
            "deprecationReason": null
          },
          {
            "name": "logsBloom",
            "description": null,
            "args": [],
            "type": {
              "kind": "NON_NULL",
              "name": null,
              "ofType": {
                "kind": "SCALAR",
                "name": "String",
                "ofType": null
              }
            },
            "isDeprecated": false,
            "deprecationReason": null
          },
          {
            "name": "transactionsRoot",
            "description": null,
            "args": [],
            "type": {
              "kind": "NON_NULL",
              "name": null,
              "ofType": {
                "kind": "SCALAR",
                "name": "String",
                "ofType": null
              }
            },
            "isDeprecated": false,
            "deprecationReason": null
          },
          {
            "name": "stateRoot",
            "description": null,
            "args": [],
            "type": {
              "kind": "NON_NULL",
              "name": null,
              "ofType": {
                "kind": "SCALAR",
                "name": "String",
                "ofType": null
              }
            },
            "isDeprecated": false,
            "deprecationReason": null
          },
          {
            "name": "receiptsRoot",
            "description": null,
            "args": [],
            "type": {
              "kind": "NON_NULL",
              "name": null,
              "ofType": {
                "kind": "SCALAR",
                "name": "String",
                "ofType": null
              }
            },
            "isDeprecated": false,
            "deprecationReason": null
          },
          {
            "name": "author",
            "description": null,
            "args": [],
            "type": {
              "kind": "NON_NULL",
              "name": null,
              "ofType": {
                "kind": "SCALAR",
                "name": "String",
                "ofType": null
              }
            },
            "isDeprecated": false,
            "deprecationReason": null
          },
          {
            "name": "difficulty",
            "description": null,
            "args": [],
            "type": {
              "kind": "NON_NULL",
              "name": null,
              "ofType": {
                "kind": "SCALAR",
                "name": "BigNumber",
                "ofType": null
              }
            },
            "isDeprecated": false,
            "deprecationReason": null
          },
          {
            "name": "totalDifficulty",
            "description": null,
            "args": [],
            "type": {
              "kind": "NON_NULL",
              "name": null,
              "ofType": {
                "kind": "SCALAR",
                "name": "BigNumber",
                "ofType": null
              }
            },
            "isDeprecated": false,
            "deprecationReason": null
          },
          {
            "name": "extraData",
            "description": null,
            "args": [],
            "type": {
              "kind": "NON_NULL",
              "name": null,
              "ofType": {
                "kind": "SCALAR",
                "name": "String",
                "ofType": null
              }
            },
            "isDeprecated": false,
            "deprecationReason": null
          },
          {
            "name": "gasLimit",
            "description": null,
            "args": [],
            "type": {
              "kind": "NON_NULL",
              "name": null,
              "ofType": {
                "kind": "SCALAR",
                "name": "BigNumber",
                "ofType": null
              }
            },
            "isDeprecated": false,
            "deprecationReason": null
          },
          {
            "name": "gasUsed",
            "description": null,
            "args": [],
            "type": {
              "kind": "NON_NULL",
              "name": null,
              "ofType": {
                "kind": "SCALAR",
                "name": "BigNumber",
                "ofType": null
              }
            },
            "isDeprecated": false,
            "deprecationReason": null
          },
          {
            "name": "timestamp",
            "description": null,
            "args": [],
            "type": {
              "kind": "NON_NULL",
              "name": null,
              "ofType": {
                "kind": "SCALAR",
                "name": "Date",
                "ofType": null
              }
            },
            "isDeprecated": false,
            "deprecationReason": null
          },
          {
            "name": "size",
            "description": null,
            "args": [],
            "type": {
              "kind": "NON_NULL",
              "name": null,
              "ofType": {
                "kind": "SCALAR",
                "name": "Int",
                "ofType": null
              }
            },
            "isDeprecated": false,
            "deprecationReason": null
          },
          {
            "name": "blockTime",
            "description": null,
            "args": [],
            "type": {
              "kind": "NON_NULL",
              "name": null,
              "ofType": {
                "kind": "SCALAR",
                "name": "Int",
                "ofType": null
              }
            },
            "isDeprecated": false,
            "deprecationReason": null
          }
        ],
        "inputFields": null,
        "interfaces": [],
        "enumValues": null,
        "possibleTypes": null
      },
      {
        "kind": "OBJECT",
        "name": "Reward",
        "description": null,
        "fields": [
          {
            "name": "address",
            "description": null,
            "args": [],
            "type": {
              "kind": "NON_NULL",
              "name": null,
              "ofType": {
                "kind": "SCALAR",
                "name": "String",
                "ofType": null
              }
            },
            "isDeprecated": false,
            "deprecationReason": null
          },
          {
            "name": "blockHash",
            "description": null,
            "args": [],
            "type": {
              "kind": "NON_NULL",
              "name": null,
              "ofType": {
                "kind": "SCALAR",
                "name": "String",
                "ofType": null
              }
            },
            "isDeprecated": false,
            "deprecationReason": null
          },
          {
            "name": "deltaType",
            "description": null,
            "args": [],
            "type": {
              "kind": "NON_NULL",
              "name": null,
              "ofType": {
                "kind": "ENUM",
                "name": "DeltaType",
                "ofType": null
              }
            },
            "isDeprecated": false,
            "deprecationReason": null
          },
          {
            "name": "amount",
            "description": null,
            "args": [],
            "type": {
              "kind": "NON_NULL",
              "name": null,
              "ofType": {
                "kind": "SCALAR",
                "name": "BigNumber",
                "ofType": null
              }
            },
            "isDeprecated": false,
            "deprecationReason": null
          }
        ],
        "inputFields": null,
        "interfaces": [],
        "enumValues": null,
        "possibleTypes": null
      },
      {
        "kind": "ENUM",
        "name": "DeltaType",
        "description": null,
        "fields": null,
        "inputFields": null,
        "interfaces": null,
        "enumValues": [
          {
            "name": "UNCLE_REWARD",
            "description": null,
            "isDeprecated": false,
            "deprecationReason": null
          },
          {
            "name": "BLOCK_REWARD",
            "description": null,
            "isDeprecated": false,
            "deprecationReason": null
          },
          {
            "name": "CONTRACT_CREATION",
            "description": null,
            "isDeprecated": false,
            "deprecationReason": null
          },
          {
            "name": "TOKEN_TRANSFER",
            "description": null,
            "isDeprecated": false,
            "deprecationReason": null
          },
          {
            "name": "CONTRACT_DESTRUCTION",
            "description": null,
            "isDeprecated": false,
            "deprecationReason": null
          },
          {
            "name": "TX",
            "description": null,
            "isDeprecated": false,
            "deprecationReason": null
          },
          {
            "name": "MINER_FEE",
            "description": null,
            "isDeprecated": false,
            "deprecationReason": null
          },
          {
            "name": "INTERNAL_TX",
            "description": null,
            "isDeprecated": false,
            "deprecationReason": null
          }
        ],
        "possibleTypes": null
      },
      {
        "kind": "OBJECT",
        "name": "BlockMetricPage",
        "description": null,
        "fields": [
          {
            "name": "items",
            "description": null,
            "args": [],
            "type": {
              "kind": "NON_NULL",
              "name": null,
              "ofType": {
                "kind": "LIST",
                "name": null,
                "ofType": {
                  "kind": "NON_NULL",
                  "name": null,
                  "ofType": {
                    "kind": "OBJECT",
                    "name": "BlockMetric",
                    "ofType": null
                  }
                }
              }
            },
            "isDeprecated": false,
            "deprecationReason": null
          },
          {
            "name": "offset",
            "description": null,
            "args": [],
            "type": {
              "kind": "NON_NULL",
              "name": null,
              "ofType": {
                "kind": "SCALAR",
                "name": "Int",
                "ofType": null
              }
            },
            "isDeprecated": false,
            "deprecationReason": null
          },
          {
            "name": "limit",
            "description": null,
            "args": [],
            "type": {
              "kind": "NON_NULL",
              "name": null,
              "ofType": {
                "kind": "SCALAR",
                "name": "Int",
                "ofType": null
              }
            },
            "isDeprecated": false,
            "deprecationReason": null
          },
          {
            "name": "totalCount",
            "description": null,
            "args": [],
            "type": {
              "kind": "NON_NULL",
              "name": null,
              "ofType": {
                "kind": "SCALAR",
                "name": "Int",
                "ofType": null
              }
            },
            "isDeprecated": false,
            "deprecationReason": null
          }
        ],
        "inputFields": null,
        "interfaces": [],
        "enumValues": null,
        "possibleTypes": null
      },
      {
        "kind": "OBJECT",
        "name": "BlockMetric",
        "description": null,
        "fields": [
          {
            "name": "number",
            "description": null,
            "args": [],
            "type": {
              "kind": "NON_NULL",
              "name": null,
              "ofType": {
                "kind": "SCALAR",
                "name": "BigNumber",
                "ofType": null
              }
            },
            "isDeprecated": false,
            "deprecationReason": null
          },
          {
            "name": "blockHash",
            "description": null,
            "args": [],
            "type": {
              "kind": "NON_NULL",
              "name": null,
              "ofType": {
                "kind": "SCALAR",
                "name": "String",
                "ofType": null
              }
            },
            "isDeprecated": false,
            "deprecationReason": null
          },
          {
            "name": "timestamp",
            "description": null,
            "args": [],
            "type": {
              "kind": "NON_NULL",
              "name": null,
              "ofType": {
                "kind": "SCALAR",
                "name": "Date",
                "ofType": null
              }
            },
            "isDeprecated": false,
            "deprecationReason": null
          },
          {
            "name": "blockTime",
            "description": null,
            "args": [],
            "type": {
              "kind": "NON_NULL",
              "name": null,
              "ofType": {
                "kind": "SCALAR",
                "name": "Int",
                "ofType": null
              }
            },
            "isDeprecated": false,
            "deprecationReason": null
          },
          {
            "name": "numUncles",
            "description": null,
            "args": [],
            "type": {
              "kind": "NON_NULL",
              "name": null,
              "ofType": {
                "kind": "SCALAR",
                "name": "Int",
                "ofType": null
              }
            },
            "isDeprecated": false,
            "deprecationReason": null
          },
          {
            "name": "difficulty",
            "description": null,
            "args": [],
            "type": {
              "kind": "NON_NULL",
              "name": null,
              "ofType": {
                "kind": "SCALAR",
                "name": "BigNumber",
                "ofType": null
              }
            },
            "isDeprecated": false,
            "deprecationReason": null
          },
          {
            "name": "totalDifficulty",
            "description": null,
            "args": [],
            "type": {
              "kind": "NON_NULL",
              "name": null,
              "ofType": {
                "kind": "SCALAR",
                "name": "BigNumber",
                "ofType": null
              }
            },
            "isDeprecated": false,
            "deprecationReason": null
          },
          {
            "name": "totalGasPrice",
            "description": null,
            "args": [],
            "type": {
              "kind": "NON_NULL",
              "name": null,
              "ofType": {
                "kind": "SCALAR",
                "name": "BigNumber",
                "ofType": null
              }
            },
            "isDeprecated": false,
            "deprecationReason": null
          },
          {
            "name": "avgGasLimit",
            "description": null,
            "args": [],
            "type": {
              "kind": "NON_NULL",
              "name": null,
              "ofType": {
                "kind": "SCALAR",
                "name": "BigNumber",
                "ofType": null
              }
            },
            "isDeprecated": false,
            "deprecationReason": null
          },
          {
            "name": "avgGasPrice",
            "description": null,
            "args": [],
            "type": {
              "kind": "NON_NULL",
              "name": null,
              "ofType": {
                "kind": "SCALAR",
                "name": "BigNumber",
                "ofType": null
              }
            },
            "isDeprecated": false,
            "deprecationReason": null
          },
          {
            "name": "totalTxs",
            "description": null,
            "args": [],
            "type": {
              "kind": "NON_NULL",
              "name": null,
              "ofType": {
                "kind": "SCALAR",
                "name": "Int",
                "ofType": null
              }
            },
            "isDeprecated": false,
            "deprecationReason": null
          },
          {
            "name": "numSuccessfulTxs",
            "description": null,
            "args": [],
            "type": {
              "kind": "NON_NULL",
              "name": null,
              "ofType": {
                "kind": "SCALAR",
                "name": "Int",
                "ofType": null
              }
            },
            "isDeprecated": false,
            "deprecationReason": null
          },
          {
            "name": "numFailedTxs",
            "description": null,
            "args": [],
            "type": {
              "kind": "NON_NULL",
              "name": null,
              "ofType": {
                "kind": "SCALAR",
                "name": "Int",
                "ofType": null
              }
            },
            "isDeprecated": false,
            "deprecationReason": null
          },
          {
            "name": "numInternalTxs",
            "description": null,
            "args": [],
            "type": {
              "kind": "NON_NULL",
              "name": null,
              "ofType": {
                "kind": "SCALAR",
                "name": "Int",
                "ofType": null
              }
            },
            "isDeprecated": false,
            "deprecationReason": null
          },
          {
            "name": "totalTxFees",
            "description": null,
            "args": [],
            "type": {
              "kind": "NON_NULL",
              "name": null,
              "ofType": {
                "kind": "SCALAR",
                "name": "BigNumber",
                "ofType": null
              }
            },
            "isDeprecated": false,
            "deprecationReason": null
          },
          {
            "name": "avgTxFees",
            "description": null,
            "args": [],
            "type": {
              "kind": "NON_NULL",
              "name": null,
              "ofType": {
                "kind": "SCALAR",
                "name": "BigNumber",
                "ofType": null
              }
            },
            "isDeprecated": false,
            "deprecationReason": null
          }
        ],
        "inputFields": null,
        "interfaces": [],
        "enumValues": null,
        "possibleTypes": null
      },
      {
        "kind": "ENUM",
        "name": "TimeBucket",
        "description": null,
        "fields": null,
        "inputFields": null,
        "interfaces": null,
        "enumValues": [
          {
            "name": "ONE_HOUR",
            "description": null,
            "isDeprecated": false,
            "deprecationReason": null
          },
          {
            "name": "ONE_DAY",
            "description": null,
            "isDeprecated": false,
            "deprecationReason": null
          },
          {
            "name": "ONE_WEEK",
            "description": null,
            "isDeprecated": false,
            "deprecationReason": null
          },
          {
            "name": "ONE_MONTH",
            "description": null,
            "isDeprecated": false,
            "deprecationReason": null
          },
          {
            "name": "ONE_YEAR",
            "description": null,
            "isDeprecated": false,
            "deprecationReason": null
          }
        ],
        "possibleTypes": null
      },
      {
        "kind": "ENUM",
        "name": "BlockMetricField",
        "description": null,
        "fields": null,
        "inputFields": null,
        "interfaces": null,
        "enumValues": [
          {
            "name": "AVG_BLOCK_TIME",
            "description": null,
            "isDeprecated": false,
            "deprecationReason": null
          },
          {
            "name": "AVG_NUM_UNCLES",
            "description": null,
            "isDeprecated": false,
            "deprecationReason": null
          },
          {
            "name": "AVG_DIFFICULTY",
            "description": null,
            "isDeprecated": false,
            "deprecationReason": null
          },
          {
            "name": "AVG_TOTAL_DIFFICULTY",
            "description": null,
            "isDeprecated": false,
            "deprecationReason": null
          },
          {
            "name": "AVG_GAS_LIMIT",
            "description": null,
            "isDeprecated": false,
            "deprecationReason": null
          },
          {
            "name": "AVG_GAS_PRICE",
            "description": null,
            "isDeprecated": false,
            "deprecationReason": null
          },
          {
            "name": "AVG_NUM_TXS",
            "description": null,
            "isDeprecated": false,
            "deprecationReason": null
          },
          {
            "name": "AVG_NUM_SUCCESSFUL_TXS",
            "description": null,
            "isDeprecated": false,
            "deprecationReason": null
          },
          {
            "name": "AVG_NUM_FAILED_TXS",
            "description": null,
            "isDeprecated": false,
            "deprecationReason": null
          },
          {
            "name": "AVG_NUM_INTERNAL_TXS",
            "description": null,
            "isDeprecated": false,
            "deprecationReason": null
          },
          {
            "name": "AVG_TX_FEES",
            "description": null,
            "isDeprecated": false,
            "deprecationReason": null
          },
          {
            "name": "AVG_TOTAL_TX_FEES",
            "description": null,
            "isDeprecated": false,
            "deprecationReason": null
          }
        ],
        "possibleTypes": null
      },
      {
        "kind": "OBJECT",
        "name": "AggregateBlockMetric",
        "description": null,
        "fields": [
          {
            "name": "timestamp",
            "description": null,
            "args": [],
            "type": {
              "kind": "NON_NULL",
              "name": null,
              "ofType": {
                "kind": "SCALAR",
                "name": "Date",
                "ofType": null
              }
            },
            "isDeprecated": false,
            "deprecationReason": null
          },
          {
            "name": "avgBlockTime",
            "description": null,
            "args": [],
            "type": {
              "kind": "SCALAR",
              "name": "Int",
              "ofType": null
            },
            "isDeprecated": false,
            "deprecationReason": null
          },
          {
            "name": "avgNumUncles",
            "description": null,
            "args": [],
            "type": {
              "kind": "SCALAR",
              "name": "Int",
              "ofType": null
            },
            "isDeprecated": false,
            "deprecationReason": null
          },
          {
            "name": "avgDifficulty",
            "description": null,
            "args": [],
            "type": {
              "kind": "SCALAR",
              "name": "BigNumber",
              "ofType": null
            },
            "isDeprecated": false,
            "deprecationReason": null
          },
          {
            "name": "avgTotalDifficulty",
            "description": null,
            "args": [],
            "type": {
              "kind": "SCALAR",
              "name": "BigNumber",
              "ofType": null
            },
            "isDeprecated": false,
            "deprecationReason": null
          },
          {
            "name": "avgGasLimit",
            "description": null,
            "args": [],
            "type": {
              "kind": "SCALAR",
              "name": "BigNumber",
              "ofType": null
            },
            "isDeprecated": false,
            "deprecationReason": null
          },
          {
            "name": "avgGasPrice",
            "description": null,
            "args": [],
            "type": {
              "kind": "SCALAR",
              "name": "BigNumber",
              "ofType": null
            },
            "isDeprecated": false,
            "deprecationReason": null
          },
          {
            "name": "avgNumTxs",
            "description": null,
            "args": [],
            "type": {
              "kind": "SCALAR",
              "name": "Int",
              "ofType": null
            },
            "isDeprecated": false,
            "deprecationReason": null
          },
          {
            "name": "avgNumSuccessfulTxs",
            "description": null,
            "args": [],
            "type": {
              "kind": "SCALAR",
              "name": "Int",
              "ofType": null
            },
            "isDeprecated": false,
            "deprecationReason": null
          },
          {
            "name": "avgNumFailedTxs",
            "description": null,
            "args": [],
            "type": {
              "kind": "SCALAR",
              "name": "Int",
              "ofType": null
            },
            "isDeprecated": false,
            "deprecationReason": null
          },
          {
            "name": "avgNumInternalTxs",
            "description": null,
            "args": [],
            "type": {
              "kind": "SCALAR",
              "name": "Int",
              "ofType": null
            },
            "isDeprecated": false,
            "deprecationReason": null
          },
          {
            "name": "avgTxFees",
            "description": null,
            "args": [],
            "type": {
              "kind": "SCALAR",
              "name": "BigNumber",
              "ofType": null
            },
            "isDeprecated": false,
            "deprecationReason": null
          },
          {
            "name": "avgTotalTxFees",
            "description": null,
            "args": [],
            "type": {
              "kind": "SCALAR",
              "name": "BigNumber",
              "ofType": null
            },
            "isDeprecated": false,
            "deprecationReason": null
          }
        ],
        "inputFields": null,
        "interfaces": [],
        "enumValues": null,
        "possibleTypes": null
      },
      {
        "kind": "OBJECT",
        "name": "Contract",
        "description": null,
        "fields": [
          {
            "name": "address",
            "description": null,
            "args": [],
            "type": {
              "kind": "SCALAR",
              "name": "String",
              "ofType": null
            },
            "isDeprecated": false,
            "deprecationReason": null
          },
          {
            "name": "creator",
            "description": null,
            "args": [],
            "type": {
              "kind": "SCALAR",
              "name": "String",
              "ofType": null
            },
            "isDeprecated": false,
            "deprecationReason": null
          },
          {
            "name": "init",
            "description": null,
            "args": [],
            "type": {
              "kind": "SCALAR",
              "name": "String",
              "ofType": null
            },
            "isDeprecated": false,
            "deprecationReason": null
          },
          {
            "name": "code",
            "description": null,
            "args": [],
            "type": {
              "kind": "SCALAR",
              "name": "String",
              "ofType": null
            },
            "isDeprecated": false,
            "deprecationReason": null
          },
          {
            "name": "refundAddress",
            "description": null,
            "args": [],
            "type": {
              "kind": "SCALAR",
              "name": "String",
              "ofType": null
            },
            "isDeprecated": false,
            "deprecationReason": null
          },
          {
            "name": "refundBalance",
            "description": null,
            "args": [],
            "type": {
              "kind": "SCALAR",
              "name": "BigNumber",
              "ofType": null
            },
            "isDeprecated": false,
            "deprecationReason": null
          },
          {
            "name": "traceCreatedAtBlockHash",
            "description": null,
            "args": [],
            "type": {
              "kind": "SCALAR",
              "name": "String",
              "ofType": null
            },
            "isDeprecated": false,
            "deprecationReason": null
          },
          {
            "name": "traceCreatedAtBlockNumber",
            "description": null,
            "args": [],
            "type": {
              "kind": "SCALAR",
              "name": "BigNumber",
              "ofType": null
            },
            "isDeprecated": false,
            "deprecationReason": null
          },
          {
            "name": "traceCreatedAtTransactionHash",
            "description": null,
            "args": [],
            "type": {
              "kind": "SCALAR",
              "name": "String",
              "ofType": null
            },
            "isDeprecated": false,
            "deprecationReason": null
          },
          {
            "name": "traceCreatedAtTransactionIndex",
            "description": null,
            "args": [],
            "type": {
              "kind": "SCALAR",
              "name": "Int",
              "ofType": null
            },
            "isDeprecated": false,
            "deprecationReason": null
          },
          {
            "name": "traceCreatedAtLogIndex",
            "description": null,
            "args": [],
            "type": {
              "kind": "SCALAR",
              "name": "Int",
              "ofType": null
            },
            "isDeprecated": false,
            "deprecationReason": null
          },
          {
            "name": "traceCreatedAtTraceAddress",
            "description": null,
            "args": [],
            "type": {
              "kind": "SCALAR",
              "name": "String",
              "ofType": null
            },
            "isDeprecated": false,
            "deprecationReason": null
          },
          {
            "name": "traceDestroyedAtBlockHash",
            "description": null,
            "args": [],
            "type": {
              "kind": "SCALAR",
              "name": "String",
              "ofType": null
            },
            "isDeprecated": false,
            "deprecationReason": null
          },
          {
            "name": "traceDestroyedAtBlockNumber",
            "description": null,
            "args": [],
            "type": {
              "kind": "SCALAR",
              "name": "BigNumber",
              "ofType": null
            },
            "isDeprecated": false,
            "deprecationReason": null
          },
          {
            "name": "traceDestroyedAtTransactionHash",
            "description": null,
            "args": [],
            "type": {
              "kind": "SCALAR",
              "name": "String",
              "ofType": null
            },
            "isDeprecated": false,
            "deprecationReason": null
          },
          {
            "name": "traceDestroyedAtTransactionIndex",
            "description": null,
            "args": [],
            "type": {
              "kind": "SCALAR",
              "name": "Long",
              "ofType": null
            },
            "isDeprecated": false,
            "deprecationReason": null
          },
          {
            "name": "traceDestroyedAtLogIndex",
            "description": null,
            "args": [],
            "type": {
              "kind": "SCALAR",
              "name": "Long",
              "ofType": null
            },
            "isDeprecated": false,
            "deprecationReason": null
          },
          {
            "name": "traceDestroyedAtTraceAddress",
            "description": null,
            "args": [],
            "type": {
              "kind": "SCALAR",
              "name": "String",
              "ofType": null
            },
            "isDeprecated": false,
            "deprecationReason": null
          },
          {
            "name": "traceDestroyedAt",
            "description": null,
            "args": [],
            "type": {
              "kind": "SCALAR",
              "name": "Buffer",
              "ofType": null
            },
            "isDeprecated": false,
            "deprecationReason": null
          },
          {
            "name": "metadata",
            "description": null,
            "args": [],
            "type": {
              "kind": "OBJECT",
              "name": "ContractMetadata",
              "ofType": null
            },
            "isDeprecated": false,
            "deprecationReason": null
          },
          {
            "name": "totalSupply",
            "description": null,
            "args": [],
            "type": {
              "kind": "SCALAR",
              "name": "BigNumber",
              "ofType": null
            },
            "isDeprecated": false,
            "deprecationReason": null
          },
          {
            "name": "createdAtTx",
            "description": null,
            "args": [],
            "type": {
              "kind": "OBJECT",
              "name": "Transaction",
              "ofType": null
            },
            "isDeprecated": false,
            "deprecationReason": null
          },
          {
            "name": "createdAtTxSummary",
            "description": null,
            "args": [],
            "type": {
              "kind": "OBJECT",
              "name": "TransactionSummary",
              "ofType": null
            },
            "isDeprecated": false,
            "deprecationReason": null
          },
          {
            "name": "timestamp",
            "description": null,
            "args": [],
            "type": {
              "kind": "SCALAR",
              "name": "Date",
              "ofType": null
            },
            "isDeprecated": false,
            "deprecationReason": null
          }
        ],
        "inputFields": null,
        "interfaces": [],
        "enumValues": null,
        "possibleTypes": null
      },
      {
        "kind": "SCALAR",
        "name": "Long",
        "description": "The `Int53` scalar type represents non-fractional signed whole numeric values.\nInt53 can represent values between -(2^53 - 1) and 2^53 - 1. ",
        "fields": null,
        "inputFields": null,
        "interfaces": null,
        "enumValues": null,
        "possibleTypes": null
      },
      {
        "kind": "SCALAR",
        "name": "Buffer",
        "description": "Buffer custom scalar type",
        "fields": null,
        "inputFields": null,
        "interfaces": null,
        "enumValues": null,
        "possibleTypes": null
      },
      {
        "kind": "OBJECT",
        "name": "ContractMetadata",
        "description": null,
        "fields": [
          {
            "name": "address",
            "description": null,
            "args": [],
            "type": {
              "kind": "SCALAR",
              "name": "String",
              "ofType": null
            },
            "isDeprecated": false,
            "deprecationReason": null
          },
          {
            "name": "name",
            "description": null,
            "args": [],
            "type": {
              "kind": "SCALAR",
              "name": "String",
              "ofType": null
            },
            "isDeprecated": false,
            "deprecationReason": null
          },
          {
            "name": "symbol",
            "description": null,
            "args": [],
            "type": {
              "kind": "SCALAR",
              "name": "String",
              "ofType": null
            },
            "isDeprecated": false,
            "deprecationReason": null
          },
          {
            "name": "decimals",
            "description": null,
            "args": [],
            "type": {
              "kind": "SCALAR",
              "name": "Int",
              "ofType": null
            },
            "isDeprecated": false,
            "deprecationReason": null
          },
          {
            "name": "ensAddress",
            "description": null,
            "args": [],
            "type": {
              "kind": "SCALAR",
              "name": "String",
              "ofType": null
            },
            "isDeprecated": false,
            "deprecationReason": null
          },
          {
            "name": "type",
            "description": null,
            "args": [],
            "type": {
              "kind": "SCALAR",
              "name": "String",
              "ofType": null
            },
            "isDeprecated": false,
            "deprecationReason": null
          },
          {
            "name": "logo",
            "description": null,
            "args": [],
            "type": {
              "kind": "OBJECT",
              "name": "ContractLogo",
              "ofType": null
            },
            "isDeprecated": false,
            "deprecationReason": null
          },
          {
            "name": "support",
            "description": null,
            "args": [],
            "type": {
              "kind": "OBJECT",
              "name": "ContractSupport",
              "ofType": null
            },
            "isDeprecated": false,
            "deprecationReason": null
          },
          {
            "name": "social",
            "description": null,
            "args": [],
            "type": {
              "kind": "OBJECT",
              "name": "ContractSocial",
              "ofType": null
            },
            "isDeprecated": false,
            "deprecationReason": null
          },
          {
            "name": "website",
            "description": null,
            "args": [],
            "type": {
              "kind": "SCALAR",
              "name": "String",
              "ofType": null
            },
            "isDeprecated": false,
            "deprecationReason": null
          }
        ],
        "inputFields": null,
        "interfaces": [],
        "enumValues": null,
        "possibleTypes": null
      },
      {
        "kind": "OBJECT",
        "name": "ContractLogo",
        "description": null,
        "fields": [
          {
            "name": "src",
            "description": null,
            "args": [],
            "type": {
              "kind": "SCALAR",
              "name": "String",
              "ofType": null
            },
            "isDeprecated": false,
            "deprecationReason": null
          }
        ],
        "inputFields": null,
        "interfaces": [],
        "enumValues": null,
        "possibleTypes": null
      },
      {
        "kind": "OBJECT",
        "name": "ContractSupport",
        "description": null,
        "fields": [
          {
            "name": "email",
            "description": null,
            "args": [],
            "type": {
              "kind": "SCALAR",
              "name": "String",
              "ofType": null
            },
            "isDeprecated": false,
            "deprecationReason": null
          },
          {
            "name": "url",
            "description": null,
            "args": [],
            "type": {
              "kind": "SCALAR",
              "name": "String",
              "ofType": null
            },
            "isDeprecated": false,
            "deprecationReason": null
          }
        ],
        "inputFields": null,
        "interfaces": [],
        "enumValues": null,
        "possibleTypes": null
      },
      {
        "kind": "OBJECT",
        "name": "ContractSocial",
        "description": null,
        "fields": [
          {
            "name": "blog",
            "description": null,
            "args": [],
            "type": {
              "kind": "SCALAR",
              "name": "String",
              "ofType": null
            },
            "isDeprecated": false,
            "deprecationReason": null
          },
          {
            "name": "chat",
            "description": null,
            "args": [],
            "type": {
              "kind": "SCALAR",
              "name": "String",
              "ofType": null
            },
            "isDeprecated": false,
            "deprecationReason": null
          },
          {
            "name": "facebook",
            "description": null,
            "args": [],
            "type": {
              "kind": "SCALAR",
              "name": "String",
              "ofType": null
            },
            "isDeprecated": false,
            "deprecationReason": null
          },
          {
            "name": "forum",
            "description": null,
            "args": [],
            "type": {
              "kind": "SCALAR",
              "name": "String",
              "ofType": null
            },
            "isDeprecated": false,
            "deprecationReason": null
          },
          {
            "name": "github",
            "description": null,
            "args": [],
            "type": {
              "kind": "SCALAR",
              "name": "String",
              "ofType": null
            },
            "isDeprecated": false,
            "deprecationReason": null
          },
          {
            "name": "gitter",
            "description": null,
            "args": [],
            "type": {
              "kind": "SCALAR",
              "name": "String",
              "ofType": null
            },
            "isDeprecated": false,
            "deprecationReason": null
          },
          {
            "name": "instagram",
            "description": null,
            "args": [],
            "type": {
              "kind": "SCALAR",
              "name": "String",
              "ofType": null
            },
            "isDeprecated": false,
            "deprecationReason": null
          },
          {
            "name": "linkedin",
            "description": null,
            "args": [],
            "type": {
              "kind": "SCALAR",
              "name": "String",
              "ofType": null
            },
            "isDeprecated": false,
            "deprecationReason": null
          },
          {
            "name": "reddit",
            "description": null,
            "args": [],
            "type": {
              "kind": "SCALAR",
              "name": "String",
              "ofType": null
            },
            "isDeprecated": false,
            "deprecationReason": null
          },
          {
            "name": "slack",
            "description": null,
            "args": [],
            "type": {
              "kind": "SCALAR",
              "name": "String",
              "ofType": null
            },
            "isDeprecated": false,
            "deprecationReason": null
          },
          {
            "name": "telegram",
            "description": null,
            "args": [],
            "type": {
              "kind": "SCALAR",
              "name": "String",
              "ofType": null
            },
            "isDeprecated": false,
            "deprecationReason": null
          },
          {
            "name": "twitter",
            "description": null,
            "args": [],
            "type": {
              "kind": "SCALAR",
              "name": "String",
              "ofType": null
            },
            "isDeprecated": false,
            "deprecationReason": null
          },
          {
            "name": "youtube",
            "description": null,
            "args": [],
            "type": {
              "kind": "SCALAR",
              "name": "String",
              "ofType": null
            },
            "isDeprecated": false,
            "deprecationReason": null
          }
        ],
        "inputFields": null,
        "interfaces": [],
        "enumValues": null,
        "possibleTypes": null
      },
      {
        "kind": "OBJECT",
        "name": "Transaction",
        "description": null,
        "fields": [
          {
            "name": "hash",
            "description": null,
            "args": [],
            "type": {
              "kind": "NON_NULL",
              "name": null,
              "ofType": {
                "kind": "SCALAR",
                "name": "String",
                "ofType": null
              }
            },
            "isDeprecated": false,
            "deprecationReason": null
          },
          {
            "name": "nonce",
            "description": null,
            "args": [],
            "type": {
              "kind": "NON_NULL",
              "name": null,
              "ofType": {
                "kind": "SCALAR",
                "name": "BigNumber",
                "ofType": null
              }
            },
            "isDeprecated": false,
            "deprecationReason": null
          },
          {
            "name": "blockHash",
            "description": null,
            "args": [],
            "type": {
              "kind": "NON_NULL",
              "name": null,
              "ofType": {
                "kind": "SCALAR",
                "name": "String",
                "ofType": null
              }
            },
            "isDeprecated": false,
            "deprecationReason": null
          },
          {
            "name": "blockNumber",
            "description": null,
            "args": [],
            "type": {
              "kind": "NON_NULL",
              "name": null,
              "ofType": {
                "kind": "SCALAR",
                "name": "BigNumber",
                "ofType": null
              }
            },
            "isDeprecated": false,
            "deprecationReason": null
          },
          {
            "name": "transactionIndex",
            "description": null,
            "args": [],
            "type": {
              "kind": "NON_NULL",
              "name": null,
              "ofType": {
                "kind": "SCALAR",
                "name": "Int",
                "ofType": null
              }
            },
            "isDeprecated": false,
            "deprecationReason": null
          },
          {
            "name": "from",
            "description": null,
            "args": [],
            "type": {
              "kind": "NON_NULL",
              "name": null,
              "ofType": {
                "kind": "SCALAR",
                "name": "String",
                "ofType": null
              }
            },
            "isDeprecated": false,
            "deprecationReason": null
          },
          {
            "name": "to",
            "description": null,
            "args": [],
            "type": {
              "kind": "SCALAR",
              "name": "String",
              "ofType": null
            },
            "isDeprecated": false,
            "deprecationReason": null
          },
          {
            "name": "value",
            "description": null,
            "args": [],
            "type": {
              "kind": "NON_NULL",
              "name": null,
              "ofType": {
                "kind": "SCALAR",
                "name": "BigNumber",
                "ofType": null
              }
            },
            "isDeprecated": false,
            "deprecationReason": null
          },
          {
            "name": "gas",
            "description": null,
            "args": [],
            "type": {
              "kind": "NON_NULL",
              "name": null,
              "ofType": {
                "kind": "SCALAR",
                "name": "BigNumber",
                "ofType": null
              }
            },
            "isDeprecated": false,
            "deprecationReason": null
          },
          {
            "name": "gasPrice",
            "description": null,
            "args": [],
            "type": {
              "kind": "NON_NULL",
              "name": null,
              "ofType": {
                "kind": "SCALAR",
                "name": "BigNumber",
                "ofType": null
              }
            },
            "isDeprecated": false,
            "deprecationReason": null
          },
          {
            "name": "input",
            "description": null,
            "args": [],
            "type": {
              "kind": "NON_NULL",
              "name": null,
              "ofType": {
                "kind": "SCALAR",
                "name": "Buffer",
                "ofType": null
              }
            },
            "isDeprecated": false,
            "deprecationReason": null
          },
          {
            "name": "v",
            "description": null,
            "args": [],
            "type": {
              "kind": "NON_NULL",
              "name": null,
              "ofType": {
                "kind": "SCALAR",
                "name": "String",
                "ofType": null
              }
            },
            "isDeprecated": false,
            "deprecationReason": null
          },
          {
            "name": "r",
            "description": null,
            "args": [],
            "type": {
              "kind": "NON_NULL",
              "name": null,
              "ofType": {
                "kind": "SCALAR",
                "name": "String",
                "ofType": null
              }
            },
            "isDeprecated": false,
            "deprecationReason": null
          },
          {
            "name": "s",
            "description": null,
            "args": [],
            "type": {
              "kind": "NON_NULL",
              "name": null,
              "ofType": {
                "kind": "SCALAR",
                "name": "String",
                "ofType": null
              }
            },
            "isDeprecated": false,
            "deprecationReason": null
          },
          {
            "name": "timestamp",
            "description": null,
            "args": [],
            "type": {
              "kind": "NON_NULL",
              "name": null,
              "ofType": {
                "kind": "SCALAR",
                "name": "Date",
                "ofType": null
              }
            },
            "isDeprecated": false,
            "deprecationReason": null
          },
          {
            "name": "creates",
            "description": null,
            "args": [],
            "type": {
              "kind": "SCALAR",
              "name": "String",
              "ofType": null
            },
            "isDeprecated": false,
            "deprecationReason": null
          },
          {
            "name": "chainId",
            "description": null,
            "args": [],
            "type": {
              "kind": "SCALAR",
              "name": "String",
              "ofType": null
            },
            "isDeprecated": false,
            "deprecationReason": null
          },
          {
            "name": "receipt",
            "description": null,
            "args": [],
            "type": {
              "kind": "OBJECT",
              "name": "Receipt",
              "ofType": null
            },
            "isDeprecated": false,
            "deprecationReason": null
          },
          {
            "name": "trace",
            "description": null,
            "args": [],
            "type": {
              "kind": "NON_NULL",
              "name": null,
              "ofType": {
                "kind": "OBJECT",
                "name": "Trace",
                "ofType": null
              }
            },
            "isDeprecated": false,
            "deprecationReason": null
          },
          {
            "name": "successful",
            "description": null,
            "args": [],
            "type": {
              "kind": "NON_NULL",
              "name": null,
              "ofType": {
                "kind": "SCALAR",
                "name": "Boolean",
                "ofType": null
              }
            },
            "isDeprecated": false,
            "deprecationReason": null
          }
        ],
        "inputFields": null,
        "interfaces": [],
        "enumValues": null,
        "possibleTypes": null
      },
      {
        "kind": "OBJECT",
        "name": "Receipt",
        "description": null,
        "fields": [
          {
            "name": "transactionHash",
            "description": null,
            "args": [],
            "type": {
              "kind": "NON_NULL",
              "name": null,
              "ofType": {
                "kind": "SCALAR",
                "name": "String",
                "ofType": null
              }
            },
            "isDeprecated": false,
            "deprecationReason": null
          },
          {
            "name": "transactionIndex",
            "description": null,
            "args": [],
            "type": {
              "kind": "NON_NULL",
              "name": null,
              "ofType": {
                "kind": "SCALAR",
                "name": "String",
                "ofType": null
              }
            },
            "isDeprecated": false,
            "deprecationReason": null
          },
          {
            "name": "blockHash",
            "description": null,
            "args": [],
            "type": {
              "kind": "NON_NULL",
              "name": null,
              "ofType": {
                "kind": "SCALAR",
                "name": "String",
                "ofType": null
              }
            },
            "isDeprecated": false,
            "deprecationReason": null
          },
          {
            "name": "blockNumber",
            "description": null,
            "args": [],
            "type": {
              "kind": "NON_NULL",
              "name": null,
              "ofType": {
                "kind": "SCALAR",
                "name": "BigNumber",
                "ofType": null
              }
            },
            "isDeprecated": false,
            "deprecationReason": null
          },
          {
            "name": "from",
            "description": null,
            "args": [],
            "type": {
              "kind": "NON_NULL",
              "name": null,
              "ofType": {
                "kind": "SCALAR",
                "name": "String",
                "ofType": null
              }
            },
            "isDeprecated": false,
            "deprecationReason": null
          },
          {
            "name": "to",
            "description": null,
            "args": [],
            "type": {
              "kind": "SCALAR",
              "name": "String",
              "ofType": null
            },
            "isDeprecated": false,
            "deprecationReason": null
          },
          {
            "name": "contractAddress",
            "description": null,
            "args": [],
            "type": {
              "kind": "SCALAR",
              "name": "String",
              "ofType": null
            },
            "isDeprecated": false,
            "deprecationReason": null
          },
          {
            "name": "cumulativeGasUsed",
            "description": null,
            "args": [],
            "type": {
              "kind": "NON_NULL",
              "name": null,
              "ofType": {
                "kind": "SCALAR",
                "name": "BigNumber",
                "ofType": null
              }
            },
            "isDeprecated": false,
            "deprecationReason": null
          },
          {
            "name": "gasUsed",
            "description": null,
            "args": [],
            "type": {
              "kind": "NON_NULL",
              "name": null,
              "ofType": {
                "kind": "SCALAR",
                "name": "BigNumber",
                "ofType": null
              }
            },
            "isDeprecated": false,
            "deprecationReason": null
          },
          {
            "name": "logs",
            "description": null,
            "args": [],
            "type": {
              "kind": "NON_NULL",
              "name": null,
              "ofType": {
                "kind": "SCALAR",
                "name": "String",
                "ofType": null
              }
            },
            "isDeprecated": false,
            "deprecationReason": null
          },
          {
            "name": "logsBloom",
            "description": null,
            "args": [],
            "type": {
              "kind": "NON_NULL",
              "name": null,
              "ofType": {
                "kind": "SCALAR",
                "name": "String",
                "ofType": null
              }
            },
            "isDeprecated": false,
            "deprecationReason": null
          },
          {
            "name": "root",
            "description": null,
            "args": [],
            "type": {
              "kind": "NON_NULL",
              "name": null,
              "ofType": {
                "kind": "SCALAR",
                "name": "String",
                "ofType": null
              }
            },
            "isDeprecated": false,
            "deprecationReason": null
          },
          {
            "name": "status",
            "description": null,
            "args": [],
            "type": {
              "kind": "SCALAR",
              "name": "String",
              "ofType": null
            },
            "isDeprecated": false,
            "deprecationReason": null
          }
        ],
        "inputFields": null,
        "interfaces": [],
        "enumValues": null,
        "possibleTypes": null
      },
      {
        "kind": "OBJECT",
        "name": "Trace",
        "description": null,
        "fields": [
          {
            "name": "blockHash",
            "description": null,
            "args": [],
            "type": {
              "kind": "NON_NULL",
              "name": null,
              "ofType": {
                "kind": "SCALAR",
                "name": "String",
                "ofType": null
              }
            },
            "isDeprecated": false,
            "deprecationReason": null
          },
          {
            "name": "transactionHash",
            "description": null,
            "args": [],
            "type": {
              "kind": "SCALAR",
              "name": "String",
              "ofType": null
            },
            "isDeprecated": false,
            "deprecationReason": null
          },
          {
            "name": "rootError",
            "description": null,
            "args": [],
            "type": {
              "kind": "SCALAR",
              "name": "String",
              "ofType": null
            },
            "isDeprecated": false,
            "deprecationReason": null
          },
          {
            "name": "traces",
            "description": null,
            "args": [],
            "type": {
              "kind": "NON_NULL",
              "name": null,
              "ofType": {
                "kind": "SCALAR",
                "name": "String",
                "ofType": null
              }
            },
            "isDeprecated": false,
            "deprecationReason": null
          }
        ],
        "inputFields": null,
        "interfaces": [],
        "enumValues": null,
        "possibleTypes": null
      },
      {
        "kind": "OBJECT",
        "name": "TransactionSummary",
        "description": null,
        "fields": [
          {
            "name": "hash",
            "description": null,
            "args": [],
            "type": {
              "kind": "NON_NULL",
              "name": null,
              "ofType": {
                "kind": "SCALAR",
                "name": "String",
                "ofType": null
              }
            },
            "isDeprecated": false,
            "deprecationReason": null
          },
          {
            "name": "blockNumber",
            "description": null,
            "args": [],
            "type": {
              "kind": "NON_NULL",
              "name": null,
              "ofType": {
                "kind": "SCALAR",
                "name": "BigNumber",
                "ofType": null
              }
            },
            "isDeprecated": false,
            "deprecationReason": null
          },
          {
            "name": "transactionIndex",
            "description": null,
            "args": [],
            "type": {
              "kind": "NON_NULL",
              "name": null,
              "ofType": {
                "kind": "SCALAR",
                "name": "Int",
                "ofType": null
              }
            },
            "isDeprecated": false,
            "deprecationReason": null
          },
          {
            "name": "from",
            "description": null,
            "args": [],
            "type": {
              "kind": "NON_NULL",
              "name": null,
              "ofType": {
                "kind": "SCALAR",
                "name": "String",
                "ofType": null
              }
            },
            "isDeprecated": false,
            "deprecationReason": null
          },
          {
            "name": "to",
            "description": null,
            "args": [],
            "type": {
              "kind": "SCALAR",
              "name": "String",
              "ofType": null
            },
            "isDeprecated": false,
            "deprecationReason": null
          },
          {
            "name": "creates",
            "description": null,
            "args": [],
            "type": {
              "kind": "SCALAR",
              "name": "String",
              "ofType": null
            },
            "isDeprecated": false,
            "deprecationReason": null
          },
          {
            "name": "contractName",
            "description": null,
            "args": [],
            "type": {
              "kind": "SCALAR",
              "name": "String",
              "ofType": null
            },
            "isDeprecated": false,
            "deprecationReason": null
          },
          {
            "name": "contractSymbol",
            "description": null,
            "args": [],
            "type": {
              "kind": "SCALAR",
              "name": "String",
              "ofType": null
            },
            "isDeprecated": false,
            "deprecationReason": null
          },
          {
            "name": "value",
            "description": null,
            "args": [],
            "type": {
              "kind": "NON_NULL",
              "name": null,
              "ofType": {
                "kind": "SCALAR",
                "name": "BigNumber",
                "ofType": null
              }
            },
            "isDeprecated": false,
            "deprecationReason": null
          },
          {
            "name": "fee",
            "description": null,
            "args": [],
            "type": {
              "kind": "NON_NULL",
              "name": null,
              "ofType": {
                "kind": "SCALAR",
                "name": "BigNumber",
                "ofType": null
              }
            },
            "isDeprecated": false,
            "deprecationReason": null
          },
          {
            "name": "successful",
            "description": null,
            "args": [],
            "type": {
              "kind": "NON_NULL",
              "name": null,
              "ofType": {
                "kind": "SCALAR",
                "name": "Boolean",
                "ofType": null
              }
            },
            "isDeprecated": false,
            "deprecationReason": null
          },
          {
            "name": "timestamp",
            "description": null,
            "args": [],
            "type": {
              "kind": "NON_NULL",
              "name": null,
              "ofType": {
                "kind": "SCALAR",
                "name": "Date",
                "ofType": null
              }
            },
            "isDeprecated": false,
            "deprecationReason": null
          }
        ],
        "inputFields": null,
        "interfaces": [],
        "enumValues": null,
        "possibleTypes": null
      },
      {
        "kind": "OBJECT",
        "name": "ContractSummaryPage",
        "description": null,
        "fields": [
          {
            "name": "items",
            "description": null,
            "args": [],
            "type": {
              "kind": "NON_NULL",
              "name": null,
              "ofType": {
                "kind": "LIST",
                "name": null,
                "ofType": {
                  "kind": "NON_NULL",
                  "name": null,
                  "ofType": {
                    "kind": "OBJECT",
                    "name": "ContractSummary",
                    "ofType": null
                  }
                }
              }
            },
            "isDeprecated": false,
            "deprecationReason": null
          },
          {
            "name": "totalCount",
            "description": null,
            "args": [],
            "type": {
              "kind": "NON_NULL",
              "name": null,
              "ofType": {
                "kind": "SCALAR",
                "name": "Int",
                "ofType": null
              }
            },
            "isDeprecated": false,
            "deprecationReason": null
          }
        ],
        "inputFields": null,
        "interfaces": [],
        "enumValues": null,
        "possibleTypes": null
      },
      {
        "kind": "OBJECT",
        "name": "ContractSummary",
        "description": null,
        "fields": [
          {
            "name": "address",
            "description": null,
            "args": [],
            "type": {
              "kind": "NON_NULL",
              "name": null,
              "ofType": {
                "kind": "SCALAR",
                "name": "String",
                "ofType": null
              }
            },
            "isDeprecated": false,
            "deprecationReason": null
          },
          {
            "name": "creator",
            "description": null,
            "args": [],
            "type": {
              "kind": "NON_NULL",
              "name": null,
              "ofType": {
                "kind": "SCALAR",
                "name": "String",
                "ofType": null
              }
            },
            "isDeprecated": false,
            "deprecationReason": null
          },
          {
            "name": "blockNumber",
            "description": null,
            "args": [],
            "type": {
              "kind": "NON_NULL",
              "name": null,
              "ofType": {
                "kind": "SCALAR",
                "name": "BigNumber",
                "ofType": null
              }
            },
            "isDeprecated": false,
            "deprecationReason": null
          },
          {
            "name": "txHash",
            "description": null,
            "args": [],
            "type": {
              "kind": "NON_NULL",
              "name": null,
              "ofType": {
                "kind": "SCALAR",
                "name": "String",
                "ofType": null
              }
            },
            "isDeprecated": false,
            "deprecationReason": null
          },
          {
            "name": "txFee",
            "description": null,
            "args": [],
            "type": {
              "kind": "NON_NULL",
              "name": null,
              "ofType": {
                "kind": "SCALAR",
                "name": "BigNumber",
                "ofType": null
              }
            },
            "isDeprecated": false,
            "deprecationReason": null
          },
          {
            "name": "timestamp",
            "description": null,
            "args": [],
            "type": {
              "kind": "NON_NULL",
              "name": null,
              "ofType": {
                "kind": "SCALAR",
                "name": "Date",
                "ofType": null
              }
            },
            "isDeprecated": false,
            "deprecationReason": null
          }
        ],
        "inputFields": null,
        "interfaces": [],
        "enumValues": null,
        "possibleTypes": null
      },
      {
        "kind": "OBJECT",
        "name": "Metadata",
        "description": null,
        "fields": [
          {
            "name": "isSyncing",
            "description": null,
            "args": [],
            "type": {
              "kind": "NON_NULL",
              "name": null,
              "ofType": {
                "kind": "SCALAR",
                "name": "Boolean",
                "ofType": null
              }
            },
            "isDeprecated": false,
            "deprecationReason": null
          }
        ],
        "inputFields": null,
        "interfaces": [],
        "enumValues": null,
        "possibleTypes": null
      },
      {
        "kind": "OBJECT",
        "name": "Search",
        "description": null,
        "fields": [
          {
            "name": "type",
            "description": null,
            "args": [],
            "type": {
              "kind": "NON_NULL",
              "name": null,
              "ofType": {
                "kind": "ENUM",
                "name": "SearchType",
                "ofType": null
              }
            },
            "isDeprecated": false,
            "deprecationReason": null
          },
          {
            "name": "address",
            "description": null,
            "args": [],
            "type": {
              "kind": "OBJECT",
              "name": "AddressBalance",
              "ofType": null
            },
            "isDeprecated": false,
            "deprecationReason": null
          },
          {
            "name": "block",
            "description": null,
            "args": [],
            "type": {
              "kind": "OBJECT",
              "name": "Block",
              "ofType": null
            },
            "isDeprecated": false,
            "deprecationReason": null
          },
          {
            "name": "uncle",
            "description": null,
            "args": [],
            "type": {
              "kind": "OBJECT",
              "name": "Uncle",
              "ofType": null
            },
            "isDeprecated": false,
            "deprecationReason": null
          },
          {
            "name": "tx",
            "description": null,
            "args": [],
            "type": {
              "kind": "OBJECT",
              "name": "Transaction",
              "ofType": null
            },
            "isDeprecated": false,
            "deprecationReason": null
          }
        ],
        "inputFields": null,
        "interfaces": [],
        "enumValues": null,
        "possibleTypes": null
      },
      {
        "kind": "ENUM",
        "name": "SearchType",
        "description": null,
        "fields": null,
        "inputFields": null,
        "interfaces": null,
        "enumValues": [
          {
            "name": "Address",
            "description": null,
            "isDeprecated": false,
            "deprecationReason": null
          },
          {
            "name": "Block",
            "description": null,
            "isDeprecated": false,
            "deprecationReason": null
          },
          {
            "name": "Uncle",
            "description": null,
            "isDeprecated": false,
            "deprecationReason": null
          },
          {
            "name": "Tx",
            "description": null,
            "isDeprecated": false,
            "deprecationReason": null
          },
          {
            "name": "None",
            "description": null,
            "isDeprecated": false,
            "deprecationReason": null
          }
        ],
        "possibleTypes": null
      },
      {
        "kind": "OBJECT",
        "name": "AddressBalance",
        "description": null,
        "fields": [
          {
            "name": "address",
            "description": null,
            "args": [],
            "type": {
              "kind": "NON_NULL",
              "name": null,
              "ofType": {
                "kind": "SCALAR",
                "name": "String",
                "ofType": null
              }
            },
            "isDeprecated": false,
            "deprecationReason": null
          },
          {
            "name": "balance",
            "description": null,
            "args": [],
            "type": {
              "kind": "NON_NULL",
              "name": null,
              "ofType": {
                "kind": "SCALAR",
                "name": "BigNumber",
                "ofType": null
              }
            },
            "isDeprecated": false,
            "deprecationReason": null
          }
        ],
        "inputFields": null,
        "interfaces": [],
        "enumValues": null,
        "possibleTypes": null
      },
      {
        "kind": "OBJECT",
        "name": "Uncle",
        "description": null,
        "fields": [
          {
            "name": "hash",
            "description": null,
            "args": [],
            "type": {
              "kind": "NON_NULL",
              "name": null,
              "ofType": {
                "kind": "SCALAR",
                "name": "String",
                "ofType": null
              }
            },
            "isDeprecated": false,
            "deprecationReason": null
          },
          {
            "name": "index",
            "description": null,
            "args": [],
            "type": {
              "kind": "NON_NULL",
              "name": null,
              "ofType": {
                "kind": "SCALAR",
                "name": "Int",
                "ofType": null
              }
            },
            "isDeprecated": false,
            "deprecationReason": null
          },
          {
            "name": "nephewNumber",
            "description": null,
            "args": [],
            "type": {
              "kind": "NON_NULL",
              "name": null,
              "ofType": {
                "kind": "SCALAR",
                "name": "BigNumber",
                "ofType": null
              }
            },
            "isDeprecated": false,
            "deprecationReason": null
          },
          {
            "name": "nephewHash",
            "description": null,
            "args": [],
            "type": {
              "kind": "NON_NULL",
              "name": null,
              "ofType": {
                "kind": "SCALAR",
                "name": "String",
                "ofType": null
              }
            },
            "isDeprecated": false,
            "deprecationReason": null
          },
          {
            "name": "number",
            "description": null,
            "args": [],
            "type": {
              "kind": "NON_NULL",
              "name": null,
              "ofType": {
                "kind": "SCALAR",
                "name": "BigNumber",
                "ofType": null
              }
            },
            "isDeprecated": false,
            "deprecationReason": null
          },
          {
            "name": "height",
            "description": null,
            "args": [],
            "type": {
              "kind": "NON_NULL",
              "name": null,
              "ofType": {
                "kind": "SCALAR",
                "name": "String",
                "ofType": null
              }
            },
            "isDeprecated": false,
            "deprecationReason": null
          },
          {
            "name": "parentHash",
            "description": null,
            "args": [],
            "type": {
              "kind": "NON_NULL",
              "name": null,
              "ofType": {
                "kind": "SCALAR",
                "name": "String",
                "ofType": null
              }
            },
            "isDeprecated": false,
            "deprecationReason": null
          },
          {
            "name": "nonce",
            "description": null,
            "args": [],
            "type": {
              "kind": "SCALAR",
              "name": "BigNumber",
              "ofType": null
            },
            "isDeprecated": false,
            "deprecationReason": null
          },
          {
            "name": "sha3Uncles",
            "description": null,
            "args": [],
            "type": {
              "kind": "NON_NULL",
              "name": null,
              "ofType": {
                "kind": "SCALAR",
                "name": "String",
                "ofType": null
              }
            },
            "isDeprecated": false,
            "deprecationReason": null
          },
          {
            "name": "logsBloom",
            "description": null,
            "args": [],
            "type": {
              "kind": "NON_NULL",
              "name": null,
              "ofType": {
                "kind": "SCALAR",
                "name": "String",
                "ofType": null
              }
            },
            "isDeprecated": false,
            "deprecationReason": null
          },
          {
            "name": "transactionsRoot",
            "description": null,
            "args": [],
            "type": {
              "kind": "NON_NULL",
              "name": null,
              "ofType": {
                "kind": "SCALAR",
                "name": "String",
                "ofType": null
              }
            },
            "isDeprecated": false,
            "deprecationReason": null
          },
          {
            "name": "stateRoot",
            "description": null,
            "args": [],
            "type": {
              "kind": "NON_NULL",
              "name": null,
              "ofType": {
                "kind": "SCALAR",
                "name": "String",
                "ofType": null
              }
            },
            "isDeprecated": false,
            "deprecationReason": null
          },
          {
            "name": "receiptsRoot",
            "description": null,
            "args": [],
            "type": {
              "kind": "NON_NULL",
              "name": null,
              "ofType": {
                "kind": "SCALAR",
                "name": "String",
                "ofType": null
              }
            },
            "isDeprecated": false,
            "deprecationReason": null
          },
          {
            "name": "author",
            "description": null,
            "args": [],
            "type": {
              "kind": "NON_NULL",
              "name": null,
              "ofType": {
                "kind": "SCALAR",
                "name": "String",
                "ofType": null
              }
            },
            "isDeprecated": false,
            "deprecationReason": null
          },
          {
            "name": "difficulty",
            "description": null,
            "args": [],
            "type": {
              "kind": "NON_NULL",
              "name": null,
              "ofType": {
                "kind": "SCALAR",
                "name": "BigNumber",
                "ofType": null
              }
            },
            "isDeprecated": false,
            "deprecationReason": null
          },
          {
            "name": "totalDifficulty",
            "description": null,
            "args": [],
            "type": {
              "kind": "NON_NULL",
              "name": null,
              "ofType": {
                "kind": "SCALAR",
                "name": "BigNumber",
                "ofType": null
              }
            },
            "isDeprecated": false,
            "deprecationReason": null
          },
          {
            "name": "extraData",
            "description": null,
            "args": [],
            "type": {
              "kind": "NON_NULL",
              "name": null,
              "ofType": {
                "kind": "SCALAR",
                "name": "String",
                "ofType": null
              }
            },
            "isDeprecated": false,
            "deprecationReason": null
          },
          {
            "name": "gasLimit",
            "description": null,
            "args": [],
            "type": {
              "kind": "NON_NULL",
              "name": null,
              "ofType": {
                "kind": "SCALAR",
                "name": "BigNumber",
                "ofType": null
              }
            },
            "isDeprecated": false,
            "deprecationReason": null
          },
          {
            "name": "gasUsed",
            "description": null,
            "args": [],
            "type": {
              "kind": "NON_NULL",
              "name": null,
              "ofType": {
                "kind": "SCALAR",
                "name": "BigNumber",
                "ofType": null
              }
            },
            "isDeprecated": false,
            "deprecationReason": null
          },
          {
            "name": "timestamp",
            "description": null,
            "args": [],
            "type": {
              "kind": "NON_NULL",
              "name": null,
              "ofType": {
                "kind": "SCALAR",
                "name": "Date",
                "ofType": null
              }
            },
            "isDeprecated": false,
            "deprecationReason": null
          },
          {
            "name": "size",
            "description": null,
            "args": [],
            "type": {
              "kind": "NON_NULL",
              "name": null,
              "ofType": {
                "kind": "SCALAR",
                "name": "Int",
                "ofType": null
              }
            },
            "isDeprecated": false,
            "deprecationReason": null
          },
          {
            "name": "rewardAmount",
            "description": null,
            "args": [],
            "type": {
              "kind": "NON_NULL",
              "name": null,
              "ofType": {
                "kind": "SCALAR",
                "name": "BigNumber",
                "ofType": null
              }
            },
            "isDeprecated": false,
            "deprecationReason": null
          }
        ],
        "inputFields": null,
        "interfaces": [],
        "enumValues": null,
        "possibleTypes": null
      },
      {
        "kind": "OBJECT",
        "name": "TokenHolder",
        "description": null,
        "fields": [
          {
            "name": "address",
            "description": null,
            "args": [],
            "type": {
              "kind": "NON_NULL",
              "name": null,
              "ofType": {
                "kind": "SCALAR",
                "name": "String",
                "ofType": null
              }
            },
            "isDeprecated": false,
            "deprecationReason": null
          },
          {
            "name": "balance",
            "description": null,
            "args": [],
            "type": {
              "kind": "NON_NULL",
              "name": null,
              "ofType": {
                "kind": "SCALAR",
                "name": "BigNumber",
                "ofType": null
              }
            },
            "isDeprecated": false,
            "deprecationReason": null
          }
        ],
        "inputFields": null,
        "interfaces": [],
        "enumValues": null,
        "possibleTypes": null
      },
      {
        "kind": "OBJECT",
        "name": "TokenPage",
        "description": null,
        "fields": [
          {
            "name": "items",
            "description": null,
            "args": [],
            "type": {
              "kind": "NON_NULL",
              "name": null,
              "ofType": {
                "kind": "LIST",
                "name": null,
                "ofType": {
                  "kind": "NON_NULL",
                  "name": null,
                  "ofType": {
                    "kind": "OBJECT",
                    "name": "Token",
                    "ofType": null
                  }
                }
              }
            },
            "isDeprecated": false,
            "deprecationReason": null
          },
          {
            "name": "totalCount",
            "description": null,
            "args": [],
            "type": {
              "kind": "NON_NULL",
              "name": null,
              "ofType": {
                "kind": "SCALAR",
                "name": "Int",
                "ofType": null
              }
            },
            "isDeprecated": false,
            "deprecationReason": null
          }
        ],
        "inputFields": null,
        "interfaces": [],
        "enumValues": null,
        "possibleTypes": null
      },
      {
        "kind": "OBJECT",
        "name": "Token",
        "description": null,
        "fields": [
          {
            "name": "name",
            "description": null,
            "args": [],
            "type": {
              "kind": "SCALAR",
              "name": "String",
              "ofType": null
            },
            "isDeprecated": false,
            "deprecationReason": null
          },
          {
            "name": "website",
            "description": null,
            "args": [],
            "type": {
              "kind": "SCALAR",
              "name": "String",
              "ofType": null
            },
            "isDeprecated": false,
            "deprecationReason": null
          },
          {
            "name": "email",
            "description": null,
            "args": [],
            "type": {
              "kind": "SCALAR",
              "name": "String",
              "ofType": null
            },
            "isDeprecated": false,
            "deprecationReason": null
          },
          {
            "name": "symbol",
            "description": null,
            "args": [],
            "type": {
              "kind": "SCALAR",
              "name": "String",
              "ofType": null
            },
            "isDeprecated": false,
            "deprecationReason": null
          },
          {
            "name": "address",
            "description": null,
            "args": [],
            "type": {
              "kind": "SCALAR",
              "name": "String",
              "ofType": null
            },
            "isDeprecated": false,
            "deprecationReason": null
          },
          {
            "name": "decimals",
            "description": null,
            "args": [],
            "type": {
              "kind": "SCALAR",
              "name": "Int",
              "ofType": null
            },
            "isDeprecated": false,
            "deprecationReason": null
          },
          {
            "name": "balance",
            "description": null,
            "args": [],
            "type": {
              "kind": "SCALAR",
              "name": "BigNumber",
              "ofType": null
            },
            "isDeprecated": false,
            "deprecationReason": null
          },
          {
            "name": "currentPrice",
            "description": null,
            "args": [],
            "type": {
              "kind": "SCALAR",
              "name": "BigNumber",
              "ofType": null
            },
            "isDeprecated": false,
            "deprecationReason": null
          },
          {
            "name": "priceChangePercentage24h",
            "description": null,
            "args": [],
            "type": {
              "kind": "SCALAR",
              "name": "BigNumber",
              "ofType": null
            },
            "isDeprecated": false,
            "deprecationReason": null
          },
          {
            "name": "image",
            "description": null,
            "args": [],
            "type": {
              "kind": "SCALAR",
              "name": "String",
              "ofType": null
            },
            "isDeprecated": false,
            "deprecationReason": null
          }
        ],
        "inputFields": null,
        "interfaces": [],
        "enumValues": null,
        "possibleTypes": null
      },
      {
        "kind": "ENUM",
        "name": "ExchangeRatePair",
        "description": null,
        "fields": null,
        "inputFields": null,
        "interfaces": null,
        "enumValues": [
          {
            "name": "ethereum_usd",
            "description": null,
            "isDeprecated": false,
            "deprecationReason": null
          }
        ],
        "possibleTypes": null
      },
      {
        "kind": "OBJECT",
        "name": "CoinExchangeRate",
        "description": null,
        "fields": [
          {
            "name": "currency",
            "description": null,
            "args": [],
            "type": {
              "kind": "SCALAR",
              "name": "String",
              "ofType": null
            },
            "isDeprecated": false,
            "deprecationReason": null
          },
          {
            "name": "price",
            "description": null,
            "args": [],
            "type": {
              "kind": "SCALAR",
              "name": "Decimal",
              "ofType": null
            },
            "isDeprecated": false,
            "deprecationReason": null
          },
          {
            "name": "marketCap",
            "description": null,
            "args": [],
            "type": {
              "kind": "SCALAR",
              "name": "Decimal",
              "ofType": null
            },
            "isDeprecated": false,
            "deprecationReason": null
          },
          {
            "name": "vol24h",
            "description": null,
            "args": [],
            "type": {
              "kind": "SCALAR",
              "name": "Decimal",
              "ofType": null
            },
            "isDeprecated": false,
            "deprecationReason": null
          },
          {
            "name": "change24h",
            "description": null,
            "args": [],
            "type": {
              "kind": "SCALAR",
              "name": "Decimal",
              "ofType": null
            },
            "isDeprecated": false,
            "deprecationReason": null
          },
          {
            "name": "lastUpdated",
            "description": null,
            "args": [],
            "type": {
              "kind": "SCALAR",
              "name": "Decimal",
              "ofType": null
            },
            "isDeprecated": false,
            "deprecationReason": null
          }
        ],
        "inputFields": null,
        "interfaces": [],
        "enumValues": null,
        "possibleTypes": null
      },
      {
        "kind": "SCALAR",
        "name": "Decimal",
        "description": "Floats that will have a value of 0 or more.",
        "fields": null,
        "inputFields": null,
        "interfaces": null,
        "enumValues": null,
        "possibleTypes": null
      },
      {
        "kind": "ENUM",
        "name": "TokenExchangeRateFilter",
        "description": null,
        "fields": null,
        "inputFields": null,
        "interfaces": null,
        "enumValues": [
          {
            "name": "price_high",
            "description": null,
            "isDeprecated": false,
            "deprecationReason": null
          },
          {
            "name": "price_low",
            "description": null,
            "isDeprecated": false,
            "deprecationReason": null
          },
          {
            "name": "volume_high",
            "description": null,
            "isDeprecated": false,
            "deprecationReason": null
          },
          {
            "name": "volume_low",
            "description": null,
            "isDeprecated": false,
            "deprecationReason": null
          },
          {
            "name": "market_cap_high",
            "description": null,
            "isDeprecated": false,
            "deprecationReason": null
          },
          {
            "name": "market_cap_low",
            "description": null,
            "isDeprecated": false,
            "deprecationReason": null
          },
          {
            "name": "market_cap_rank",
            "description": null,
            "isDeprecated": false,
            "deprecationReason": null
          }
        ],
        "possibleTypes": null
      },
      {
        "kind": "OBJECT",
        "name": "TokenExchangeRatesPage",
        "description": null,
        "fields": [
          {
            "name": "items",
            "description": null,
            "args": [],
            "type": {
              "kind": "NON_NULL",
              "name": null,
              "ofType": {
                "kind": "LIST",
                "name": null,
                "ofType": {
                  "kind": "NON_NULL",
                  "name": null,
                  "ofType": {
                    "kind": "OBJECT",
                    "name": "TokenExchangeRate",
                    "ofType": null
                  }
                }
              }
            },
            "isDeprecated": false,
            "deprecationReason": null
          },
          {
            "name": "totalCount",
            "description": null,
            "args": [],
            "type": {
              "kind": "NON_NULL",
              "name": null,
              "ofType": {
                "kind": "SCALAR",
                "name": "Int",
                "ofType": null
              }
            },
            "isDeprecated": false,
            "deprecationReason": null
          }
        ],
        "inputFields": null,
        "interfaces": [],
        "enumValues": null,
        "possibleTypes": null
      },
      {
        "kind": "OBJECT",
        "name": "TokenExchangeRate",
        "description": null,
        "fields": [
          {
            "name": "address",
            "description": null,
            "args": [],
            "type": {
              "kind": "SCALAR",
              "name": "String",
              "ofType": null
            },
            "isDeprecated": false,
            "deprecationReason": null
          },
          {
            "name": "symbol",
            "description": null,
            "args": [],
            "type": {
              "kind": "SCALAR",
              "name": "String",
              "ofType": null
            },
            "isDeprecated": false,
            "deprecationReason": null
          },
          {
            "name": "name",
            "description": null,
            "args": [],
            "type": {
              "kind": "SCALAR",
              "name": "String",
              "ofType": null
            },
            "isDeprecated": false,
            "deprecationReason": null
          },
          {
            "name": "image",
            "description": null,
            "args": [],
            "type": {
              "kind": "SCALAR",
              "name": "String",
              "ofType": null
            },
            "isDeprecated": false,
            "deprecationReason": null
          },
          {
            "name": "currentPrice",
            "description": null,
            "args": [],
            "type": {
              "kind": "SCALAR",
              "name": "BigNumber",
              "ofType": null
            },
            "isDeprecated": false,
            "deprecationReason": null
          },
          {
            "name": "marketCap",
            "description": null,
            "args": [],
            "type": {
              "kind": "SCALAR",
              "name": "BigNumber",
              "ofType": null
            },
            "isDeprecated": false,
            "deprecationReason": null
          },
          {
            "name": "marketCapRank",
            "description": null,
            "args": [],
            "type": {
              "kind": "SCALAR",
              "name": "Int",
              "ofType": null
            },
            "isDeprecated": false,
            "deprecationReason": null
          },
          {
            "name": "totalVolume",
            "description": null,
            "args": [],
            "type": {
              "kind": "SCALAR",
              "name": "BigNumber",
              "ofType": null
            },
            "isDeprecated": false,
            "deprecationReason": null
          },
          {
            "name": "high24h",
            "description": null,
            "args": [],
            "type": {
              "kind": "SCALAR",
              "name": "BigNumber",
              "ofType": null
            },
            "isDeprecated": false,
            "deprecationReason": null
          },
          {
            "name": "low24h",
            "description": null,
            "args": [],
            "type": {
              "kind": "SCALAR",
              "name": "BigNumber",
              "ofType": null
            },
            "isDeprecated": false,
            "deprecationReason": null
          },
          {
            "name": "priceChange24h",
            "description": null,
            "args": [],
            "type": {
              "kind": "SCALAR",
              "name": "BigNumber",
              "ofType": null
            },
            "isDeprecated": false,
            "deprecationReason": null
          },
          {
            "name": "priceChangePercentage24h",
            "description": null,
            "args": [],
            "type": {
              "kind": "SCALAR",
              "name": "BigNumber",
              "ofType": null
            },
            "isDeprecated": false,
            "deprecationReason": null
          },
          {
            "name": "marketCapChange24h",
            "description": null,
            "args": [],
            "type": {
              "kind": "SCALAR",
              "name": "BigNumber",
              "ofType": null
            },
            "isDeprecated": false,
            "deprecationReason": null
          },
          {
            "name": "marketCapChangePercentage24h",
            "description": null,
            "args": [],
            "type": {
              "kind": "SCALAR",
              "name": "BigNumber",
              "ofType": null
            },
            "isDeprecated": false,
            "deprecationReason": null
          },
          {
            "name": "circulatingSupply",
            "description": null,
            "args": [],
            "type": {
              "kind": "SCALAR",
              "name": "BigNumber",
              "ofType": null
            },
            "isDeprecated": false,
            "deprecationReason": null
          },
          {
            "name": "totalSupply",
            "description": null,
            "args": [],
            "type": {
              "kind": "SCALAR",
              "name": "BigNumber",
              "ofType": null
            },
            "isDeprecated": false,
            "deprecationReason": null
          },
          {
            "name": "lastUpdated",
            "description": null,
            "args": [],
            "type": {
              "kind": "SCALAR",
              "name": "String",
              "ofType": null
            },
            "isDeprecated": false,
            "deprecationReason": null
          },
          {
            "name": "holdersCount",
            "description": null,
            "args": [],
            "type": {
              "kind": "SCALAR",
              "name": "Int",
              "ofType": null
            },
            "isDeprecated": false,
            "deprecationReason": null
          },
          {
            "name": "contract",
            "description": null,
            "args": [],
            "type": {
              "kind": "OBJECT",
              "name": "Contract",
              "ofType": null
            },
            "isDeprecated": false,
            "deprecationReason": null
          }
        ],
        "inputFields": null,
        "interfaces": [],
        "enumValues": null,
        "possibleTypes": null
      },
      {
        "kind": "OBJECT",
        "name": "TokenMetadata",
        "description": null,
        "fields": [
          {
            "name": "name",
            "description": null,
            "args": [],
            "type": {
              "kind": "SCALAR",
              "name": "String",
              "ofType": null
            },
            "isDeprecated": false,
            "deprecationReason": null
          },
          {
            "name": "website",
            "description": null,
            "args": [],
            "type": {
              "kind": "SCALAR",
              "name": "String",
              "ofType": null
            },
            "isDeprecated": false,
            "deprecationReason": null
          },
          {
            "name": "email",
            "description": null,
            "args": [],
            "type": {
              "kind": "SCALAR",
              "name": "String",
              "ofType": null
            },
            "isDeprecated": false,
            "deprecationReason": null
          },
          {
            "name": "symbol",
            "description": null,
            "args": [],
            "type": {
              "kind": "SCALAR",
              "name": "String",
              "ofType": null
            },
            "isDeprecated": false,
            "deprecationReason": null
          },
          {
            "name": "address",
            "description": null,
            "args": [],
            "type": {
              "kind": "SCALAR",
              "name": "String",
              "ofType": null
            },
            "isDeprecated": false,
            "deprecationReason": null
          },
          {
            "name": "decimals",
            "description": null,
            "args": [],
            "type": {
              "kind": "SCALAR",
              "name": "Int",
              "ofType": null
            },
            "isDeprecated": false,
            "deprecationReason": null
          },
          {
            "name": "logo",
            "description": null,
            "args": [],
            "type": {
              "kind": "SCALAR",
              "name": "String",
              "ofType": null
            },
            "isDeprecated": false,
            "deprecationReason": null
          }
        ],
        "inputFields": null,
        "interfaces": [],
        "enumValues": null,
        "possibleTypes": null
      },
      {
        "kind": "OBJECT",
        "name": "TokenHoldersPage",
        "description": null,
        "fields": [
          {
            "name": "items",
            "description": null,
            "args": [],
            "type": {
              "kind": "NON_NULL",
              "name": null,
              "ofType": {
                "kind": "LIST",
                "name": null,
                "ofType": {
                  "kind": "NON_NULL",
                  "name": null,
                  "ofType": {
                    "kind": "OBJECT",
                    "name": "TokenHolder",
                    "ofType": null
                  }
                }
              }
            },
            "isDeprecated": false,
            "deprecationReason": null
          },
          {
            "name": "totalCount",
            "description": null,
            "args": [],
            "type": {
              "kind": "NON_NULL",
              "name": null,
              "ofType": {
                "kind": "SCALAR",
                "name": "Int",
                "ofType": null
              }
            },
            "isDeprecated": false,
            "deprecationReason": null
          }
        ],
        "inputFields": null,
        "interfaces": [],
        "enumValues": null,
        "possibleTypes": null
      },
      {
        "kind": "ENUM",
        "name": "FilterEnum",
        "description": null,
        "fields": null,
        "inputFields": null,
        "interfaces": null,
        "enumValues": [
          {
            "name": "in",
            "description": null,
            "isDeprecated": false,
            "deprecationReason": null
          },
          {
            "name": "out",
            "description": null,
            "isDeprecated": false,
            "deprecationReason": null
          },
          {
            "name": "all",
            "description": null,
            "isDeprecated": false,
            "deprecationReason": null
          }
        ],
        "possibleTypes": null
      },
      {
        "kind": "OBJECT",
        "name": "TransferPage",
        "description": null,
        "fields": [
          {
            "name": "items",
            "description": null,
            "args": [],
            "type": {
              "kind": "NON_NULL",
              "name": null,
              "ofType": {
                "kind": "LIST",
                "name": null,
                "ofType": {
                  "kind": "NON_NULL",
                  "name": null,
                  "ofType": {
                    "kind": "OBJECT",
                    "name": "Transfer",
                    "ofType": null
                  }
                }
              }
            },
            "isDeprecated": false,
            "deprecationReason": null
          },
          {
            "name": "totalCount",
            "description": null,
            "args": [],
            "type": {
              "kind": "NON_NULL",
              "name": null,
              "ofType": {
                "kind": "SCALAR",
                "name": "BigNumber",
                "ofType": null
              }
            },
            "isDeprecated": false,
            "deprecationReason": null
          }
        ],
        "inputFields": null,
        "interfaces": [],
        "enumValues": null,
        "possibleTypes": null
      },
      {
        "kind": "OBJECT",
        "name": "Transfer",
        "description": null,
        "fields": [
          {
            "name": "id",
            "description": null,
            "args": [],
            "type": {
              "kind": "NON_NULL",
              "name": null,
              "ofType": {
                "kind": "SCALAR",
                "name": "String",
                "ofType": null
              }
            },
            "isDeprecated": false,
            "deprecationReason": null
          },
          {
            "name": "to",
            "description": null,
            "args": [],
            "type": {
              "kind": "NON_NULL",
              "name": null,
              "ofType": {
                "kind": "SCALAR",
                "name": "String",
                "ofType": null
              }
            },
            "isDeprecated": false,
            "deprecationReason": null
          },
          {
            "name": "deltaType",
            "description": null,
            "args": [],
            "type": {
              "kind": "NON_NULL",
              "name": null,
              "ofType": {
                "kind": "ENUM",
                "name": "DeltaType",
                "ofType": null
              }
            },
            "isDeprecated": false,
            "deprecationReason": null
          },
          {
            "name": "from",
            "description": null,
            "args": [],
            "type": {
              "kind": "SCALAR",
              "name": "String",
              "ofType": null
            },
            "isDeprecated": false,
            "deprecationReason": null
          },
          {
            "name": "contractAddress",
            "description": null,
            "args": [],
            "type": {
              "kind": "SCALAR",
              "name": "String",
              "ofType": null
            },
            "isDeprecated": false,
            "deprecationReason": null
          },
          {
            "name": "tokenType",
            "description": null,
            "args": [],
            "type": {
              "kind": "SCALAR",
              "name": "String",
              "ofType": null
            },
            "isDeprecated": false,
            "deprecationReason": null
          },
          {
            "name": "amount",
            "description": null,
            "args": [],
            "type": {
              "kind": "NON_NULL",
              "name": null,
              "ofType": {
                "kind": "SCALAR",
                "name": "BigNumber",
                "ofType": null
              }
            },
            "isDeprecated": false,
            "deprecationReason": null
          },
          {
            "name": "traceLocationBlockHash",
            "description": null,
            "args": [],
            "type": {
              "kind": "NON_NULL",
              "name": null,
              "ofType": {
                "kind": "SCALAR",
                "name": "String",
                "ofType": null
              }
            },
            "isDeprecated": false,
            "deprecationReason": null
          },
          {
            "name": "traceLocationBlockNumber",
            "description": null,
            "args": [],
            "type": {
              "kind": "NON_NULL",
              "name": null,
              "ofType": {
                "kind": "SCALAR",
                "name": "BigNumber",
                "ofType": null
              }
            },
            "isDeprecated": false,
            "deprecationReason": null
          },
          {
            "name": "traceLocationTransactionHash",
            "description": null,
            "args": [],
            "type": {
              "kind": "SCALAR",
              "name": "String",
              "ofType": null
            },
            "isDeprecated": false,
            "deprecationReason": null
          },
          {
            "name": "traceLocationTransactionIndex",
            "description": null,
            "args": [],
            "type": {
              "kind": "SCALAR",
              "name": "Int",
              "ofType": null
            },
            "isDeprecated": false,
            "deprecationReason": null
          },
          {
            "name": "traceLocationLogIndex",
            "description": null,
            "args": [],
            "type": {
              "kind": "SCALAR",
              "name": "Int",
              "ofType": null
            },
            "isDeprecated": false,
            "deprecationReason": null
          },
          {
            "name": "traceLocationTraceAddress",
            "description": null,
            "args": [],
            "type": {
              "kind": "SCALAR",
              "name": "String",
              "ofType": null
            },
            "isDeprecated": false,
            "deprecationReason": null
          },
          {
            "name": "timestamp",
            "description": null,
            "args": [],
            "type": {
              "kind": "NON_NULL",
              "name": null,
              "ofType": {
                "kind": "SCALAR",
                "name": "Date",
                "ofType": null
              }
            },
            "isDeprecated": false,
            "deprecationReason": null
          }
        ],
        "inputFields": null,
        "interfaces": [],
        "enumValues": null,
        "possibleTypes": null
      },
      {
        "kind": "OBJECT",
        "name": "BalancesPage",
        "description": null,
        "fields": [
          {
            "name": "items",
            "description": null,
            "args": [],
            "type": {
              "kind": "NON_NULL",
              "name": null,
              "ofType": {
                "kind": "LIST",
                "name": null,
                "ofType": {
                  "kind": "NON_NULL",
                  "name": null,
                  "ofType": {
                    "kind": "OBJECT",
                    "name": "Balance",
                    "ofType": null
                  }
                }
              }
            },
            "isDeprecated": false,
            "deprecationReason": null
          },
          {
            "name": "totalCount",
            "description": null,
            "args": [],
            "type": {
              "kind": "NON_NULL",
              "name": null,
              "ofType": {
                "kind": "SCALAR",
                "name": "BigNumber",
                "ofType": null
              }
            },
            "isDeprecated": false,
            "deprecationReason": null
          }
        ],
        "inputFields": null,
        "interfaces": [],
        "enumValues": null,
        "possibleTypes": null
      },
      {
        "kind": "OBJECT",
        "name": "Balance",
        "description": null,
        "fields": [
          {
            "name": "id",
            "description": null,
            "args": [],
            "type": {
              "kind": "NON_NULL",
              "name": null,
              "ofType": {
                "kind": "SCALAR",
                "name": "String",
                "ofType": null
              }
            },
            "isDeprecated": false,
            "deprecationReason": null
          },
          {
            "name": "address",
            "description": null,
            "args": [],
            "type": {
              "kind": "NON_NULL",
              "name": null,
              "ofType": {
                "kind": "SCALAR",
                "name": "String",
                "ofType": null
              }
            },
            "isDeprecated": false,
            "deprecationReason": null
          },
          {
            "name": "contractAddress",
            "description": null,
            "args": [],
            "type": {
              "kind": "SCALAR",
              "name": "String",
              "ofType": null
            },
            "isDeprecated": false,
            "deprecationReason": null
          },
          {
            "name": "tokenType",
            "description": null,
            "args": [],
            "type": {
              "kind": "SCALAR",
              "name": "String",
              "ofType": null
            },
            "isDeprecated": false,
            "deprecationReason": null
          },
          {
            "name": "amount",
            "description": null,
            "args": [],
            "type": {
              "kind": "NON_NULL",
              "name": null,
              "ofType": {
                "kind": "SCALAR",
                "name": "BigNumber",
                "ofType": null
              }
            },
            "isDeprecated": false,
            "deprecationReason": null
          },
          {
            "name": "balance",
            "description": null,
            "args": [],
            "type": {
              "kind": "NON_NULL",
              "name": null,
              "ofType": {
                "kind": "SCALAR",
                "name": "BigNumber",
                "ofType": null
              }
            },
            "isDeprecated": false,
            "deprecationReason": null
          },
          {
            "name": "timestamp",
            "description": null,
            "args": [],
            "type": {
              "kind": "NON_NULL",
              "name": null,
              "ofType": {
                "kind": "SCALAR",
                "name": "Date",
                "ofType": null
              }
            },
            "isDeprecated": false,
            "deprecationReason": null
          }
        ],
        "inputFields": null,
        "interfaces": [],
        "enumValues": null,
        "possibleTypes": null
      },
      {
        "kind": "OBJECT",
        "name": "TransactionSummaryPage",
        "description": null,
        "fields": [
          {
            "name": "items",
            "description": null,
            "args": [],
            "type": {
              "kind": "NON_NULL",
              "name": null,
              "ofType": {
                "kind": "LIST",
                "name": null,
                "ofType": {
                  "kind": "NON_NULL",
                  "name": null,
                  "ofType": {
                    "kind": "OBJECT",
                    "name": "TransactionSummary",
                    "ofType": null
                  }
                }
              }
            },
            "isDeprecated": false,
            "deprecationReason": null
          },
          {
            "name": "totalCount",
            "description": null,
            "args": [],
            "type": {
              "kind": "NON_NULL",
              "name": null,
              "ofType": {
                "kind": "SCALAR",
                "name": "Int",
                "ofType": null
              }
            },
            "isDeprecated": false,
            "deprecationReason": null
          }
        ],
        "inputFields": null,
        "interfaces": [],
        "enumValues": null,
        "possibleTypes": null
      },
      {
        "kind": "OBJECT",
        "name": "UnclePage",
        "description": null,
        "fields": [
          {
            "name": "items",
            "description": null,
            "args": [],
            "type": {
              "kind": "NON_NULL",
              "name": null,
              "ofType": {
                "kind": "LIST",
                "name": null,
                "ofType": {
                  "kind": "NON_NULL",
                  "name": null,
                  "ofType": {
                    "kind": "OBJECT",
                    "name": "Uncle",
                    "ofType": null
                  }
                }
              }
            },
            "isDeprecated": false,
            "deprecationReason": null
          },
          {
            "name": "totalCount",
            "description": null,
            "args": [],
            "type": {
              "kind": "NON_NULL",
              "name": null,
              "ofType": {
                "kind": "SCALAR",
                "name": "Int",
                "ofType": null
              }
            },
            "isDeprecated": false,
            "deprecationReason": null
          }
        ],
        "inputFields": null,
        "interfaces": [],
        "enumValues": null,
        "possibleTypes": null
      },
      {
        "kind": "OBJECT",
        "name": "Subscription",
        "description": null,
        "fields": [
          {
            "name": "newBlock",
            "description": null,
            "args": [],
            "type": {
              "kind": "NON_NULL",
              "name": null,
              "ofType": {
                "kind": "OBJECT",
                "name": "BlockSummary",
                "ofType": null
              }
            },
            "isDeprecated": false,
            "deprecationReason": null
          },
          {
<<<<<<< HEAD
            "name": "hashRate",
=======
            "name": "newBlockMetricsTransaction",
            "description": null,
            "args": [],
            "type": {
              "kind": "NON_NULL",
              "name": null,
              "ofType": {
                "kind": "OBJECT",
                "name": "BlockMetricsTransaction",
                "ofType": null
              }
            },
            "isDeprecated": false,
            "deprecationReason": null
          },
          {
            "name": "newBlockMetricsTransactionFee",
            "description": null,
            "args": [],
            "type": {
              "kind": "NON_NULL",
              "name": null,
              "ofType": {
                "kind": "OBJECT",
                "name": "BlockMetricsTransactionFee",
                "ofType": null
              }
            },
            "isDeprecated": false,
            "deprecationReason": null
          },
          {
            "name": "newBlock",
>>>>>>> be23b13f
            "description": null,
            "args": [],
            "type": {
              "kind": "NON_NULL",
              "name": null,
              "ofType": {
                "kind": "SCALAR",
                "name": "BigNumber",
                "ofType": null
              }
            },
            "isDeprecated": false,
            "deprecationReason": null
          },
          {
            "name": "newBlockMetric",
            "description": null,
            "args": [],
            "type": {
              "kind": "NON_NULL",
              "name": null,
              "ofType": {
                "kind": "OBJECT",
                "name": "BlockMetric",
                "ofType": null
              }
            },
            "isDeprecated": false,
            "deprecationReason": null
          },
          {
            "name": "isSyncing",
            "description": null,
            "args": [],
            "type": {
              "kind": "NON_NULL",
              "name": null,
              "ofType": {
                "kind": "SCALAR",
                "name": "Boolean",
                "ofType": null
              }
            },
            "isDeprecated": false,
            "deprecationReason": null
          },
          {
            "name": "newTransaction",
            "description": null,
            "args": [],
            "type": {
              "kind": "NON_NULL",
              "name": null,
              "ofType": {
                "kind": "OBJECT",
                "name": "TransactionSummary",
                "ofType": null
              }
            },
            "isDeprecated": false,
            "deprecationReason": null
          }
        ],
        "inputFields": null,
        "interfaces": [],
        "enumValues": null,
        "possibleTypes": null
      },
      {
        "kind": "OBJECT",
        "name": "BlockMetric",
        "description": null,
        "fields": [
          {
            "name": "number",
            "description": null,
            "args": [],
            "type": {
              "kind": "NON_NULL",
              "name": null,
              "ofType": {
                "kind": "SCALAR",
                "name": "BigNumber",
                "ofType": null
              }
            },
            "isDeprecated": false,
            "deprecationReason": null
          },
          {
            "name": "blockHash",
            "description": null,
            "args": [],
            "type": {
              "kind": "NON_NULL",
              "name": null,
              "ofType": {
                "kind": "SCALAR",
                "name": "String",
                "ofType": null
              }
            },
            "isDeprecated": false,
            "deprecationReason": null
          },
          {
            "name": "timestamp",
            "description": null,
            "args": [],
            "type": {
              "kind": "NON_NULL",
              "name": null,
              "ofType": {
                "kind": "SCALAR",
                "name": "Date",
                "ofType": null
              }
            },
            "isDeprecated": false,
            "deprecationReason": null
          },
          {
            "name": "blockTime",
            "description": null,
            "args": [],
            "type": {
              "kind": "NON_NULL",
              "name": null,
              "ofType": {
                "kind": "SCALAR",
                "name": "Int",
                "ofType": null
              }
            },
            "isDeprecated": false,
            "deprecationReason": null
          },
          {
            "name": "numUncles",
            "description": null,
            "args": [],
            "type": {
              "kind": "NON_NULL",
              "name": null,
              "ofType": {
                "kind": "SCALAR",
                "name": "Int",
                "ofType": null
              }
            },
            "isDeprecated": false,
            "deprecationReason": null
          },
          {
            "name": "difficulty",
            "description": null,
            "args": [],
            "type": {
              "kind": "NON_NULL",
              "name": null,
              "ofType": {
                "kind": "SCALAR",
                "name": "BigNumber",
                "ofType": null
              }
            },
            "isDeprecated": false,
            "deprecationReason": null
          },
          {
            "name": "totalDifficulty",
            "description": null,
            "args": [],
            "type": {
              "kind": "NON_NULL",
              "name": null,
              "ofType": {
                "kind": "SCALAR",
                "name": "BigNumber",
                "ofType": null
              }
            },
            "isDeprecated": false,
            "deprecationReason": null
          },
          {
            "name": "totalGasPrice",
            "description": null,
            "args": [],
            "type": {
              "kind": "NON_NULL",
              "name": null,
              "ofType": {
                "kind": "SCALAR",
                "name": "BigNumber",
                "ofType": null
              }
            },
            "isDeprecated": false,
            "deprecationReason": null
          },
          {
            "name": "avgGasLimit",
            "description": null,
            "args": [],
            "type": {
              "kind": "NON_NULL",
              "name": null,
              "ofType": {
                "kind": "SCALAR",
                "name": "BigNumber",
                "ofType": null
              }
            },
            "isDeprecated": false,
            "deprecationReason": null
          },
          {
            "name": "avgGasPrice",
            "description": null,
            "args": [],
            "type": {
              "kind": "NON_NULL",
              "name": null,
              "ofType": {
                "kind": "SCALAR",
                "name": "BigNumber",
                "ofType": null
              }
            },
            "isDeprecated": false,
            "deprecationReason": null
          },
          {
            "name": "totalTxs",
            "description": null,
            "args": [],
            "type": {
              "kind": "NON_NULL",
              "name": null,
              "ofType": {
                "kind": "SCALAR",
                "name": "Int",
                "ofType": null
              }
            },
            "isDeprecated": false,
            "deprecationReason": null
          },
          {
            "name": "numSuccessfulTxs",
            "description": null,
            "args": [],
            "type": {
              "kind": "NON_NULL",
              "name": null,
              "ofType": {
                "kind": "SCALAR",
                "name": "Int",
                "ofType": null
              }
            },
            "isDeprecated": false,
            "deprecationReason": null
          },
          {
            "name": "numFailedTxs",
            "description": null,
            "args": [],
            "type": {
              "kind": "NON_NULL",
              "name": null,
              "ofType": {
                "kind": "SCALAR",
                "name": "Int",
                "ofType": null
              }
            },
            "isDeprecated": false,
            "deprecationReason": null
          },
          {
            "name": "numInternalTxs",
            "description": null,
            "args": [],
            "type": {
              "kind": "NON_NULL",
              "name": null,
              "ofType": {
                "kind": "SCALAR",
                "name": "Int",
                "ofType": null
              }
            },
            "isDeprecated": false,
            "deprecationReason": null
          },
          {
            "name": "totalTxFees",
            "description": null,
            "args": [],
            "type": {
              "kind": "NON_NULL",
              "name": null,
              "ofType": {
                "kind": "SCALAR",
                "name": "BigNumber",
                "ofType": null
              }
            },
            "isDeprecated": false,
            "deprecationReason": null
          },
          {
            "name": "avgTxFees",
            "description": null,
            "args": [],
            "type": {
              "kind": "NON_NULL",
              "name": null,
              "ofType": {
                "kind": "SCALAR",
                "name": "BigNumber",
                "ofType": null
              }
            },
            "isDeprecated": false,
            "deprecationReason": null
          }
        ],
        "inputFields": null,
        "interfaces": [],
        "enumValues": null,
        "possibleTypes": null
      },
      {
        "kind": "OBJECT",
        "name": "__Schema",
        "description": "A GraphQL Schema defines the capabilities of a GraphQL server. It exposes all available types and directives on the server, as well as the entry points for query, mutation, and subscription operations.",
        "fields": [
          {
            "name": "types",
            "description": "A list of all types supported by this server.",
            "args": [],
            "type": {
              "kind": "NON_NULL",
              "name": null,
              "ofType": {
                "kind": "LIST",
                "name": null,
                "ofType": {
                  "kind": "NON_NULL",
                  "name": null,
                  "ofType": {
                    "kind": "OBJECT",
                    "name": "__Type",
                    "ofType": null
                  }
                }
              }
            },
            "isDeprecated": false,
            "deprecationReason": null
          },
          {
            "name": "queryType",
            "description": "The type that query operations will be rooted at.",
            "args": [],
            "type": {
              "kind": "NON_NULL",
              "name": null,
              "ofType": {
                "kind": "OBJECT",
                "name": "__Type",
                "ofType": null
              }
            },
            "isDeprecated": false,
            "deprecationReason": null
          },
          {
            "name": "mutationType",
            "description": "If this server supports mutation, the type that mutation operations will be rooted at.",
            "args": [],
            "type": {
              "kind": "OBJECT",
              "name": "__Type",
              "ofType": null
            },
            "isDeprecated": false,
            "deprecationReason": null
          },
          {
            "name": "subscriptionType",
            "description": "If this server support subscription, the type that subscription operations will be rooted at.",
            "args": [],
            "type": {
              "kind": "OBJECT",
              "name": "__Type",
              "ofType": null
            },
            "isDeprecated": false,
            "deprecationReason": null
          },
          {
            "name": "directives",
            "description": "A list of all directives supported by this server.",
            "args": [],
            "type": {
              "kind": "NON_NULL",
              "name": null,
              "ofType": {
                "kind": "LIST",
                "name": null,
                "ofType": {
                  "kind": "NON_NULL",
                  "name": null,
                  "ofType": {
                    "kind": "OBJECT",
                    "name": "__Directive",
                    "ofType": null
                  }
                }
              }
            },
            "isDeprecated": false,
            "deprecationReason": null
          }
        ],
        "inputFields": null,
        "interfaces": [],
        "enumValues": null,
        "possibleTypes": null
      },
      {
        "kind": "OBJECT",
        "name": "__Type",
        "description": "The fundamental unit of any GraphQL Schema is the type. There are many kinds of types in GraphQL as represented by the `__TypeKind` enum.\n\nDepending on the kind of a type, certain fields describe information about that type. Scalar types provide no information beyond a name and description, while Enum types provide their values. Object and Interface types provide the fields they describe. Abstract types, Union and Interface, provide the Object types possible at runtime. List and NonNull types compose other types.",
        "fields": [
          {
            "name": "kind",
            "description": null,
            "args": [],
            "type": {
              "kind": "NON_NULL",
              "name": null,
              "ofType": {
                "kind": "ENUM",
                "name": "__TypeKind",
                "ofType": null
              }
            },
            "isDeprecated": false,
            "deprecationReason": null
          },
          {
            "name": "name",
            "description": null,
            "args": [],
            "type": {
              "kind": "SCALAR",
              "name": "String",
              "ofType": null
            },
            "isDeprecated": false,
            "deprecationReason": null
          },
          {
            "name": "description",
            "description": null,
            "args": [],
            "type": {
              "kind": "SCALAR",
              "name": "String",
              "ofType": null
            },
            "isDeprecated": false,
            "deprecationReason": null
          },
          {
            "name": "fields",
            "description": null,
            "args": [
              {
                "name": "includeDeprecated",
                "description": null,
                "type": {
                  "kind": "SCALAR",
                  "name": "Boolean",
                  "ofType": null
                },
                "defaultValue": "false"
              }
            ],
            "type": {
              "kind": "LIST",
              "name": null,
              "ofType": {
                "kind": "NON_NULL",
                "name": null,
                "ofType": {
                  "kind": "OBJECT",
                  "name": "__Field",
                  "ofType": null
                }
              }
            },
            "isDeprecated": false,
            "deprecationReason": null
          },
          {
            "name": "interfaces",
            "description": null,
            "args": [],
            "type": {
              "kind": "LIST",
              "name": null,
              "ofType": {
                "kind": "NON_NULL",
                "name": null,
                "ofType": {
                  "kind": "OBJECT",
                  "name": "__Type",
                  "ofType": null
                }
              }
            },
            "isDeprecated": false,
            "deprecationReason": null
          },
          {
            "name": "possibleTypes",
            "description": null,
            "args": [],
            "type": {
              "kind": "LIST",
              "name": null,
              "ofType": {
                "kind": "NON_NULL",
                "name": null,
                "ofType": {
                  "kind": "OBJECT",
                  "name": "__Type",
                  "ofType": null
                }
              }
            },
            "isDeprecated": false,
            "deprecationReason": null
          },
          {
            "name": "enumValues",
            "description": null,
            "args": [
              {
                "name": "includeDeprecated",
                "description": null,
                "type": {
                  "kind": "SCALAR",
                  "name": "Boolean",
                  "ofType": null
                },
                "defaultValue": "false"
              }
            ],
            "type": {
              "kind": "LIST",
              "name": null,
              "ofType": {
                "kind": "NON_NULL",
                "name": null,
                "ofType": {
                  "kind": "OBJECT",
                  "name": "__EnumValue",
                  "ofType": null
                }
              }
            },
            "isDeprecated": false,
            "deprecationReason": null
          },
          {
            "name": "inputFields",
            "description": null,
            "args": [],
            "type": {
              "kind": "LIST",
              "name": null,
              "ofType": {
                "kind": "NON_NULL",
                "name": null,
                "ofType": {
                  "kind": "OBJECT",
                  "name": "__InputValue",
                  "ofType": null
                }
              }
            },
            "isDeprecated": false,
            "deprecationReason": null
          },
          {
            "name": "ofType",
            "description": null,
            "args": [],
            "type": {
              "kind": "OBJECT",
              "name": "__Type",
              "ofType": null
            },
            "isDeprecated": false,
            "deprecationReason": null
          }
        ],
        "inputFields": null,
        "interfaces": [],
        "enumValues": null,
        "possibleTypes": null
      },
      {
        "kind": "ENUM",
        "name": "__TypeKind",
        "description": "An enum describing what kind of type a given `__Type` is.",
        "fields": null,
        "inputFields": null,
        "interfaces": null,
        "enumValues": [
          {
            "name": "SCALAR",
            "description": "Indicates this type is a scalar.",
            "isDeprecated": false,
            "deprecationReason": null
          },
          {
            "name": "OBJECT",
            "description": "Indicates this type is an object. `fields` and `interfaces` are valid fields.",
            "isDeprecated": false,
            "deprecationReason": null
          },
          {
            "name": "INTERFACE",
            "description": "Indicates this type is an interface. `fields` and `possibleTypes` are valid fields.",
            "isDeprecated": false,
            "deprecationReason": null
          },
          {
            "name": "UNION",
            "description": "Indicates this type is a union. `possibleTypes` is a valid field.",
            "isDeprecated": false,
            "deprecationReason": null
          },
          {
            "name": "ENUM",
            "description": "Indicates this type is an enum. `enumValues` is a valid field.",
            "isDeprecated": false,
            "deprecationReason": null
          },
          {
            "name": "INPUT_OBJECT",
            "description": "Indicates this type is an input object. `inputFields` is a valid field.",
            "isDeprecated": false,
            "deprecationReason": null
          },
          {
            "name": "LIST",
            "description": "Indicates this type is a list. `ofType` is a valid field.",
            "isDeprecated": false,
            "deprecationReason": null
          },
          {
            "name": "NON_NULL",
            "description": "Indicates this type is a non-null. `ofType` is a valid field.",
            "isDeprecated": false,
            "deprecationReason": null
          }
        ],
        "possibleTypes": null
      },
      {
        "kind": "OBJECT",
        "name": "__Field",
        "description": "Object and Interface types are described by a list of Fields, each of which has a name, potentially a list of arguments, and a return type.",
        "fields": [
          {
            "name": "name",
            "description": null,
            "args": [],
            "type": {
              "kind": "NON_NULL",
              "name": null,
              "ofType": {
                "kind": "SCALAR",
                "name": "String",
                "ofType": null
              }
            },
            "isDeprecated": false,
            "deprecationReason": null
          },
          {
            "name": "description",
            "description": null,
            "args": [],
            "type": {
              "kind": "SCALAR",
              "name": "String",
              "ofType": null
            },
            "isDeprecated": false,
            "deprecationReason": null
          },
          {
            "name": "args",
            "description": null,
            "args": [],
            "type": {
              "kind": "NON_NULL",
              "name": null,
              "ofType": {
                "kind": "LIST",
                "name": null,
                "ofType": {
                  "kind": "NON_NULL",
                  "name": null,
                  "ofType": {
                    "kind": "OBJECT",
                    "name": "__InputValue",
                    "ofType": null
                  }
                }
              }
            },
            "isDeprecated": false,
            "deprecationReason": null
          },
          {
            "name": "type",
            "description": null,
            "args": [],
            "type": {
              "kind": "NON_NULL",
              "name": null,
              "ofType": {
                "kind": "OBJECT",
                "name": "__Type",
                "ofType": null
              }
            },
            "isDeprecated": false,
            "deprecationReason": null
          },
          {
            "name": "isDeprecated",
            "description": null,
            "args": [],
            "type": {
              "kind": "NON_NULL",
              "name": null,
              "ofType": {
                "kind": "SCALAR",
                "name": "Boolean",
                "ofType": null
              }
            },
            "isDeprecated": false,
            "deprecationReason": null
          },
          {
            "name": "deprecationReason",
            "description": null,
            "args": [],
            "type": {
              "kind": "SCALAR",
              "name": "String",
              "ofType": null
            },
            "isDeprecated": false,
            "deprecationReason": null
          }
        ],
        "inputFields": null,
        "interfaces": [],
        "enumValues": null,
        "possibleTypes": null
      },
      {
        "kind": "OBJECT",
        "name": "__InputValue",
        "description": "Arguments provided to Fields or Directives and the input fields of an InputObject are represented as Input Values which describe their type and optionally a default value.",
        "fields": [
          {
            "name": "name",
            "description": null,
            "args": [],
            "type": {
              "kind": "NON_NULL",
              "name": null,
              "ofType": {
                "kind": "SCALAR",
                "name": "String",
                "ofType": null
              }
            },
            "isDeprecated": false,
            "deprecationReason": null
          },
          {
            "name": "description",
            "description": null,
            "args": [],
            "type": {
              "kind": "SCALAR",
              "name": "String",
              "ofType": null
            },
            "isDeprecated": false,
            "deprecationReason": null
          },
          {
            "name": "type",
            "description": null,
            "args": [],
            "type": {
              "kind": "NON_NULL",
              "name": null,
              "ofType": {
                "kind": "OBJECT",
                "name": "__Type",
                "ofType": null
              }
            },
            "isDeprecated": false,
            "deprecationReason": null
          },
          {
            "name": "defaultValue",
            "description": "A GraphQL-formatted string representing the default value for this input value.",
            "args": [],
            "type": {
              "kind": "SCALAR",
              "name": "String",
              "ofType": null
            },
            "isDeprecated": false,
            "deprecationReason": null
          }
        ],
        "inputFields": null,
        "interfaces": [],
        "enumValues": null,
        "possibleTypes": null
      },
      {
        "kind": "OBJECT",
        "name": "__EnumValue",
        "description": "One possible value for a given Enum. Enum values are unique values, not a placeholder for a string or numeric value. However an Enum value is returned in a JSON response as a string.",
        "fields": [
          {
            "name": "name",
            "description": null,
            "args": [],
            "type": {
              "kind": "NON_NULL",
              "name": null,
              "ofType": {
                "kind": "SCALAR",
                "name": "String",
                "ofType": null
              }
            },
            "isDeprecated": false,
            "deprecationReason": null
          },
          {
            "name": "description",
            "description": null,
            "args": [],
            "type": {
              "kind": "SCALAR",
              "name": "String",
              "ofType": null
            },
            "isDeprecated": false,
            "deprecationReason": null
          },
          {
            "name": "isDeprecated",
            "description": null,
            "args": [],
            "type": {
              "kind": "NON_NULL",
              "name": null,
              "ofType": {
                "kind": "SCALAR",
                "name": "Boolean",
                "ofType": null
              }
            },
            "isDeprecated": false,
            "deprecationReason": null
          },
          {
            "name": "deprecationReason",
            "description": null,
            "args": [],
            "type": {
              "kind": "SCALAR",
              "name": "String",
              "ofType": null
            },
            "isDeprecated": false,
            "deprecationReason": null
          }
        ],
        "inputFields": null,
        "interfaces": [],
        "enumValues": null,
        "possibleTypes": null
      },
      {
        "kind": "OBJECT",
        "name": "__Directive",
        "description": "A Directive provides a way to describe alternate runtime execution and type validation behavior in a GraphQL document.\n\nIn some cases, you need to provide options to alter GraphQL's execution behavior in ways field arguments will not suffice, such as conditionally including or skipping a field. Directives provide this by describing additional information to the executor.",
        "fields": [
          {
            "name": "name",
            "description": null,
            "args": [],
            "type": {
              "kind": "NON_NULL",
              "name": null,
              "ofType": {
                "kind": "SCALAR",
                "name": "String",
                "ofType": null
              }
            },
            "isDeprecated": false,
            "deprecationReason": null
          },
          {
            "name": "description",
            "description": null,
            "args": [],
            "type": {
              "kind": "SCALAR",
              "name": "String",
              "ofType": null
            },
            "isDeprecated": false,
            "deprecationReason": null
          },
          {
            "name": "locations",
            "description": null,
            "args": [],
            "type": {
              "kind": "NON_NULL",
              "name": null,
              "ofType": {
                "kind": "LIST",
                "name": null,
                "ofType": {
                  "kind": "NON_NULL",
                  "name": null,
                  "ofType": {
                    "kind": "ENUM",
                    "name": "__DirectiveLocation",
                    "ofType": null
                  }
                }
              }
            },
            "isDeprecated": false,
            "deprecationReason": null
          },
          {
            "name": "args",
            "description": null,
            "args": [],
            "type": {
              "kind": "NON_NULL",
              "name": null,
              "ofType": {
                "kind": "LIST",
                "name": null,
                "ofType": {
                  "kind": "NON_NULL",
                  "name": null,
                  "ofType": {
                    "kind": "OBJECT",
                    "name": "__InputValue",
                    "ofType": null
                  }
                }
              }
            },
            "isDeprecated": false,
            "deprecationReason": null
          }
        ],
        "inputFields": null,
        "interfaces": [],
        "enumValues": null,
        "possibleTypes": null
      },
      {
        "kind": "ENUM",
        "name": "__DirectiveLocation",
        "description": "A Directive can be adjacent to many parts of the GraphQL language, a __DirectiveLocation describes one such possible adjacencies.",
        "fields": null,
        "inputFields": null,
        "interfaces": null,
        "enumValues": [
          {
            "name": "QUERY",
            "description": "Location adjacent to a query operation.",
            "isDeprecated": false,
            "deprecationReason": null
          },
          {
            "name": "MUTATION",
            "description": "Location adjacent to a mutation operation.",
            "isDeprecated": false,
            "deprecationReason": null
          },
          {
            "name": "SUBSCRIPTION",
            "description": "Location adjacent to a subscription operation.",
            "isDeprecated": false,
            "deprecationReason": null
          },
          {
            "name": "FIELD",
            "description": "Location adjacent to a field.",
            "isDeprecated": false,
            "deprecationReason": null
          },
          {
            "name": "FRAGMENT_DEFINITION",
            "description": "Location adjacent to a fragment definition.",
            "isDeprecated": false,
            "deprecationReason": null
          },
          {
            "name": "FRAGMENT_SPREAD",
            "description": "Location adjacent to a fragment spread.",
            "isDeprecated": false,
            "deprecationReason": null
          },
          {
            "name": "INLINE_FRAGMENT",
            "description": "Location adjacent to an inline fragment.",
            "isDeprecated": false,
            "deprecationReason": null
          },
          {
            "name": "VARIABLE_DEFINITION",
            "description": "Location adjacent to a variable definition.",
            "isDeprecated": false,
            "deprecationReason": null
          },
          {
            "name": "SCHEMA",
            "description": "Location adjacent to a schema definition.",
            "isDeprecated": false,
            "deprecationReason": null
          },
          {
            "name": "SCALAR",
            "description": "Location adjacent to a scalar definition.",
            "isDeprecated": false,
            "deprecationReason": null
          },
          {
            "name": "OBJECT",
            "description": "Location adjacent to an object type definition.",
            "isDeprecated": false,
            "deprecationReason": null
          },
          {
            "name": "FIELD_DEFINITION",
            "description": "Location adjacent to a field definition.",
            "isDeprecated": false,
            "deprecationReason": null
          },
          {
            "name": "ARGUMENT_DEFINITION",
            "description": "Location adjacent to an argument definition.",
            "isDeprecated": false,
            "deprecationReason": null
          },
          {
            "name": "INTERFACE",
            "description": "Location adjacent to an interface definition.",
            "isDeprecated": false,
            "deprecationReason": null
          },
          {
            "name": "UNION",
            "description": "Location adjacent to a union definition.",
            "isDeprecated": false,
            "deprecationReason": null
          },
          {
            "name": "ENUM",
            "description": "Location adjacent to an enum definition.",
            "isDeprecated": false,
            "deprecationReason": null
          },
          {
            "name": "ENUM_VALUE",
            "description": "Location adjacent to an enum value definition.",
            "isDeprecated": false,
            "deprecationReason": null
          },
          {
            "name": "INPUT_OBJECT",
            "description": "Location adjacent to an input object type definition.",
            "isDeprecated": false,
            "deprecationReason": null
          },
          {
            "name": "INPUT_FIELD_DEFINITION",
            "description": "Location adjacent to an input object field definition.",
            "isDeprecated": false,
            "deprecationReason": null
          }
        ],
        "possibleTypes": null
      },
      {
        "kind": "ENUM",
        "name": "Duration",
        "description": null,
        "fields": null,
        "inputFields": null,
        "interfaces": null,
        "enumValues": [
          {
            "name": "ALL",
            "description": null,
            "isDeprecated": false,
            "deprecationReason": null
          },
          {
            "name": "YEAR",
            "description": null,
            "isDeprecated": false,
            "deprecationReason": null
          },
          {
            "name": "MONTH",
            "description": null,
            "isDeprecated": false,
            "deprecationReason": null
          },
          {
            "name": "WEEK",
            "description": null,
            "isDeprecated": false,
            "deprecationReason": null
          },
          {
            "name": "DAY",
            "description": null,
            "isDeprecated": false,
            "deprecationReason": null
          }
        ],
        "possibleTypes": null
      },
      {
        "kind": "SCALAR",
        "name": "JSON",
        "description": "The `JSON` scalar type represents JSON values as specified by [ECMA-404](http://www.ecma-international.org/publications/files/ECMA-ST/ECMA-404.pdf).",
        "fields": null,
        "inputFields": null,
        "interfaces": null,
        "enumValues": null,
        "possibleTypes": null
      },
      {
        "kind": "ENUM",
        "name": "Order",
        "description": null,
        "fields": null,
        "inputFields": null,
        "interfaces": null,
        "enumValues": [
          {
            "name": "asc",
            "description": null,
            "isDeprecated": false,
            "deprecationReason": null
          },
          {
            "name": "desc",
            "description": null,
            "isDeprecated": false,
            "deprecationReason": null
          }
        ],
        "possibleTypes": null
      },
      {
        "kind": "SCALAR",
        "name": "StatisticValue",
        "description": null,
        "fields": null,
        "inputFields": null,
        "interfaces": null,
        "enumValues": null,
        "possibleTypes": null
      }
    ],
    "directives": [
      {
        "name": "skip",
        "description": "Directs the executor to skip this field or fragment when the `if` argument is true.",
        "locations": [
          "FIELD",
          "FRAGMENT_SPREAD",
          "INLINE_FRAGMENT"
        ],
        "args": [
          {
            "name": "if",
            "description": "Skipped when true.",
            "type": {
              "kind": "NON_NULL",
              "name": null,
              "ofType": {
                "kind": "SCALAR",
                "name": "Boolean",
                "ofType": null
              }
            },
            "defaultValue": null
          }
        ]
      },
      {
        "name": "include",
        "description": "Directs the executor to include this field or fragment only when the `if` argument is true.",
        "locations": [
          "FIELD",
          "FRAGMENT_SPREAD",
          "INLINE_FRAGMENT"
        ],
        "args": [
          {
            "name": "if",
            "description": "Included when true.",
            "type": {
              "kind": "NON_NULL",
              "name": null,
              "ofType": {
                "kind": "SCALAR",
                "name": "Boolean",
                "ofType": null
              }
            },
            "defaultValue": null
          }
        ]
      },
      {
        "name": "deprecated",
        "description": "Marks an element of a GraphQL schema as no longer supported.",
        "locations": [
          "FIELD_DEFINITION",
          "ENUM_VALUE"
        ],
        "args": [
          {
            "name": "reason",
            "description": "Explains why this element was deprecated, usually also including a suggestion for how to access supported similar data. Formatted using the Markdown syntax (as specified by [CommonMark](https://commonmark.org/).",
            "type": {
              "kind": "SCALAR",
              "name": "String",
              "ofType": null
            },
            "defaultValue": "\"No longer supported\""
          }
        ]
      }
    ]
  }
}<|MERGE_RESOLUTION|>--- conflicted
+++ resolved
@@ -41,8 +41,6 @@
             "deprecationReason": null
           },
           {
-<<<<<<< HEAD
-=======
             "name": "blockMetricsTransaction",
             "description": null,
             "args": [
@@ -206,7 +204,6 @@
             "deprecationReason": null
           },
           {
->>>>>>> be23b13f
             "name": "hashRate",
             "description": null,
             "args": [],
@@ -370,132 +367,6 @@
               "kind": "OBJECT",
               "name": "Block",
               "ofType": null
-            },
-            "isDeprecated": false,
-            "deprecationReason": null
-          },
-          {
-            "name": "blockMetrics",
-            "description": null,
-            "args": [
-              {
-                "name": "offset",
-                "description": null,
-                "type": {
-                  "kind": "SCALAR",
-                  "name": "Int",
-                  "ofType": null
-                },
-                "defaultValue": "0"
-              },
-              {
-                "name": "limit",
-                "description": null,
-                "type": {
-                  "kind": "SCALAR",
-                  "name": "Int",
-                  "ofType": null
-                },
-                "defaultValue": "20"
-              }
-            ],
-            "type": {
-              "kind": "NON_NULL",
-              "name": null,
-              "ofType": {
-                "kind": "OBJECT",
-                "name": "BlockMetricPage",
-                "ofType": null
-              }
-            },
-            "isDeprecated": false,
-            "deprecationReason": null
-          },
-          {
-            "name": "blockMetricsTimeseries",
-            "description": null,
-            "args": [
-              {
-                "name": "start",
-                "description": null,
-                "type": {
-                  "kind": "NON_NULL",
-                  "name": null,
-                  "ofType": {
-                    "kind": "SCALAR",
-                    "name": "Date",
-                    "ofType": null
-                  }
-                },
-                "defaultValue": null
-              },
-              {
-                "name": "end",
-                "description": null,
-                "type": {
-                  "kind": "NON_NULL",
-                  "name": null,
-                  "ofType": {
-                    "kind": "SCALAR",
-                    "name": "Date",
-                    "ofType": null
-                  }
-                },
-                "defaultValue": null
-              },
-              {
-                "name": "bucket",
-                "description": null,
-                "type": {
-                  "kind": "NON_NULL",
-                  "name": null,
-                  "ofType": {
-                    "kind": "ENUM",
-                    "name": "TimeBucket",
-                    "ofType": null
-                  }
-                },
-                "defaultValue": null
-              },
-              {
-                "name": "fields",
-                "description": null,
-                "type": {
-                  "kind": "NON_NULL",
-                  "name": null,
-                  "ofType": {
-                    "kind": "LIST",
-                    "name": null,
-                    "ofType": {
-                      "kind": "NON_NULL",
-                      "name": null,
-                      "ofType": {
-                        "kind": "ENUM",
-                        "name": "BlockMetricField",
-                        "ofType": null
-                      }
-                    }
-                  }
-                },
-                "defaultValue": null
-              }
-            ],
-            "type": {
-              "kind": "NON_NULL",
-              "name": null,
-              "ofType": {
-                "kind": "LIST",
-                "name": null,
-                "ofType": {
-                  "kind": "NON_NULL",
-                  "name": null,
-                  "ofType": {
-                    "kind": "OBJECT",
-                    "name": "AggregateBlockMetric",
-                    "ofType": null
-                  }
-                }
-              }
             },
             "isDeprecated": false,
             "deprecationReason": null
@@ -1859,11 +1730,7 @@
       },
       {
         "kind": "OBJECT",
-<<<<<<< HEAD
-        "name": "BlockSummaryPage",
-=======
         "name": "BlockMetricsTransactionPage",
->>>>>>> be23b13f
         "description": null,
         "fields": [
           {
@@ -1881,11 +1748,7 @@
                   "name": null,
                   "ofType": {
                     "kind": "OBJECT",
-<<<<<<< HEAD
-                    "name": "BlockSummary",
-=======
                     "name": "BlockMetricsTransaction",
->>>>>>> be23b13f
                     "ofType": null
                   }
                 }
@@ -1895,6 +1758,38 @@
             "deprecationReason": null
           },
           {
+            "name": "offset",
+            "description": null,
+            "args": [],
+            "type": {
+              "kind": "NON_NULL",
+              "name": null,
+              "ofType": {
+                "kind": "SCALAR",
+                "name": "Int",
+                "ofType": null
+              }
+            },
+            "isDeprecated": false,
+            "deprecationReason": null
+          },
+          {
+            "name": "limit",
+            "description": null,
+            "args": [],
+            "type": {
+              "kind": "NON_NULL",
+              "name": null,
+              "ofType": {
+                "kind": "SCALAR",
+                "name": "Int",
+                "ofType": null
+              }
+            },
+            "isDeprecated": false,
+            "deprecationReason": null
+          },
+          {
             "name": "totalCount",
             "description": null,
             "args": [],
@@ -1909,52 +1804,6 @@
             },
             "isDeprecated": false,
             "deprecationReason": null
-          }
-        ],
-        "inputFields": null,
-        "interfaces": [],
-        "enumValues": null,
-        "possibleTypes": null
-      },
-      {
-        "kind": "OBJECT",
-        "name": "BlockSummary",
-        "description": null,
-        "fields": [
-          {
-            "name": "number",
-            "description": null,
-            "args": [],
-            "type": {
-              "kind": "NON_NULL",
-              "name": null,
-              "ofType": {
-                "kind": "SCALAR",
-                "name": "BigNumber",
-                "ofType": null
-              }
-            },
-            "isDeprecated": false,
-            "deprecationReason": null
-          },
-          {
-            "name": "hash",
-            "description": null,
-            "args": [],
-            "type": {
-              "kind": "NON_NULL",
-              "name": null,
-              "ofType": {
-                "kind": "SCALAR",
-                "name": "String",
-                "ofType": null
-              }
-            },
-            "isDeprecated": false,
-            "deprecationReason": null
-<<<<<<< HEAD
-          },
-=======
           }
         ],
         "inputFields": null,
@@ -1967,9 +1816,24 @@
         "name": "BlockMetricsTransaction",
         "description": null,
         "fields": [
->>>>>>> be23b13f
-          {
-            "name": "author",
+          {
+            "name": "number",
+            "description": null,
+            "args": [],
+            "type": {
+              "kind": "NON_NULL",
+              "name": null,
+              "ofType": {
+                "kind": "SCALAR",
+                "name": "BigNumber",
+                "ofType": null
+              }
+            },
+            "isDeprecated": false,
+            "deprecationReason": null
+          },
+          {
+            "name": "blockHash",
             "description": null,
             "args": [],
             "type": {
@@ -1985,7 +1849,23 @@
             "deprecationReason": null
           },
           {
-            "name": "numTxs",
+            "name": "timestamp",
+            "description": null,
+            "args": [],
+            "type": {
+              "kind": "NON_NULL",
+              "name": null,
+              "ofType": {
+                "kind": "SCALAR",
+                "name": "Date",
+                "ofType": null
+              }
+            },
+            "isDeprecated": false,
+            "deprecationReason": null
+          },
+          {
+            "name": "totalGasPrice",
             "description": null,
             "args": [],
             "type": {
@@ -2001,7 +1881,7 @@
             "deprecationReason": null
           },
           {
-            "name": "numSuccessfulTxs",
+            "name": "avgGasLimit",
             "description": null,
             "args": [],
             "type": {
@@ -2017,8 +1897,7 @@
             "deprecationReason": null
           },
           {
-<<<<<<< HEAD
-            "name": "numFailedTxs",
+            "name": "avgGasPrice",
             "description": null,
             "args": [],
             "type": {
@@ -2028,81 +1907,6 @@
                 "kind": "SCALAR",
                 "name": "BigNumber",
                 "ofType": null
-              }
-            },
-            "isDeprecated": false,
-            "deprecationReason": null
-          },
-          {
-            "name": "reward",
-=======
-            "name": "totalGasPrice",
->>>>>>> be23b13f
-            "description": null,
-            "args": [],
-            "type": {
-              "kind": "NON_NULL",
-              "name": null,
-              "ofType": {
-                "kind": "SCALAR",
-                "name": "BigNumber",
-                "ofType": null
-              }
-            },
-            "isDeprecated": false,
-            "deprecationReason": null
-          },
-          {
-<<<<<<< HEAD
-            "name": "uncleHashes",
-=======
-            "name": "avgGasLimit",
->>>>>>> be23b13f
-            "description": null,
-            "args": [],
-            "type": {
-              "kind": "NON_NULL",
-              "name": null,
-              "ofType": {
-                "kind": "LIST",
-                "name": null,
-                "ofType": {
-                  "kind": "NON_NULL",
-                  "name": null,
-                  "ofType": {
-                    "kind": "SCALAR",
-                    "name": "String",
-                    "ofType": null
-                  }
-                }
-              }
-            },
-            "isDeprecated": false,
-            "deprecationReason": null
-          },
-          {
-<<<<<<< HEAD
-            "name": "transactionHashes",
-=======
-            "name": "avgGasPrice",
->>>>>>> be23b13f
-            "description": null,
-            "args": [],
-            "type": {
-              "kind": "NON_NULL",
-              "name": null,
-              "ofType": {
-                "kind": "LIST",
-                "name": null,
-                "ofType": {
-                  "kind": "NON_NULL",
-                  "name": null,
-                  "ofType": {
-                    "kind": "SCALAR",
-                    "name": "String",
-                    "ofType": null
-                  }
-                }
               }
             },
             "isDeprecated": false,
@@ -2130,11 +1934,7 @@
         "description": null,
         "fields": [
           {
-<<<<<<< HEAD
-            "name": "difficulty",
-=======
             "name": "items",
->>>>>>> be23b13f
             "description": null,
             "args": [],
             "type": {
@@ -2158,98 +1958,48 @@
             "deprecationReason": null
           },
           {
-<<<<<<< HEAD
-            "name": "timestamp",
-=======
             "name": "offset",
->>>>>>> be23b13f
-            "description": null,
-            "args": [],
-            "type": {
-              "kind": "NON_NULL",
-              "name": null,
-              "ofType": {
-                "kind": "SCALAR",
-<<<<<<< HEAD
-                "name": "Date",
-=======
+            "description": null,
+            "args": [],
+            "type": {
+              "kind": "NON_NULL",
+              "name": null,
+              "ofType": {
+                "kind": "SCALAR",
                 "name": "Int",
->>>>>>> be23b13f
-                "ofType": null
-              }
-            },
-            "isDeprecated": false,
-            "deprecationReason": null
-          }
-        ],
-        "inputFields": null,
-        "interfaces": [],
-        "enumValues": null,
-        "possibleTypes": null
-      },
-      {
-        "kind": "SCALAR",
-        "name": "Date",
-        "description": "Date custom scalar type",
-        "fields": null,
-        "inputFields": null,
-        "interfaces": null,
-        "enumValues": null,
-        "possibleTypes": null
-      },
-      {
-        "kind": "OBJECT",
-        "name": "Block",
-        "description": null,
-        "fields": [
-          {
-<<<<<<< HEAD
-            "name": "header",
-=======
+                "ofType": null
+              }
+            },
+            "isDeprecated": false,
+            "deprecationReason": null
+          },
+          {
             "name": "limit",
->>>>>>> be23b13f
-            "description": null,
-            "args": [],
-            "type": {
-              "kind": "NON_NULL",
-              "name": null,
-              "ofType": {
-<<<<<<< HEAD
-                "kind": "OBJECT",
-                "name": "BlockHeader",
-=======
+            "description": null,
+            "args": [],
+            "type": {
+              "kind": "NON_NULL",
+              "name": null,
+              "ofType": {
                 "kind": "SCALAR",
                 "name": "Int",
->>>>>>> be23b13f
-                "ofType": null
-              }
-            },
-            "isDeprecated": false,
-            "deprecationReason": null
-          },
-          {
-<<<<<<< HEAD
-            "name": "uncleHashes",
-=======
+                "ofType": null
+              }
+            },
+            "isDeprecated": false,
+            "deprecationReason": null
+          },
+          {
             "name": "totalCount",
->>>>>>> be23b13f
-            "description": null,
-            "args": [],
-            "type": {
-              "kind": "NON_NULL",
-              "name": null,
-              "ofType": {
-                "kind": "LIST",
-                "name": null,
-                "ofType": {
-                  "kind": "NON_NULL",
-                  "name": null,
-                  "ofType": {
-                    "kind": "SCALAR",
-                    "name": "String",
-                    "ofType": null
-                  }
-                }
+            "description": null,
+            "args": [],
+            "type": {
+              "kind": "NON_NULL",
+              "name": null,
+              "ofType": {
+                "kind": "SCALAR",
+                "name": "Int",
+                "ofType": null
               }
             },
             "isDeprecated": false,
@@ -2267,142 +2017,84 @@
         "description": null,
         "fields": [
           {
-<<<<<<< HEAD
-            "name": "transactionHashes",
-=======
             "name": "number",
->>>>>>> be23b13f
-            "description": null,
-            "args": [],
-            "type": {
-              "kind": "NON_NULL",
-              "name": null,
-              "ofType": {
-<<<<<<< HEAD
-                "kind": "LIST",
-                "name": null,
-                "ofType": {
-                  "kind": "NON_NULL",
-                  "name": null,
-                  "ofType": {
-                    "kind": "SCALAR",
-                    "name": "String",
-                    "ofType": null
-                  }
-                }
-=======
+            "description": null,
+            "args": [],
+            "type": {
+              "kind": "NON_NULL",
+              "name": null,
+              "ofType": {
                 "kind": "SCALAR",
                 "name": "BigNumber",
                 "ofType": null
->>>>>>> be23b13f
-              }
-            },
-            "isDeprecated": false,
-            "deprecationReason": null
-          },
-          {
-<<<<<<< HEAD
-            "name": "rewards",
-=======
+              }
+            },
+            "isDeprecated": false,
+            "deprecationReason": null
+          },
+          {
             "name": "blockHash",
->>>>>>> be23b13f
-            "description": null,
-            "args": [],
-            "type": {
-              "kind": "NON_NULL",
-              "name": null,
-              "ofType": {
-<<<<<<< HEAD
-                "kind": "LIST",
-                "name": null,
-                "ofType": {
-                  "kind": "NON_NULL",
-                  "name": null,
-                  "ofType": {
-                    "kind": "OBJECT",
-                    "name": "Reward",
-                    "ofType": null
-                  }
-                }
-=======
+            "description": null,
+            "args": [],
+            "type": {
+              "kind": "NON_NULL",
+              "name": null,
+              "ofType": {
                 "kind": "SCALAR",
                 "name": "String",
                 "ofType": null
->>>>>>> be23b13f
-              }
-            },
-            "isDeprecated": false,
-            "deprecationReason": null
-          }
-        ],
-        "inputFields": null,
-        "interfaces": [],
-        "enumValues": null,
-        "possibleTypes": null
-      },
-      {
-        "kind": "OBJECT",
-        "name": "BlockHeader",
-        "description": null,
-        "fields": [
-          {
-<<<<<<< HEAD
-            "name": "number",
-=======
+              }
+            },
+            "isDeprecated": false,
+            "deprecationReason": null
+          },
+          {
             "name": "timestamp",
->>>>>>> be23b13f
-            "description": null,
-            "args": [],
-            "type": {
-              "kind": "NON_NULL",
-              "name": null,
-              "ofType": {
-                "kind": "SCALAR",
-<<<<<<< HEAD
+            "description": null,
+            "args": [],
+            "type": {
+              "kind": "NON_NULL",
+              "name": null,
+              "ofType": {
+                "kind": "SCALAR",
+                "name": "Date",
+                "ofType": null
+              }
+            },
+            "isDeprecated": false,
+            "deprecationReason": null
+          },
+          {
+            "name": "totalTxFees",
+            "description": null,
+            "args": [],
+            "type": {
+              "kind": "NON_NULL",
+              "name": null,
+              "ofType": {
+                "kind": "SCALAR",
                 "name": "BigNumber",
-=======
-                "name": "Date",
->>>>>>> be23b13f
-                "ofType": null
-              }
-            },
-            "isDeprecated": false,
-            "deprecationReason": null
-          },
-          {
-            "name": "hash",
-            "description": null,
-            "args": [],
-            "type": {
-              "kind": "NON_NULL",
-              "name": null,
-              "ofType": {
-                "kind": "SCALAR",
-                "name": "String",
-                "ofType": null
-              }
-            },
-            "isDeprecated": false,
-            "deprecationReason": null
-          },
-          {
-            "name": "parentHash",
-            "description": null,
-            "args": [],
-            "type": {
-              "kind": "NON_NULL",
-              "name": null,
-              "ofType": {
-                "kind": "SCALAR",
-                "name": "String",
-                "ofType": null
-              }
-            },
-            "isDeprecated": false,
-            "deprecationReason": null
-<<<<<<< HEAD
-          },
-=======
+                "ofType": null
+              }
+            },
+            "isDeprecated": false,
+            "deprecationReason": null
+          },
+          {
+            "name": "avgTxFees",
+            "description": null,
+            "args": [],
+            "type": {
+              "kind": "NON_NULL",
+              "name": null,
+              "ofType": {
+                "kind": "SCALAR",
+                "name": "BigNumber",
+                "ofType": null
+              }
+            },
+            "isDeprecated": false,
+            "deprecationReason": null
           }
         ],
         "inputFields": null,
@@ -2418,7 +2110,699 @@
         "inputFields": null,
         "interfaces": null,
         "enumValues": [
->>>>>>> be23b13f
+          {
+            "name": "ONE_HOUR",
+            "description": null,
+            "isDeprecated": false,
+            "deprecationReason": null
+          },
+          {
+            "name": "ONE_DAY",
+            "description": null,
+            "isDeprecated": false,
+            "deprecationReason": null
+          },
+          {
+            "name": "ONE_WEEK",
+            "description": null,
+            "isDeprecated": false,
+            "deprecationReason": null
+          },
+          {
+            "name": "ONE_MONTH",
+            "description": null,
+            "isDeprecated": false,
+            "deprecationReason": null
+          },
+          {
+            "name": "ONE_YEAR",
+            "description": null,
+            "isDeprecated": false,
+            "deprecationReason": null
+          }
+        ],
+        "possibleTypes": null
+      },
+      {
+        "kind": "ENUM",
+        "name": "BlockMetricField",
+        "description": null,
+        "fields": null,
+        "inputFields": null,
+        "interfaces": null,
+        "enumValues": [
+          {
+            "name": "AVG_BLOCK_TIME",
+            "description": null,
+            "isDeprecated": false,
+            "deprecationReason": null
+          },
+          {
+            "name": "AVG_NUM_UNCLES",
+            "description": null,
+            "isDeprecated": false,
+            "deprecationReason": null
+          },
+          {
+            "name": "AVG_DIFFICULTY",
+            "description": null,
+            "isDeprecated": false,
+            "deprecationReason": null
+          },
+          {
+            "name": "AVG_TOTAL_DIFFICULTY",
+            "description": null,
+            "isDeprecated": false,
+            "deprecationReason": null
+          },
+          {
+            "name": "AVG_GAS_LIMIT",
+            "description": null,
+            "isDeprecated": false,
+            "deprecationReason": null
+          },
+          {
+            "name": "AVG_GAS_PRICE",
+            "description": null,
+            "isDeprecated": false,
+            "deprecationReason": null
+          },
+          {
+            "name": "AVG_NUM_TXS",
+            "description": null,
+            "isDeprecated": false,
+            "deprecationReason": null
+          },
+          {
+            "name": "AVG_NUM_SUCCESSFUL_TXS",
+            "description": null,
+            "isDeprecated": false,
+            "deprecationReason": null
+          },
+          {
+            "name": "AVG_NUM_FAILED_TXS",
+            "description": null,
+            "isDeprecated": false,
+            "deprecationReason": null
+          },
+          {
+            "name": "AVG_NUM_INTERNAL_TXS",
+            "description": null,
+            "isDeprecated": false,
+            "deprecationReason": null
+          },
+          {
+            "name": "AVG_TX_FEES",
+            "description": null,
+            "isDeprecated": false,
+            "deprecationReason": null
+          },
+          {
+            "name": "AVG_TOTAL_TX_FEES",
+            "description": null,
+            "isDeprecated": false,
+            "deprecationReason": null
+          }
+        ],
+        "possibleTypes": null
+      },
+      {
+        "kind": "OBJECT",
+        "name": "AggregateBlockMetric",
+        "description": null,
+        "fields": [
+          {
+            "name": "timestamp",
+            "description": null,
+            "args": [],
+            "type": {
+              "kind": "NON_NULL",
+              "name": null,
+              "ofType": {
+                "kind": "SCALAR",
+                "name": "Date",
+                "ofType": null
+              }
+            },
+            "isDeprecated": false,
+            "deprecationReason": null
+          },
+          {
+            "name": "avgBlockTime",
+            "description": null,
+            "args": [],
+            "type": {
+              "kind": "SCALAR",
+              "name": "Int",
+              "ofType": null
+            },
+            "isDeprecated": false,
+            "deprecationReason": null
+          },
+          {
+            "name": "avgNumUncles",
+            "description": null,
+            "args": [],
+            "type": {
+              "kind": "SCALAR",
+              "name": "Int",
+              "ofType": null
+            },
+            "isDeprecated": false,
+            "deprecationReason": null
+          },
+          {
+            "name": "avgDifficulty",
+            "description": null,
+            "args": [],
+            "type": {
+              "kind": "SCALAR",
+              "name": "BigNumber",
+              "ofType": null
+            },
+            "isDeprecated": false,
+            "deprecationReason": null
+          },
+          {
+            "name": "avgTotalDifficulty",
+            "description": null,
+            "args": [],
+            "type": {
+              "kind": "SCALAR",
+              "name": "BigNumber",
+              "ofType": null
+            },
+            "isDeprecated": false,
+            "deprecationReason": null
+          },
+          {
+            "name": "avgGasLimit",
+            "description": null,
+            "args": [],
+            "type": {
+              "kind": "SCALAR",
+              "name": "BigNumber",
+              "ofType": null
+            },
+            "isDeprecated": false,
+            "deprecationReason": null
+          },
+          {
+            "name": "avgGasPrice",
+            "description": null,
+            "args": [],
+            "type": {
+              "kind": "SCALAR",
+              "name": "BigNumber",
+              "ofType": null
+            },
+            "isDeprecated": false,
+            "deprecationReason": null
+          },
+          {
+            "name": "avgNumTxs",
+            "description": null,
+            "args": [],
+            "type": {
+              "kind": "SCALAR",
+              "name": "Int",
+              "ofType": null
+            },
+            "isDeprecated": false,
+            "deprecationReason": null
+          },
+          {
+            "name": "avgNumSuccessfulTxs",
+            "description": null,
+            "args": [],
+            "type": {
+              "kind": "SCALAR",
+              "name": "Int",
+              "ofType": null
+            },
+            "isDeprecated": false,
+            "deprecationReason": null
+          },
+          {
+            "name": "avgNumFailedTxs",
+            "description": null,
+            "args": [],
+            "type": {
+              "kind": "SCALAR",
+              "name": "Int",
+              "ofType": null
+            },
+            "isDeprecated": false,
+            "deprecationReason": null
+          },
+          {
+            "name": "avgNumInternalTxs",
+            "description": null,
+            "args": [],
+            "type": {
+              "kind": "SCALAR",
+              "name": "Int",
+              "ofType": null
+            },
+            "isDeprecated": false,
+            "deprecationReason": null
+          },
+          {
+            "name": "avgTxFees",
+            "description": null,
+            "args": [],
+            "type": {
+              "kind": "SCALAR",
+              "name": "BigNumber",
+              "ofType": null
+            },
+            "isDeprecated": false,
+            "deprecationReason": null
+          },
+          {
+            "name": "avgTotalTxFees",
+            "description": null,
+            "args": [],
+            "type": {
+              "kind": "SCALAR",
+              "name": "BigNumber",
+              "ofType": null
+            },
+            "isDeprecated": false,
+            "deprecationReason": null
+          }
+        ],
+        "inputFields": null,
+        "interfaces": [],
+        "enumValues": null,
+        "possibleTypes": null
+      },
+      {
+        "kind": "OBJECT",
+        "name": "BlockSummaryPage",
+        "description": null,
+        "fields": [
+          {
+            "name": "items",
+            "description": null,
+            "args": [],
+            "type": {
+              "kind": "NON_NULL",
+              "name": null,
+              "ofType": {
+                "kind": "LIST",
+                "name": null,
+                "ofType": {
+                  "kind": "NON_NULL",
+                  "name": null,
+                  "ofType": {
+                    "kind": "OBJECT",
+                    "name": "BlockSummary",
+                    "ofType": null
+                  }
+                }
+              }
+            },
+            "isDeprecated": false,
+            "deprecationReason": null
+          },
+          {
+            "name": "totalCount",
+            "description": null,
+            "args": [],
+            "type": {
+              "kind": "NON_NULL",
+              "name": null,
+              "ofType": {
+                "kind": "SCALAR",
+                "name": "Int",
+                "ofType": null
+              }
+            },
+            "isDeprecated": false,
+            "deprecationReason": null
+          }
+        ],
+        "inputFields": null,
+        "interfaces": [],
+        "enumValues": null,
+        "possibleTypes": null
+      },
+      {
+        "kind": "OBJECT",
+        "name": "BlockSummary",
+        "description": null,
+        "fields": [
+          {
+            "name": "number",
+            "description": null,
+            "args": [],
+            "type": {
+              "kind": "NON_NULL",
+              "name": null,
+              "ofType": {
+                "kind": "SCALAR",
+                "name": "BigNumber",
+                "ofType": null
+              }
+            },
+            "isDeprecated": false,
+            "deprecationReason": null
+          },
+          {
+            "name": "hash",
+            "description": null,
+            "args": [],
+            "type": {
+              "kind": "NON_NULL",
+              "name": null,
+              "ofType": {
+                "kind": "SCALAR",
+                "name": "String",
+                "ofType": null
+              }
+            },
+            "isDeprecated": false,
+            "deprecationReason": null
+          },
+          {
+            "name": "author",
+            "description": null,
+            "args": [],
+            "type": {
+              "kind": "NON_NULL",
+              "name": null,
+              "ofType": {
+                "kind": "SCALAR",
+                "name": "String",
+                "ofType": null
+              }
+            },
+            "isDeprecated": false,
+            "deprecationReason": null
+          },
+          {
+            "name": "numTxs",
+            "description": null,
+            "args": [],
+            "type": {
+              "kind": "NON_NULL",
+              "name": null,
+              "ofType": {
+                "kind": "SCALAR",
+                "name": "BigNumber",
+                "ofType": null
+              }
+            },
+            "isDeprecated": false,
+            "deprecationReason": null
+          },
+          {
+            "name": "numSuccessfulTxs",
+            "description": null,
+            "args": [],
+            "type": {
+              "kind": "NON_NULL",
+              "name": null,
+              "ofType": {
+                "kind": "SCALAR",
+                "name": "BigNumber",
+                "ofType": null
+              }
+            },
+            "isDeprecated": false,
+            "deprecationReason": null
+          },
+          {
+            "name": "numFailedTxs",
+            "description": null,
+            "args": [],
+            "type": {
+              "kind": "NON_NULL",
+              "name": null,
+              "ofType": {
+                "kind": "SCALAR",
+                "name": "BigNumber",
+                "ofType": null
+              }
+            },
+            "isDeprecated": false,
+            "deprecationReason": null
+          },
+          {
+            "name": "reward",
+            "description": null,
+            "args": [],
+            "type": {
+              "kind": "NON_NULL",
+              "name": null,
+              "ofType": {
+                "kind": "SCALAR",
+                "name": "BigNumber",
+                "ofType": null
+              }
+            },
+            "isDeprecated": false,
+            "deprecationReason": null
+          },
+          {
+            "name": "uncleHashes",
+            "description": null,
+            "args": [],
+            "type": {
+              "kind": "NON_NULL",
+              "name": null,
+              "ofType": {
+                "kind": "LIST",
+                "name": null,
+                "ofType": {
+                  "kind": "NON_NULL",
+                  "name": null,
+                  "ofType": {
+                    "kind": "SCALAR",
+                    "name": "String",
+                    "ofType": null
+                  }
+                }
+              }
+            },
+            "isDeprecated": false,
+            "deprecationReason": null
+          },
+          {
+            "name": "transactionHashes",
+            "description": null,
+            "args": [],
+            "type": {
+              "kind": "NON_NULL",
+              "name": null,
+              "ofType": {
+                "kind": "LIST",
+                "name": null,
+                "ofType": {
+                  "kind": "NON_NULL",
+                  "name": null,
+                  "ofType": {
+                    "kind": "SCALAR",
+                    "name": "String",
+                    "ofType": null
+                  }
+                }
+              }
+            },
+            "isDeprecated": false,
+            "deprecationReason": null
+          },
+          {
+            "name": "difficulty",
+            "description": null,
+            "args": [],
+            "type": {
+              "kind": "NON_NULL",
+              "name": null,
+              "ofType": {
+                "kind": "SCALAR",
+                "name": "BigNumber",
+                "ofType": null
+              }
+            },
+            "isDeprecated": false,
+            "deprecationReason": null
+          },
+          {
+            "name": "timestamp",
+            "description": null,
+            "args": [],
+            "type": {
+              "kind": "NON_NULL",
+              "name": null,
+              "ofType": {
+                "kind": "SCALAR",
+                "name": "Date",
+                "ofType": null
+              }
+            },
+            "isDeprecated": false,
+            "deprecationReason": null
+          }
+        ],
+        "inputFields": null,
+        "interfaces": [],
+        "enumValues": null,
+        "possibleTypes": null
+      },
+      {
+        "kind": "OBJECT",
+        "name": "Block",
+        "description": null,
+        "fields": [
+          {
+            "name": "header",
+            "description": null,
+            "args": [],
+            "type": {
+              "kind": "NON_NULL",
+              "name": null,
+              "ofType": {
+                "kind": "OBJECT",
+                "name": "BlockHeader",
+                "ofType": null
+              }
+            },
+            "isDeprecated": false,
+            "deprecationReason": null
+          },
+          {
+            "name": "uncleHashes",
+            "description": null,
+            "args": [],
+            "type": {
+              "kind": "NON_NULL",
+              "name": null,
+              "ofType": {
+                "kind": "LIST",
+                "name": null,
+                "ofType": {
+                  "kind": "NON_NULL",
+                  "name": null,
+                  "ofType": {
+                    "kind": "SCALAR",
+                    "name": "String",
+                    "ofType": null
+                  }
+                }
+              }
+            },
+            "isDeprecated": false,
+            "deprecationReason": null
+          },
+          {
+            "name": "transactionHashes",
+            "description": null,
+            "args": [],
+            "type": {
+              "kind": "NON_NULL",
+              "name": null,
+              "ofType": {
+                "kind": "LIST",
+                "name": null,
+                "ofType": {
+                  "kind": "NON_NULL",
+                  "name": null,
+                  "ofType": {
+                    "kind": "SCALAR",
+                    "name": "String",
+                    "ofType": null
+                  }
+                }
+              }
+            },
+            "isDeprecated": false,
+            "deprecationReason": null
+          },
+          {
+            "name": "rewards",
+            "description": null,
+            "args": [],
+            "type": {
+              "kind": "NON_NULL",
+              "name": null,
+              "ofType": {
+                "kind": "LIST",
+                "name": null,
+                "ofType": {
+                  "kind": "NON_NULL",
+                  "name": null,
+                  "ofType": {
+                    "kind": "OBJECT",
+                    "name": "Reward",
+                    "ofType": null
+                  }
+                }
+              }
+            },
+            "isDeprecated": false,
+            "deprecationReason": null
+          }
+        ],
+        "inputFields": null,
+        "interfaces": [],
+        "enumValues": null,
+        "possibleTypes": null
+      },
+      {
+        "kind": "OBJECT",
+        "name": "BlockHeader",
+        "description": null,
+        "fields": [
+          {
+            "name": "number",
+            "description": null,
+            "args": [],
+            "type": {
+              "kind": "NON_NULL",
+              "name": null,
+              "ofType": {
+                "kind": "SCALAR",
+                "name": "BigNumber",
+                "ofType": null
+              }
+            },
+            "isDeprecated": false,
+            "deprecationReason": null
+          },
+          {
+            "name": "hash",
+            "description": null,
+            "args": [],
+            "type": {
+              "kind": "NON_NULL",
+              "name": null,
+              "ofType": {
+                "kind": "SCALAR",
+                "name": "String",
+                "ofType": null
+              }
+            },
+            "isDeprecated": false,
+            "deprecationReason": null
+          },
+          {
+            "name": "parentHash",
+            "description": null,
+            "args": [],
+            "type": {
+              "kind": "NON_NULL",
+              "name": null,
+              "ofType": {
+                "kind": "SCALAR",
+                "name": "String",
+                "ofType": null
+              }
+            },
+            "isDeprecated": false,
+            "deprecationReason": null
+          },
           {
             "name": "nonce",
             "description": null,
@@ -2793,651 +3177,6 @@
             "deprecationReason": null
           }
         ],
-        "possibleTypes": null
-      },
-      {
-        "kind": "OBJECT",
-        "name": "BlockMetricPage",
-        "description": null,
-        "fields": [
-          {
-            "name": "items",
-            "description": null,
-            "args": [],
-            "type": {
-              "kind": "NON_NULL",
-              "name": null,
-              "ofType": {
-                "kind": "LIST",
-                "name": null,
-                "ofType": {
-                  "kind": "NON_NULL",
-                  "name": null,
-                  "ofType": {
-                    "kind": "OBJECT",
-                    "name": "BlockMetric",
-                    "ofType": null
-                  }
-                }
-              }
-            },
-            "isDeprecated": false,
-            "deprecationReason": null
-          },
-          {
-            "name": "offset",
-            "description": null,
-            "args": [],
-            "type": {
-              "kind": "NON_NULL",
-              "name": null,
-              "ofType": {
-                "kind": "SCALAR",
-                "name": "Int",
-                "ofType": null
-              }
-            },
-            "isDeprecated": false,
-            "deprecationReason": null
-          },
-          {
-            "name": "limit",
-            "description": null,
-            "args": [],
-            "type": {
-              "kind": "NON_NULL",
-              "name": null,
-              "ofType": {
-                "kind": "SCALAR",
-                "name": "Int",
-                "ofType": null
-              }
-            },
-            "isDeprecated": false,
-            "deprecationReason": null
-          },
-          {
-            "name": "totalCount",
-            "description": null,
-            "args": [],
-            "type": {
-              "kind": "NON_NULL",
-              "name": null,
-              "ofType": {
-                "kind": "SCALAR",
-                "name": "Int",
-                "ofType": null
-              }
-            },
-            "isDeprecated": false,
-            "deprecationReason": null
-          }
-        ],
-        "inputFields": null,
-        "interfaces": [],
-        "enumValues": null,
-        "possibleTypes": null
-      },
-      {
-        "kind": "OBJECT",
-        "name": "BlockMetric",
-        "description": null,
-        "fields": [
-          {
-            "name": "number",
-            "description": null,
-            "args": [],
-            "type": {
-              "kind": "NON_NULL",
-              "name": null,
-              "ofType": {
-                "kind": "SCALAR",
-                "name": "BigNumber",
-                "ofType": null
-              }
-            },
-            "isDeprecated": false,
-            "deprecationReason": null
-          },
-          {
-            "name": "blockHash",
-            "description": null,
-            "args": [],
-            "type": {
-              "kind": "NON_NULL",
-              "name": null,
-              "ofType": {
-                "kind": "SCALAR",
-                "name": "String",
-                "ofType": null
-              }
-            },
-            "isDeprecated": false,
-            "deprecationReason": null
-          },
-          {
-            "name": "timestamp",
-            "description": null,
-            "args": [],
-            "type": {
-              "kind": "NON_NULL",
-              "name": null,
-              "ofType": {
-                "kind": "SCALAR",
-                "name": "Date",
-                "ofType": null
-              }
-            },
-            "isDeprecated": false,
-            "deprecationReason": null
-          },
-          {
-            "name": "blockTime",
-            "description": null,
-            "args": [],
-            "type": {
-              "kind": "NON_NULL",
-              "name": null,
-              "ofType": {
-                "kind": "SCALAR",
-                "name": "Int",
-                "ofType": null
-              }
-            },
-            "isDeprecated": false,
-            "deprecationReason": null
-          },
-          {
-            "name": "numUncles",
-            "description": null,
-            "args": [],
-            "type": {
-              "kind": "NON_NULL",
-              "name": null,
-              "ofType": {
-                "kind": "SCALAR",
-                "name": "Int",
-                "ofType": null
-              }
-            },
-            "isDeprecated": false,
-            "deprecationReason": null
-          },
-          {
-            "name": "difficulty",
-            "description": null,
-            "args": [],
-            "type": {
-              "kind": "NON_NULL",
-              "name": null,
-              "ofType": {
-                "kind": "SCALAR",
-                "name": "BigNumber",
-                "ofType": null
-              }
-            },
-            "isDeprecated": false,
-            "deprecationReason": null
-          },
-          {
-            "name": "totalDifficulty",
-            "description": null,
-            "args": [],
-            "type": {
-              "kind": "NON_NULL",
-              "name": null,
-              "ofType": {
-                "kind": "SCALAR",
-                "name": "BigNumber",
-                "ofType": null
-              }
-            },
-            "isDeprecated": false,
-            "deprecationReason": null
-          },
-          {
-            "name": "totalGasPrice",
-            "description": null,
-            "args": [],
-            "type": {
-              "kind": "NON_NULL",
-              "name": null,
-              "ofType": {
-                "kind": "SCALAR",
-                "name": "BigNumber",
-                "ofType": null
-              }
-            },
-            "isDeprecated": false,
-            "deprecationReason": null
-          },
-          {
-            "name": "avgGasLimit",
-            "description": null,
-            "args": [],
-            "type": {
-              "kind": "NON_NULL",
-              "name": null,
-              "ofType": {
-                "kind": "SCALAR",
-                "name": "BigNumber",
-                "ofType": null
-              }
-            },
-            "isDeprecated": false,
-            "deprecationReason": null
-          },
-          {
-            "name": "avgGasPrice",
-            "description": null,
-            "args": [],
-            "type": {
-              "kind": "NON_NULL",
-              "name": null,
-              "ofType": {
-                "kind": "SCALAR",
-                "name": "BigNumber",
-                "ofType": null
-              }
-            },
-            "isDeprecated": false,
-            "deprecationReason": null
-          },
-          {
-            "name": "totalTxs",
-            "description": null,
-            "args": [],
-            "type": {
-              "kind": "NON_NULL",
-              "name": null,
-              "ofType": {
-                "kind": "SCALAR",
-                "name": "Int",
-                "ofType": null
-              }
-            },
-            "isDeprecated": false,
-            "deprecationReason": null
-          },
-          {
-            "name": "numSuccessfulTxs",
-            "description": null,
-            "args": [],
-            "type": {
-              "kind": "NON_NULL",
-              "name": null,
-              "ofType": {
-                "kind": "SCALAR",
-                "name": "Int",
-                "ofType": null
-              }
-            },
-            "isDeprecated": false,
-            "deprecationReason": null
-          },
-          {
-            "name": "numFailedTxs",
-            "description": null,
-            "args": [],
-            "type": {
-              "kind": "NON_NULL",
-              "name": null,
-              "ofType": {
-                "kind": "SCALAR",
-                "name": "Int",
-                "ofType": null
-              }
-            },
-            "isDeprecated": false,
-            "deprecationReason": null
-          },
-          {
-            "name": "numInternalTxs",
-            "description": null,
-            "args": [],
-            "type": {
-              "kind": "NON_NULL",
-              "name": null,
-              "ofType": {
-                "kind": "SCALAR",
-                "name": "Int",
-                "ofType": null
-              }
-            },
-            "isDeprecated": false,
-            "deprecationReason": null
-          },
-          {
-            "name": "totalTxFees",
-            "description": null,
-            "args": [],
-            "type": {
-              "kind": "NON_NULL",
-              "name": null,
-              "ofType": {
-                "kind": "SCALAR",
-                "name": "BigNumber",
-                "ofType": null
-              }
-            },
-            "isDeprecated": false,
-            "deprecationReason": null
-          },
-          {
-            "name": "avgTxFees",
-            "description": null,
-            "args": [],
-            "type": {
-              "kind": "NON_NULL",
-              "name": null,
-              "ofType": {
-                "kind": "SCALAR",
-                "name": "BigNumber",
-                "ofType": null
-              }
-            },
-            "isDeprecated": false,
-            "deprecationReason": null
-          }
-        ],
-        "inputFields": null,
-        "interfaces": [],
-        "enumValues": null,
-        "possibleTypes": null
-      },
-      {
-        "kind": "ENUM",
-        "name": "TimeBucket",
-        "description": null,
-        "fields": null,
-        "inputFields": null,
-        "interfaces": null,
-        "enumValues": [
-          {
-            "name": "ONE_HOUR",
-            "description": null,
-            "isDeprecated": false,
-            "deprecationReason": null
-          },
-          {
-            "name": "ONE_DAY",
-            "description": null,
-            "isDeprecated": false,
-            "deprecationReason": null
-          },
-          {
-            "name": "ONE_WEEK",
-            "description": null,
-            "isDeprecated": false,
-            "deprecationReason": null
-          },
-          {
-            "name": "ONE_MONTH",
-            "description": null,
-            "isDeprecated": false,
-            "deprecationReason": null
-          },
-          {
-            "name": "ONE_YEAR",
-            "description": null,
-            "isDeprecated": false,
-            "deprecationReason": null
-          }
-        ],
-        "possibleTypes": null
-      },
-      {
-        "kind": "ENUM",
-        "name": "BlockMetricField",
-        "description": null,
-        "fields": null,
-        "inputFields": null,
-        "interfaces": null,
-        "enumValues": [
-          {
-            "name": "AVG_BLOCK_TIME",
-            "description": null,
-            "isDeprecated": false,
-            "deprecationReason": null
-          },
-          {
-            "name": "AVG_NUM_UNCLES",
-            "description": null,
-            "isDeprecated": false,
-            "deprecationReason": null
-          },
-          {
-            "name": "AVG_DIFFICULTY",
-            "description": null,
-            "isDeprecated": false,
-            "deprecationReason": null
-          },
-          {
-            "name": "AVG_TOTAL_DIFFICULTY",
-            "description": null,
-            "isDeprecated": false,
-            "deprecationReason": null
-          },
-          {
-            "name": "AVG_GAS_LIMIT",
-            "description": null,
-            "isDeprecated": false,
-            "deprecationReason": null
-          },
-          {
-            "name": "AVG_GAS_PRICE",
-            "description": null,
-            "isDeprecated": false,
-            "deprecationReason": null
-          },
-          {
-            "name": "AVG_NUM_TXS",
-            "description": null,
-            "isDeprecated": false,
-            "deprecationReason": null
-          },
-          {
-            "name": "AVG_NUM_SUCCESSFUL_TXS",
-            "description": null,
-            "isDeprecated": false,
-            "deprecationReason": null
-          },
-          {
-            "name": "AVG_NUM_FAILED_TXS",
-            "description": null,
-            "isDeprecated": false,
-            "deprecationReason": null
-          },
-          {
-            "name": "AVG_NUM_INTERNAL_TXS",
-            "description": null,
-            "isDeprecated": false,
-            "deprecationReason": null
-          },
-          {
-            "name": "AVG_TX_FEES",
-            "description": null,
-            "isDeprecated": false,
-            "deprecationReason": null
-          },
-          {
-            "name": "AVG_TOTAL_TX_FEES",
-            "description": null,
-            "isDeprecated": false,
-            "deprecationReason": null
-          }
-        ],
-        "possibleTypes": null
-      },
-      {
-        "kind": "OBJECT",
-        "name": "AggregateBlockMetric",
-        "description": null,
-        "fields": [
-          {
-            "name": "timestamp",
-            "description": null,
-            "args": [],
-            "type": {
-              "kind": "NON_NULL",
-              "name": null,
-              "ofType": {
-                "kind": "SCALAR",
-                "name": "Date",
-                "ofType": null
-              }
-            },
-            "isDeprecated": false,
-            "deprecationReason": null
-          },
-          {
-            "name": "avgBlockTime",
-            "description": null,
-            "args": [],
-            "type": {
-              "kind": "SCALAR",
-              "name": "Int",
-              "ofType": null
-            },
-            "isDeprecated": false,
-            "deprecationReason": null
-          },
-          {
-            "name": "avgNumUncles",
-            "description": null,
-            "args": [],
-            "type": {
-              "kind": "SCALAR",
-              "name": "Int",
-              "ofType": null
-            },
-            "isDeprecated": false,
-            "deprecationReason": null
-          },
-          {
-            "name": "avgDifficulty",
-            "description": null,
-            "args": [],
-            "type": {
-              "kind": "SCALAR",
-              "name": "BigNumber",
-              "ofType": null
-            },
-            "isDeprecated": false,
-            "deprecationReason": null
-          },
-          {
-            "name": "avgTotalDifficulty",
-            "description": null,
-            "args": [],
-            "type": {
-              "kind": "SCALAR",
-              "name": "BigNumber",
-              "ofType": null
-            },
-            "isDeprecated": false,
-            "deprecationReason": null
-          },
-          {
-            "name": "avgGasLimit",
-            "description": null,
-            "args": [],
-            "type": {
-              "kind": "SCALAR",
-              "name": "BigNumber",
-              "ofType": null
-            },
-            "isDeprecated": false,
-            "deprecationReason": null
-          },
-          {
-            "name": "avgGasPrice",
-            "description": null,
-            "args": [],
-            "type": {
-              "kind": "SCALAR",
-              "name": "BigNumber",
-              "ofType": null
-            },
-            "isDeprecated": false,
-            "deprecationReason": null
-          },
-          {
-            "name": "avgNumTxs",
-            "description": null,
-            "args": [],
-            "type": {
-              "kind": "SCALAR",
-              "name": "Int",
-              "ofType": null
-            },
-            "isDeprecated": false,
-            "deprecationReason": null
-          },
-          {
-            "name": "avgNumSuccessfulTxs",
-            "description": null,
-            "args": [],
-            "type": {
-              "kind": "SCALAR",
-              "name": "Int",
-              "ofType": null
-            },
-            "isDeprecated": false,
-            "deprecationReason": null
-          },
-          {
-            "name": "avgNumFailedTxs",
-            "description": null,
-            "args": [],
-            "type": {
-              "kind": "SCALAR",
-              "name": "Int",
-              "ofType": null
-            },
-            "isDeprecated": false,
-            "deprecationReason": null
-          },
-          {
-            "name": "avgNumInternalTxs",
-            "description": null,
-            "args": [],
-            "type": {
-              "kind": "SCALAR",
-              "name": "Int",
-              "ofType": null
-            },
-            "isDeprecated": false,
-            "deprecationReason": null
-          },
-          {
-            "name": "avgTxFees",
-            "description": null,
-            "args": [],
-            "type": {
-              "kind": "SCALAR",
-              "name": "BigNumber",
-              "ofType": null
-            },
-            "isDeprecated": false,
-            "deprecationReason": null
-          },
-          {
-            "name": "avgTotalTxFees",
-            "description": null,
-            "args": [],
-            "type": {
-              "kind": "SCALAR",
-              "name": "BigNumber",
-              "ofType": null
-            },
-            "isDeprecated": false,
-            "deprecationReason": null
-          }
-        ],
-        "inputFields": null,
-        "interfaces": [],
-        "enumValues": null,
         "possibleTypes": null
       },
       {
@@ -6979,6 +6718,54 @@
         "description": null,
         "fields": [
           {
+            "name": "newBlockMetric",
+            "description": null,
+            "args": [],
+            "type": {
+              "kind": "NON_NULL",
+              "name": null,
+              "ofType": {
+                "kind": "OBJECT",
+                "name": "BlockMetric",
+                "ofType": null
+              }
+            },
+            "isDeprecated": false,
+            "deprecationReason": null
+          },
+          {
+            "name": "newBlockMetricsTransaction",
+            "description": null,
+            "args": [],
+            "type": {
+              "kind": "NON_NULL",
+              "name": null,
+              "ofType": {
+                "kind": "OBJECT",
+                "name": "BlockMetricsTransaction",
+                "ofType": null
+              }
+            },
+            "isDeprecated": false,
+            "deprecationReason": null
+          },
+          {
+            "name": "newBlockMetricsTransactionFee",
+            "description": null,
+            "args": [],
+            "type": {
+              "kind": "NON_NULL",
+              "name": null,
+              "ofType": {
+                "kind": "OBJECT",
+                "name": "BlockMetricsTransactionFee",
+                "ofType": null
+              }
+            },
+            "isDeprecated": false,
+            "deprecationReason": null
+          },
+          {
             "name": "newBlock",
             "description": null,
             "args": [],
@@ -6995,43 +6782,7 @@
             "deprecationReason": null
           },
           {
-<<<<<<< HEAD
             "name": "hashRate",
-=======
-            "name": "newBlockMetricsTransaction",
-            "description": null,
-            "args": [],
-            "type": {
-              "kind": "NON_NULL",
-              "name": null,
-              "ofType": {
-                "kind": "OBJECT",
-                "name": "BlockMetricsTransaction",
-                "ofType": null
-              }
-            },
-            "isDeprecated": false,
-            "deprecationReason": null
-          },
-          {
-            "name": "newBlockMetricsTransactionFee",
-            "description": null,
-            "args": [],
-            "type": {
-              "kind": "NON_NULL",
-              "name": null,
-              "ofType": {
-                "kind": "OBJECT",
-                "name": "BlockMetricsTransactionFee",
-                "ofType": null
-              }
-            },
-            "isDeprecated": false,
-            "deprecationReason": null
-          },
-          {
-            "name": "newBlock",
->>>>>>> be23b13f
             "description": null,
             "args": [],
             "type": {
@@ -7040,22 +6791,6 @@
               "ofType": {
                 "kind": "SCALAR",
                 "name": "BigNumber",
-                "ofType": null
-              }
-            },
-            "isDeprecated": false,
-            "deprecationReason": null
-          },
-          {
-            "name": "newBlockMetric",
-            "description": null,
-            "args": [],
-            "type": {
-              "kind": "NON_NULL",
-              "name": null,
-              "ofType": {
-                "kind": "OBJECT",
-                "name": "BlockMetric",
                 "ofType": null
               }
             },
