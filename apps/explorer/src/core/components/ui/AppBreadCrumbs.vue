--- conflicted
+++ resolved
@@ -69,14 +69,8 @@
   */
 
   get home(): Crumb {
-<<<<<<< HEAD
-    const text = `${this.$i18n.t('title.home')}`
-    const crumbHome: Crumb = {
-      text: text,
-=======
     const crumbHome = {
       text: this.$i18n.t('title.home').toString(),
->>>>>>> ff11152f
       disabled: true,
       icon: 'fa fa-home',
       link: '/'
