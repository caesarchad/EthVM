--- conflicted
+++ resolved
@@ -114,29 +114,16 @@
           link: `/address/${this.tokenDetails.owner}`
         },
         {
-<<<<<<< HEAD
-          title: this.$i18n.t('title.supply'),
+          title: this.$i18n.t('token.supply'),
           detail: this.tokenDetails.totalSupply
         },
         {
-          title: this.$i18n.t('title.price'),
+          title: this.$i18n.tc('price.name', 2),
           detail: `$${this.tokenDetails.currentPrice} (${this.tokenDetails.priceChangePercentage24h}%)`
         },
         {
-          title: this.$i18n.t('title.marketCap'),
+          title: this.$i18n.t('token.market'),
           detail: `$${this.tokenDetails.marketCap}`
-=======
-          title: this.$i18n.t('token.supply'),
-          detail: this.tokenDetails.total_supply
-        },
-        {
-          title: this.$i18n.tc('price.name', 2),
-          detail: `$${this.tokenDetails.current_price} (${this.tokenDetails.price_change_percentage_24h}%)`
-        },
-        {
-          title: this.$i18n.t('token.market'),
-          detail: `$${this.tokenDetails.market_cap}`
->>>>>>> 6265843e
         },
         {
           title: this.$i18n.t('token.holder-total'),
@@ -146,38 +133,25 @@
           title: this.$i18n.t('token.decimals'),
           detail: this.contractDetails.metadata.decimals
         },
-<<<<<<< HEAD
       ]
 
       if (this.contractDetails.metadata.website) {
         detailsItems.push({
-          title: this.$i18n.t('title.website'),
+          title: this.$i18n.t('token.website'),
           detail: `<a href="${this.contractDetails.metadata.website}" target="_BLANK">${this.contractDetails.metadata.website}</a>`
         })
       }
 
       if (this.contractDetails.metadata.support) {
         detailsItems.push({
-          title: this.$i18n.t('title.support'),
+          title: this.$i18n.t('token.support'),
           detail: `<a href="mailto:${this.contractDetails.metadata.support.email}" target="_BLANK">${this.contractDetails.metadata.support.email}</a>`
         })
       }
 
       if (this.contractDetails.metadata.social) {
         detailsItems.push({
-          title: this.$i18n.t('title.links'),
-=======
-        {
-          title: this.$i18n.t('token.website'),
-          detail: `<a href="${this.contractDetails.metadata.website}" target="_BLANK">${this.contractDetails.metadata.website}</a>`
-        },
-        {
-          title: this.$i18n.t('token.support'),
-          detail: `<a href="mailto:${this.contractDetails.metadata.support.email}" target="_BLANK">${this.contractDetails.metadata.support.email}</a>`
-        },
-        {
           title: this.$i18n.t('token.links'),
->>>>>>> 6265843e
           detail: Object.entries(this.contractDetails.metadata.social)
             .map(obj => {
               const name = obj[0]
