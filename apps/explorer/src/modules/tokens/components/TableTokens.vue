<template>
  <v-layout row wrap justify-center mb-4>
    <v-flex xs12>
      <v-data-table :headers="headers" :items="tokens" :must-sort="true" :pagination.sync="sortBy" :custom-sort="customSort" class="elevation-1">
        <v-progress-linear slot="progress" color="blue" indeterminate />
        <template slot="items" slot-scope="props">
<<<<<<< HEAD
          <td><router-link :to="tokenLink(props.item.address)">{{ props.item.name }}</router-link></td>
=======
          <td>
            <router-link :to="tokenLink(props.item.address)">{{ props.item.name }}</router-link>
          </td>
>>>>>>> efff9e45
          <td class="">{{ props.item.price.rate }}</td>
          <td class="">{{ props.item.price.diff }}</td>
          <td class="">{{ props.item.volume }}</td>
          <td class="text-xs-right">{{ props.item.price.marketCapUsd }}</td>
        </template>
      </v-data-table>
    </v-flex>
  </v-layout>
</template>

<script lang="ts">
import { Component, Vue, Prop } from 'vue-property-decorator'

@Component
export default class TableTokens extends Vue {
  @Prop(Array) tokens!: Array<Object>

  // See https://vuetifyjs.com/en/components/data-tables (pagination.sync) //
  sortBy = {
    descending: true,
    rowsPerPage: 10,
    sortBy: 'marketCap'
  }

  /*
  ===================================================================================
    Methods
  ===================================================================================
  */

  /**
   * Handle the sorting of items within a Vuetify v-data-table.
   * See: https://vuetifyjs.com/en/components/data-tables (custom-sort)
   */
  customSort(items, index, isDescending) {
    items.sort((a, b) => {
      switch (index) {
        case 'marketCap':
          return isDescending ? b.price.marketCapUsd - a.price.marketCapUsd : a.price.marketCapUsd - b.price.marketCapUsd
        case 'price':
          return isDescending ? b.price.rate - a.price.rate : a.price.rate - b.price.rate
        case 'volume':
          return isDescending ? b.volume - a.volume : a.volume - b.volume
        case 'change':
          return isDescending ? b.price.diff - a.price.diff : a.price.diff - b.price.diff
      }
    })

    return items
  }

  tokenLink(tokenAddress) {
    return `/token/${tokenAddress}`
  }

  /*
  ===================================================================================
    Computed Values
  ===================================================================================
  */

  /**
   * Headers object required for Vuetify data table.
   * See: https://vuetifyjs.com/en/components/data-tables
   *
   * @return {Array} - Header values. See description.
   */
  get headers() {
    return [
      {
        text: this.$i18n.t('tableHeader.token'),
        align: 'left',
        sortable: false,
        value: 'name'
      },
      {
        text: this.$i18n.t('tableHeader.price'),
        value: 'price'
      },
      {
        text: '%Change',
        value: 'change'
      },
      {
        text: 'Volume (24H)',
        value: 'volume'
      },
      {
        text: this.$i18n.t('tableHeader.marketCap'),
        value: 'marketCap',
        align: 'right'
      }
    ]
  }

  /**
   * Determines whether or not the tokens object has been loaded/populated
   *
   * @return {Boolean}
   */
  get isTokensLoading(): boolean {
    return this.tokens.length === 0
  }
}
</script><|MERGE_RESOLUTION|>--- conflicted
+++ resolved
@@ -4,13 +4,9 @@
       <v-data-table :headers="headers" :items="tokens" :must-sort="true" :pagination.sync="sortBy" :custom-sort="customSort" class="elevation-1">
         <v-progress-linear slot="progress" color="blue" indeterminate />
         <template slot="items" slot-scope="props">
-<<<<<<< HEAD
-          <td><router-link :to="tokenLink(props.item.address)">{{ props.item.name }}</router-link></td>
-=======
           <td>
             <router-link :to="tokenLink(props.item.address)">{{ props.item.name }}</router-link>
           </td>
->>>>>>> efff9e45
           <td class="">{{ props.item.price.rate }}</td>
           <td class="">{{ props.item.price.diff }}</td>
           <td class="">{{ props.item.volume }}</td>
