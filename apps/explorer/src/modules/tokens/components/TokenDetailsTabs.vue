--- conflicted
+++ resolved
@@ -40,7 +40,6 @@
 </template>
 
 <script lang="ts">
-<<<<<<< HEAD
   import AppTabs from '@app/core/components/ui/AppTabs.vue'
   import AppError from '@app/core/components/ui/AppError.vue'
   import TokenTableTransfers from '@app/modules/tokens/components/TokenTableTransfers.vue'
@@ -48,29 +47,6 @@
   import { Transfer, Tx } from '@app/core/models'
   import { Tab } from '@app/core/components/props'
   import { Component, Vue, Prop } from 'vue-property-decorator'
-
-  @Component({
-    components: {
-      AppTabs,
-      AppError,
-      TokenTableTransfers,
-      TokenTableHolders
-    }
-  })
-  export default class TokenDetailsTabs extends Vue {
-    /*
-    ===================================================================================
-      Props
-    ===================================================================================
-    */
-=======
-import AppError from '@app/core/components/ui/AppError.vue'
-import AppTabs from '@app/core/components/ui/AppTabs.vue'
-import TokenTableHolders from '@app/modules/tokens/components/TokenTableHolders.vue'
-import TokenTableTransfers from '@app/modules/tokens/components/TokenTableTransfers.vue'
-import { Transfer, Tx } from '@app/core/models'
-import { Tab } from '@app/core/components/props'
-import { Component, Vue, Prop } from 'vue-property-decorator'
 
 @Component({
   components: {
@@ -86,7 +62,6 @@
     Props
   ===================================================================================
   */
->>>>>>> 5f215ddc
 
     @Prop(String) addressRef!: string
     @Prop(Array) tokenTransfers!: Transfer[]
