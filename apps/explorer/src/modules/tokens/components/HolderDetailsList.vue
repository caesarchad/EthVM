<template>
  <div>
    <app-details-list :title="title" :details="details" :is-loading="isLoading" :error="error" class="mb-4" />
  </div>
</template>

<script lang="ts">
import { Detail } from '@app/core/components/props'
import { Component, Vue, Prop } from 'vue-property-decorator'
import AppDetailsList from '@app/core/components/ui/AppDetailsList.vue'

@Component({
  components: {
    AppDetailsList
  }
})
export default class HolderDetailsList extends Vue {
  /*
  ===================================================================================
    Props
  ===================================================================================
  */

  @Prop(String) addressRef: string // Token contract address
  @Prop(Object) contractDetails: any
  @Prop(Object) tokenDetails: any
  @Prop(Object) holderDetails: any
  @Prop(Boolean) isLoading: boolean
  @Prop(String) error: string

  /*
  ===================================================================================
    Computed Values
  ===================================================================================
  */

  /**
   * Create properly-formatted title from tokenDetails
   *
   * @return {String} - Title for details list
   */
  get title() {
    if (this.isLoading) {
      return ''
    }
    return `<img src="${this.tokenDetails.image}" class="mr-2" style="width: 25px" />  ${
      this.tokenDetails.name
    } (${this.tokenDetails.symbol.toUpperCase()}) - Filtered by Holder`
  }

  /**
   * Properly format the Details[] array for the details table
   */
  get details(): Detail[] {
    const icons = {
      blog: 'fab fa-ethereum',
      chat: 'fab fa-ethereum',
      facebook: 'fab fa-facebook',
      forum: 'fas fa-comments',
      github: 'fab fa-github',
      gitter: 'fab fa-gitter',
      instagram: 'fab fa-instagram',
      linkedin: 'fab fa-linkedin',
      reddit: 'fab fa-reddit',
      slack: 'fab fa-slack',
      telegram: 'fab fa-telegram',
      twitter: 'fab fa-twitter',
      youtube: 'fab fa-youtube'
    }
    let details: Detail[]
    if (this.isLoading) {
      details = [
        {
          title: this.$i18n.t('token.holder')
        },
        {
          title: this.$i18n.tc('contract.name', 2)
        },
        {
          title: this.$i18n.t('common.balance')
        },
        {
          title: this.$i18n.t('usd.total')
        },
        {
          title: this.$i18n.t('token.transfers')
        },
        {
          title: this.$i18n.t('token.market')
        },
        {
          title: this.$i18n.t('token.decimals')
        }
      ]
    } else {
      details = [
        {
          title: this.$i18n.t('token.holder'),
          detail: this.$route.query.holder.toString(),
          link: `/address/${this.$route.query.holder}`
        },
        {
          title: this.$i18n.tc('contract.name', 2),
          detail: this.tokenDetails.address,
          link: `/address/${this.tokenDetails.address}`
        },
        {
          title: this.$i18n.t('common.balance'),
          detail: this.holderDetails.tokens ? this.holderDetails.tokens[0].balance : 'N/A'
        },
        {
          title: this.$i18n.t('usd.total'),
          detail: this.balanceUsd
        },
        {
          title: this.$i18n.t('token.transfers'),
          detail: this.holderDetails.countTxs
        },
        {
<<<<<<< HEAD
          title: this.$i18n.t('title.marketCap'),
          detail: `$${this.tokenDetails.currentPrice}`
=======
          title: this.$i18n.t('token.market'),
          detail: `$${this.tokenDetails.current_price}`
>>>>>>> 6265843e
        },
        {
          title: this.$i18n.t('token.decimals'),
          detail: this.contractDetails.metadata.decimals
        }
      ]
    }
    return details
  }

  get balanceUsd() {
    return this.holderDetails.tokens ? this.tokenDetails.currentPrice * this.holderDetails.tokens[0].balance : 'N/A'
  }
}
</script><|MERGE_RESOLUTION|>--- conflicted
+++ resolved
@@ -117,13 +117,8 @@
           detail: this.holderDetails.countTxs
         },
         {
-<<<<<<< HEAD
-          title: this.$i18n.t('title.marketCap'),
+          title: this.$i18n.t('token.market'),
           detail: `$${this.tokenDetails.currentPrice}`
-=======
-          title: this.$i18n.t('token.market'),
-          detail: `$${this.tokenDetails.current_price}`
->>>>>>> 6265843e
         },
         {
           title: this.$i18n.t('token.decimals'),
