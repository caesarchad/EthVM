--- conflicted
+++ resolved
@@ -80,19 +80,11 @@
   address = '' // TEMP: Formatted address with "0x" removed from beginning
   contract: any = {} // Contract details object
   token: any = {} // Token details object
-<<<<<<< HEAD
-  tokenTransfers: any = [] // Array of token transfers
-  tokenHolders: any = [] // Array of token holders
-  isHolder = false // Whether or not "holder" is included in query params to display view accordingly
-  holderAddress: any = '' // Address of current token holder, if applicable
-  holderTransactions: any = [] // Transactions for a particular holder address
-=======
   tokenTransfers: any[] = [] // Array of token transfers
   tokenHolders: any[] = [] // Array of token holders
   isHolder = false // Whether or not "holder" is included in query params to display view accordingly
   holderAddress: any = '' // Address of current token holder, if applicable
   holderTransactions: any[] = [] // Transactions for a particular holder address
->>>>>>> ff11152f
   holderInfo: any = {} // Balance/information for a particular holder address
   hasError = false // Boolean whether or not page has errors to display
   error = '' // Error message
@@ -204,11 +196,7 @@
    */
   fetchContractDetails() {
     return new Promise((resolve, reject) => {
-<<<<<<< HEAD
       this.$api
-=======
-      this.$api.getContract(this.addressRef)
->>>>>>> ff11152f
         .getContract(this.addressRef)
         .then(result => {
           resolve(result)
@@ -362,7 +350,6 @@
           disabled: true
         }
       ]
-<<<<<<< HEAD
     } else {
       crumbs = [
         {
@@ -378,21 +365,6 @@
       ]
     }
     return crumbs
-=======
-    }
-    return [
-      {
-        text: this.$i18n.t('title.tokens'),
-        link: '/tokens',
-        disabled: false
-      },
-      {
-        text: this.token.symbol,
-        link: `/token/${this.addressRef}`,
-        disabled: true
-      }
-    ]
->>>>>>> ff11152f
   }
 
   /**
