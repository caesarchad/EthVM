--- conflicted
+++ resolved
@@ -87,17 +87,11 @@
   tokenTransfers: any[] = [] // Array of token transfers
   tokenHolders: any[] = [] // Array of token holders
   isHolder = false // Whether or not "holder" is included in query params to display view accordingly
-<<<<<<< HEAD
-  holderAddress = '' // Address of current token holder, if applicable
-  holderTransactions = [] // Transactions for a particular holder address
-  holderInfo = {} // Balance/information for a particular holder address
-  hasError = false // Boolean whether or not page has errors to display
-  error = '' // Error message
-=======
   holderAddress: any = '' // Address of current token holder, if applicable
   holderTransactions: any[] = [] // Transactions for a particular holder address
   holderInfo: any = {} // Balance/information for a particular holder address
->>>>>>> 02f686d6
+  hasError = false // Boolean whether or not page has errors to display
+  error = '' // Error message
 
   /*
   ===================================================================================
@@ -206,12 +200,8 @@
    */
   fetchContractDetails() {
     return new Promise((resolve, reject) => {
-<<<<<<< HEAD
       this.$api.getContract(this.addressRef)
-=======
-      return this.$api
         .getContract(this.addressRef)
->>>>>>> 02f686d6
         .then(result => {
           resolve(result)
         })
@@ -228,12 +218,8 @@
    */
   fetchAddressTokensTransfers(page = 0, limit = MAX_ITEMS) {
     return new Promise((resolve, reject) => {
-<<<<<<< HEAD
-      this.$api.getAddressTokenTransfers(this.addressRef, limit, page)
-=======
-      return this.$api
+      this.$api
         .getAddressTokenTransfers(this.addressRef, limit, page)
->>>>>>> 02f686d6
         .then(result => {
           resolve(result)
         })
