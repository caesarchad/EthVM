--- conflicted
+++ resolved
@@ -13,11 +13,8 @@
 import { Detail } from '@app/core/components/props'
 import { Token } from '@app/core/models'
 
-<<<<<<< HEAD
 const MAX_ITEMS = 10
 
-=======
->>>>>>> efff9e45
 @Component({
   components: {
     AppBreadCrumbs,
@@ -30,10 +27,7 @@
   contract = {}
   tokens = {}
   token = {}
-<<<<<<< HEAD
   tokenTransfers = []
-=======
->>>>>>> efff9e45
 
   /*
   ===================================================================================
@@ -49,7 +43,6 @@
       this.token = this.tokens.find(obj => {
         return obj.address === this.addressRef
       })
-<<<<<<< HEAD
       console.log('eyy')
       this.tokenTransfers = await this.fetchAddressTokensTransfers()
       // console.log('t', this.token)
@@ -57,11 +50,6 @@
       console.log('t', this.tokenTransfers)
     } catch (e) {
       console.log('e', e)
-=======
-      // console.log('t', this.token)
-      // console.log(this.contract)
-    } catch (e) {
->>>>>>> efff9e45
       // handle error accordingly
     }
   }
@@ -78,7 +66,6 @@
    */
   fetchContractDetails() {
     return new Promise((resolve, reject) => {
-<<<<<<< HEAD
       return this.$api.getContract(this.addressRef)
         .then(result => {
           resolve(result)
@@ -102,9 +89,6 @@
       //     console.log('dsdsd', e)
       //     reject(e)
       //   })
-=======
-      this.$socket.emit(Events.getContract, { address: this.address }, (err, result) => (err ? reject(err) : resolve(result)))
->>>>>>> efff9e45
     })
   }
 
@@ -137,11 +121,7 @@
     Old
   ===================================================================================
   */
-<<<<<<< HEAD
-  
-=======
 
->>>>>>> efff9e45
   // // Methods:
   // setDetails(token: Token) {
   //   this.details = [
