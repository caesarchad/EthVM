<template>
  <v-container grid-list-lg class="mb-0">
    <app-bread-crumbs :new-items="crumbs" />
    <v-layout row wrap justify-start class="mb-4">
      <v-flex xs12>
        <app-details-list :title="title" :details="txDetails" :is-loading="isLoading" :error="error" :max-items="7" />
      </v-flex>
    </v-layout>
  </v-container>
</template>

<script lang="ts">
import AppBreadCrumbs from '@app/core/components/ui/AppBreadCrumbs.vue'
import AppDetailsList from '@app/core/components/ui/AppDetailsList.vue'
import { eth } from '@app/core/helper'
import { Tx } from '@app/core/models'
import { Vue, Component, Prop, Mixins } from 'vue-property-decorator'
import { Detail, Crumb } from '@app/core/components/props'
import Signatures from '@app/modules/txs/helpers/signatures.json'

@Component({
  components: {
    AppBreadCrumbs,
    AppDetailsList
  }
})
export default class PageDetailsTxs extends Vue {
  /*
  ===================================================================================
    Props
  ===================================================================================
  */

  @Prop({ type: String }) txRef!: string

  /*
  ===================================================================================
    Initial Data
  ===================================================================================
  */

  error = ''
  listType = 'tx'
  transaction = {} as Tx
  timestamp = new Date()

  /*
  ===================================================================================
    Methods
  ===================================================================================
  */

  created() {
    const ref = this.txRef

    // 1. Check that current tx ref is valid one
    if (!eth.isValidHash(ref)) {
      this.error = this.$i18n.t('message.invalid.tx').toString()
    } else {
      this.loadTx()
      window.scrollTo(0, 0)
    }
  }

  /*
  ===================================================================================
    Methods
  ===================================================================================
  */

  /**
   * Load/fetch all of the data required to display the Tx details component
   * and handle any errors.
   */
  loadTx() {
    this.fetchTx().then(
      res => {
        if (res === null) {
          this.error = this.$i18n.t('message.tx.not-exist').toString()
          return
        }
        this.setTxInfo(res)
      },
      err => {
        this.error = this.$i18n.t('message.tx.not-exist').toString()
      }
    )
  }

  /**
   * Fetch Tx object via API given a @txRef
   *
   * @return {Promise<Tx>}
   */
  fetchTx(): Promise<Tx | null> {
    return this.$api.getTx(this.txRef)
  }

  /**
   * Set pertinent Tx information
   */
  setTxInfo(tx: Tx) {
    this.transaction = tx
    this.timestamp = this.tx.getTimestamp()
  }

  /*
  ===================================================================================
    Computed Values
  ===================================================================================
  */

  /**
   * Create properly-formatted title from tokenDetails
   *
   * @return {String} - Title for details list
   */
  get title(): string {
    return this.$i18n.t('tx.detail').toString()
  }

  /**
   * Return transaction details Tx[] object
   *
   * @return {Tx}
   */
  get tx(): Tx {
    return this.transaction
  }

  /**
   * Return properly-formatted Detail for "to" row in list component.
   * If still loading, only return title for placeholder,
   * otherwise determine proper formatting.
   *
   * @return {Detail}
   */
  get toDetail(): Detail {
    // Only include title if still loading (for placeholder) //
    if (this.isLoading) {
      return {
        title: this.$i18n.t('tx.to').toString()
      }
    }

    // If empty, format differently //
    if (!this.tx.getContractAddress().isEmpty()) {
      return {
        title: `${this.$i18n.t('tx.to')} ${this.$i18n.tc('contract.name', 1).toString()}`,
        detail: this.tx.getContractAddress().toString(),
        copy: true,
        link: `/address/${this.tx.getContractAddress().toString()}`,
        mono: true
      }
    }

    return {
      title: this.$i18n.t('tx.to').toString(),
      detail: this.tx.getTo().toString(),
      copy: true,
      link: `/address/'${this.tx.getTo().toString()}`,
      mono: true
    }
  }

  /**
   * Properly format the Details[] array for the details table.
   * If the data hasn't been loaded yet, then only include the titles in the details.
   */
  get txDetails(): Detail[] {
    let details: Detail[]
    if (this.isLoading) {
      details = [
        {
          title: this.$i18n.t('block.number')
        },
        {
          title: this.$i18n.t('common.hash')
        },
        {
          title: this.$i18n.t('common.timestmp')
        },
        {
          title: this.$i18n.t('tx.from')
        },
        {
          title: this.$i18n.t('common.amount')
        },
        this.toDetail,
        {
          title: this.$i18n.t('gas.limit')
        },
        {
          title: this.$i18n.t('gas.used')
        },
        {
          title: this.$i18n.t('gas.price')
        },
        {
          title: this.$i18n.tc('tx.fee', 1)
        }
      ]
    } else {
      details = [
        {
          title: this.$i18n.t('block.number'),
          detail: this.tx.getBlockNumber(),
          link: `/block/${this.tx.getBlockHash().toString()}`
        },
        {
          title: this.$i18n.t('common.hash'),
          detail: this.tx.getHash(),
          copy: true,
          mono: true
        },
        {
          title: this.$i18n.t('common.timestmp'),
          detail: this.$i18n.d(this.timestamp, 'long', this.$i18n.locale.replace('_', '-'))
        },
        {
          title: this.$i18n.t('tx.from'),
          detail: this.tx.getFrom().toString(),
          copy: true,
          link: `/address/${this.tx.getFrom().toString()}`,
          mono: true
        },
        {
          title: this.$i18n.t('common.amount'),
          detail: `${this.tx
            .getValue()
            .toEthFormated()
            .toString()} ${this.$i18n.t('common.eth')}`
        },
        this.toDetail,
        {
          title: this.$i18n.tc('tx.fee', 2),
          detail: `${this.tx.getTxCost().toEth()} ${this.$i18n.t('common.eth')}`
        },
        {
          title: this.$i18n.t('gas.limit'),
          detail: this.tx.getGas().toNumber()
        },
        {
          title: this.$i18n.t('gas.used'),
          detail: this.tx.getGasUsed().toNumber()
        },
        {
          title: this.$i18n.t('gas.price'),
<<<<<<< HEAD
          detail: this.tx.getGasPrices().toGWei() + ' ' + this.$i18n.t('common.gwei')
=======
          detail: `${this.tx.getGasPrice().toGWei()} ${this.$i18n.t('common.gwei')}`
>>>>>>> 891e3692
        },
        {
          title: this.$i18n.t('common.nonce'),
          detail: this.tx.getNonce()
        },
        {
          title: this.$i18n.t('tx.input'),
          detail: '',
          txInput: this.txDataInput
        }
      ]
    }

    return details
  }

  /**
   * Returns breadcrumbs entry for this particular view.
   * Required for AppBreadCrumbs
   *
   * @return {Array} - Breadcrumb entry. See description.
   */
  get crumbs(): Crumb[] {
    return [
      {
        text: 'tx.mined',
        disabled: false,
        link: '/txs'
      },
      {
        text: 'tx.hash',
        disabled: true,
        plural: 1,
        label: {
          name: `${this.txRef} `,
          hash: true
        }
      }
    ]
  }

  /**
   * Determines whether or not the tx object has been loaded/populated.
   *
   * @return {Boolean}
   */
  get isLoading(): boolean {
    return Object.keys(this.tx).length === 0
  }

  get txDataInput(): string[] {
    let input = ['0x']
    if (this.tx.getInput()) {
      const sig = `0x ${this.tx.getInput().substr(0, 8)}`
      const index = Signatures.results.findIndex(i => i.hex_signature === sig)
      input = [`${this.$i18n.t('tx.method')}: ${sig}`]
      if (index != -1) {
        input.unshift(`${this.$i18n.t('tx.func')}: ${Signatures.results[index].text_signature}`)
      }
    }
    return input
  }
}
</script><|MERGE_RESOLUTION|>--- conflicted
+++ resolved
@@ -246,11 +246,7 @@
         },
         {
           title: this.$i18n.t('gas.price'),
-<<<<<<< HEAD
-          detail: this.tx.getGasPrices().toGWei() + ' ' + this.$i18n.t('common.gwei')
-=======
           detail: `${this.tx.getGasPrice().toGWei()} ${this.$i18n.t('common.gwei')}`
->>>>>>> 891e3692
         },
         {
           title: this.$i18n.t('common.nonce'),
