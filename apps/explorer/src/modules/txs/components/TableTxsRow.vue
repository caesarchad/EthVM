--- conflicted
+++ resolved
@@ -137,19 +137,12 @@
             lg: 12/12 (2)
           =====================================================================================
           -->
-<<<<<<< HEAD
           <v-flex hidden-md-and-down lg2>
             <p class="black--text text-truncate mb-0">
               {{ tx.feeFormatted.value }} <app-tooltip v-if="tx.feeFormatted.tooltipText" :text="`${tx.feeFormatted.tooltipText} ${$t('common.eth')}`" />
             </p>
           </v-flex>
           <!--
-=======
-        <v-flex hidden-md-and-down lg2>
-          <p class="black--text text-truncate mb-0">{{ tx.feeFormatted.value }}</p>
-        </v-flex>
-        <!--
->>>>>>> bb0d8f02
           =====================================================================================
           STATUS
 
