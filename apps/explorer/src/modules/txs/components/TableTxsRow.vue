<template>
  <v-container pa-0 ma-0>
    <v-layout d-block>
      <!--
      =====================================================================================
        Mobile (XS)
      =====================================================================================
      -->
      <v-flex xs12 hidden-sm-and-up>
        <div :class="txStatusClass">
          <v-layout grid-list-xs row wrap align-center justify-start fill-height class="pt-3 pb-3 pr-3 pl-3">
            <v-flex xs6 pa-1>
<<<<<<< HEAD
              <router-link class="black--text font-weight-medium pb-1" :to="`/block/number${tx.blockNumber}`"
=======
              <router-link class="black--text font-weight-medium pb-1" :to="`/block/${tx.blockNumber}`"
>>>>>>> 5bfbdd83
                >{{ $t('block.number') }} {{ tx.blockNumberFormatted }}</router-link
              >
            </v-flex>
            <v-flex xs6 pr-44>
              <v-layout row justify-end>
                <app-time-ago :timestamp="tx.timestampDate" />
              </v-layout>
            </v-flex>
            <v-flex xs2 pa-1>
              <p class="info--text psmall">{{ $tc('tx.hash', 1) }}:</p>
            </v-flex>
            <v-flex xs10 pa-1>
              <app-transform-hash :hash="tx.hash" :link="`/tx/${tx.hash}`" />
            </v-flex>
            <v-flex xs12 pa-1>
              <v-layout row pa-2>
                <p class="info--text psmall pr-1">{{ $tc('address.name', 2) }}:</p>
                <app-transform-hash :hash="tx.from" :italic="true" :link="`/address/${tx.from}`" />
                <v-icon class="fas fa-arrow-right primary--text pl-2 pr-2" small></v-icon>
                <app-transform-hash v-if="tx.isContractCreation" :hash="tx.creates" :italic="true" :link="`/address/${tx.creates}`" />
                <app-transform-hash v-else :hash="tx.to" :italic="true" :link="`/address/${tx.to}`" />
              </v-layout>
            </v-flex>
            <v-flex shrink pa-1>
              <p class="info--text psmall">{{ $t('common.amount') }}:</p>
            </v-flex>
            <v-flex shrink pa-1>
              <p class="black--text align-center">
                {{ tx.valueFormatted.value }} {{ $t(`common.${tx.valueFormatted.unit}`) }}
                <app-tooltip v-if="tx.valueFormatted.tooltipText" :text="`${tx.valueFormatted.tooltipText} ${$t('common.eth')}`" />
              </p>
            </v-flex>
          </v-layout>
        </div>
      </v-flex>
      <!--
      =====================================================================================
        Tablet/ Desktop (SM - XL)
      =====================================================================================
      -->
      <v-flex hidden-xs-only sm12>
        <v-layout grid-list-xs row align-center justify-start fill-height pl-3 pr-2 pt-2 pb-1>
          <!--
          =====================================================================================
            BLOCK NUMBER / HASH

            Responsive Tally:
            SM: 2/12 (2)
            MD: 1/12 (1)
            LG: 1/12 (1)
          =====================================================================================
          -->
<<<<<<< HEAD
          <v-flex sm2 md1 pr-1>
            <router-link class="primary--text text-truncate font-italic psmall" :to="`/block/number/${tx.blockNumber}`">{{
              tx.blockNumberFormatted
            }}</router-link>
=======
          <v-flex sm2 lg1 pr-1>
            <router-link class="primary--text text-truncate font-italic psmall" :to="`/block/${tx.blockNumber}`">
              {{ tx.blockNumberFormatted }}
            </router-link>
>>>>>>> 5bfbdd83
          </v-flex>
          <!--
          =====================================================================================
            TRANSACTION # / HASH

            Responsive Tally:
            SM: 8/12 (6)
            MD: 6/12 (5)
            LG: 5/12 (4)
          =====================================================================================
          -->
          <v-flex sm7 md6 lg5>
            <v-layout row wrap align-center pa-2 mr-1>
              <v-flex sm12>
                <v-layout row align-center justift-start pa-2>
                  <p class="info--text tx-string">{{ $tc('tx.hash', 1) }}:</p>
                  <app-transform-hash :hash="tx.hash" :link="`/tx/${tx.hash}`" />
                </v-layout>
              </v-flex>
              <v-flex sm12>
                <v-layout row align-center justify-space-around fill-height pa-2>
                  <p class="info--text mr-1">{{ $t('tx.from') }}:</p>
                  <app-transform-hash :hash="tx.from" :link="`/address/${tx.from}`" :italic="true" />
                  <v-icon class="fas fa-arrow-right primary--text pl-2 pr-2" small></v-icon>
                  <p class="info--text mr-1" v-if="tx.isContractCreation">{{ $tc('contract.name', 1) }}:</p>
                  <p class="info--text mr-1" v-else>{{ $t('tx.to') }}:</p>
                  <app-transform-hash v-if="tx.isContractCreation" :hash="tx.creates" :link="`/address/${tx.creates}`" :italic="true" />
                  <app-transform-hash v-else :hash="tx.to" :link="`/address/${tx.to}`" :italic="true" />
                </v-layout>
              </v-flex>
            </v-layout>
          </v-flex>
          <!--
          =====================================================================================
          ETH VALUE

          Responsive Tally:
          SM: 11/12 (3)
          MD: 9/12 (3)
          LG: 7/12 (2)
          =====================================================================================
          -->
          <v-flex sm3 md2>
            <p :class="[tx.successful ? 'txSuccess--text ' : 'txFail--text']">
              {{ tx.valueFormatted.value }} {{ $t(`common.${tx.valueFormatted.unit}`) }}
              <app-tooltip v-if="tx.valueFormatted.tooltipText" :text="`${tx.valueFormatted.tooltipText} ${$t('common.eth')}`" />
            </p>
          </v-flex>
          <!--
          =====================================================================================
            Age

            Responsive Tally:
            SM: 11/12 (0)
            MD: 11/12 (2)
            lg: 9/12 (2)
          =====================================================================================
          -->
          <v-flex hidden-sm-and-down md2>
            <app-time-ago :timestamp="tx.timestampDate" />
          </v-flex>
          <!--
          =====================================================================================
            Tx Fee

            Responsive Tally:
            SM: 11/12 (0)
            MD: 11/12 (0)
            lg: 11/12 (2)
          =====================================================================================
          -->
          <v-flex hidden-md-and-down lg2>
            <p class="black--text text-truncate mb-0">{{ tx.feeFormatted.value }}</p>
          </v-flex>
          <!--
          =====================================================================================
          STATUS

          Responsive Tally:
            SM: 12/12 (1)
            MD: 12/12 (1)
            lg: 12/12 (1)
          =====================================================================================
          -->
          <div v-if="!isPending" class="tx-status ">
            <v-icon v-if="tx.successful" small class="txSuccess--text ml-1">fa fa-check-circle</v-icon>
            <v-icon v-else small class="txFail--text ml-1">fa fa-times-circle</v-icon>
          </div>
        </v-layout>
        <v-divider class="mb-2 mt-2" />
      </v-flex>
    </v-layout>
  </v-container>
</template>

<script lang="ts">
import AppTransformHash from '@app/core/components/ui/AppTransformHash.vue'
import { Component, Vue, Prop } from 'vue-property-decorator'
import AppTimeAgo from '@app/core/components/ui/AppTimeAgo.vue'
import { TransactionSummaryPageExt_items } from '@app/core/api/apollo/extensions/transaction-summary-page.ext'
import AppTooltip from '@app/core/components/ui/AppTooltip.vue'

@Component({
  components: {
    AppTooltip,
    AppTimeAgo,
    AppTransformHash
  }
})
export default class TableTxsRow extends Vue {
  /*
  ===================================================================================
    Props
  ===================================================================================
  */

  @Prop(Object) tx!: TransactionSummaryPageExt_items
  @Prop({ type: Boolean, default: false }) isPending

  /*
  ===================================================================================
   Computed
  ===================================================================================
  */

  get txStatusClass(): string {
    return this.tx.successful ? 'tx-status-sucess table-row-mobile' : 'tx-status-fail table-row-mobile'
  }
}
</script>

<style scoped lang="css">
.table-row-mobile {
  border: 1px solid #b4bfd2;
}

p {
  margin-bottom: 0px;
  padding-bottom: 0px;
}

.tx-status-fail {
  border-left: 2px solid #fe1377;
}

.tx-status-sucess {
  border-left: 2px solid #40ce9c;
}
.tx-string {
  min-width: 3em;
}

.tx-status {
  width: 45px;
}
</style><|MERGE_RESOLUTION|>--- conflicted
+++ resolved
@@ -10,11 +10,7 @@
         <div :class="txStatusClass">
           <v-layout grid-list-xs row wrap align-center justify-start fill-height class="pt-3 pb-3 pr-3 pl-3">
             <v-flex xs6 pa-1>
-<<<<<<< HEAD
               <router-link class="black--text font-weight-medium pb-1" :to="`/block/number${tx.blockNumber}`"
-=======
-              <router-link class="black--text font-weight-medium pb-1" :to="`/block/${tx.blockNumber}`"
->>>>>>> 5bfbdd83
                 >{{ $t('block.number') }} {{ tx.blockNumberFormatted }}</router-link
               >
             </v-flex>
@@ -67,17 +63,10 @@
             LG: 1/12 (1)
           =====================================================================================
           -->
-<<<<<<< HEAD
           <v-flex sm2 md1 pr-1>
             <router-link class="primary--text text-truncate font-italic psmall" :to="`/block/number/${tx.blockNumber}`">{{
               tx.blockNumberFormatted
             }}</router-link>
-=======
-          <v-flex sm2 lg1 pr-1>
-            <router-link class="primary--text text-truncate font-italic psmall" :to="`/block/${tx.blockNumber}`">
-              {{ tx.blockNumberFormatted }}
-            </router-link>
->>>>>>> 5bfbdd83
           </v-flex>
           <!--
           =====================================================================================
