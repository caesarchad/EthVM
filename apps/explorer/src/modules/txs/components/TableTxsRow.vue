<template>
  <v-container pa-0 ma-0>
    <v-layout d-block>
      <!--
      =====================================================================================
        Mobile (XS)
      =====================================================================================
      -->
      <v-flex xs12 hidden-sm-and-up>
        <div :class="txStatusClass">
          <v-layout grid-list-xs row wrap align-center justify-start fill-height class="pt-3 pb-3 pr-3 pl-3">
            <v-flex xs6 pa-1>
              <router-link class="black--text font-weight-medium pb-1" :to="`/block/${tx.blockNumber}`"
                >{{ $t('block.number') }} {{ tx.blockNumberFormatted }}</router-link
              >
            </v-flex>
            <v-flex xs6 pr-44>
              <v-layout row justify-end>
                <app-time-ago :timestamp="tx.timestampDate" />
              </v-layout>
            </v-flex>
            <v-flex xs2 pa-1>
              <p class="info--text psmall">{{ $tc('tx.hash', 1) }}:</p>
            </v-flex>
            <v-flex xs10 pa-1>
              <app-transform-hash :hash="tx.hash" :link="`/tx/${tx.hash}`" />
            </v-flex>
            <v-flex xs12 pa-1>
              <v-layout row pa-2>
                <p class="info--text psmall pr-1">{{ $tc('address.name', 2) }}:</p>
                <app-transform-hash :hash="tx.from" :italic="true" :link="`/address/${tx.from}`" />
                <v-icon class="fas fa-arrow-right primary--text pl-2 pr-2" small></v-icon>
                <app-transform-hash v-if="tx.isContractCreation" :hash="tx.creates" :italic="true" :link="`/address/${tx.creates}`" />
                <app-transform-hash v-else :hash="tx.to" :italic="true" :link="`/address/${tx.to}`" />
              </v-layout>
            </v-flex>
            <v-flex shrink pa-1>
              <p class="info--text psmall">{{ $t('common.amount') }}:</p>
            </v-flex>
            <v-flex shrink pa-1>
              <p class="black--text align-center">
                {{ tx.valueFormatted.value }} {{ $t(`common.${tx.valueFormatted.unit}`) }}
                <app-tooltip v-if="tx.valueFormatted.tooltipText" :text="`${tx.valueFormatted.tooltipText} ${$t('common.eth')}`" />
              </p>
            </v-flex>
          </v-layout>
        </div>
      </v-flex>
      <!--
      =====================================================================================
        Tablet/ Desktop (SM - XL)
      =====================================================================================
      -->
      <v-flex hidden-xs-only sm12>
        <v-layout grid-list-xs row align-center justify-start fill-height pl-3 pr-2 pt-2 pb-1>
          <!--
          =====================================================================================
            BLOCK NUMBER / HASH

            Responsive Tally:
            SM: 2/12 (2)
            MD: 1/12 (1)
            LG: 1/12 (1)
          =====================================================================================
          -->
<<<<<<< HEAD
          <v-flex sm2 lg1 pr-1>
            <router-link class="primary--text text-truncate font-italic psmall" :to="`/block/${tx.blockHash}`">{{ tx.blockNumberFormatted }}</router-link>
=======
          <v-flex sm2 md1 pr-1>
            <router-link class="primary--text text-truncate font-italic psmall" :to="`/block/${tx.blockNumber}`">
              {{ tx.blockNumberFormatted }}
            </router-link>
>>>>>>> c4f3e4b1
          </v-flex>
          <!--
          =====================================================================================
            TRANSACTION # / HASH

            Responsive Tally:
            SM: 8/12 (6)
            MD: 6/12 (5)
            LG: 5/12 (4)
          =====================================================================================
          -->
          <v-flex sm7 md6 lg5>
            <v-layout row wrap align-center pa-2 mr-1>
              <v-flex sm12>
                <v-layout row align-center justift-start pa-2>
                  <p class="info--text tx-string">{{ $tc('tx.hash', 1) }}:</p>
                  <app-transform-hash :hash="tx.hash" :link="`/tx/${tx.hash}`" />
                </v-layout>
              </v-flex>
              <v-flex sm12>
                <v-layout row align-center justify-space-around fill-height pa-2>
                  <p class="info--text mr-1">{{ $t('tx.from') }}:</p>
                  <app-transform-hash :hash="tx.from" :link="`/address/${tx.from}`" :italic="true" />
                  <v-icon class="fas fa-arrow-right primary--text pl-2 pr-2" small></v-icon>
                  <p class="info--text mr-1" v-if="tx.isContractCreation">{{ $tc('contract.name', 1) }}:</p>
                  <p class="info--text mr-1" v-else>{{ $t('tx.to') }}:</p>
                  <app-transform-hash v-if="tx.isContractCreation" :hash="tx.creates" :link="`/address/${tx.creates}`" :italic="true" />
                  <app-transform-hash v-else :hash="tx.to" :link="`/address/${tx.to}`" :italic="true" />
                </v-layout>
              </v-flex>
            </v-layout>
          </v-flex>
          <!--
          =====================================================================================
          ETH VALUE

          Responsive Tally:
          SM: 11/12 (3)
          MD: 9/12 (3)
          LG: 7/12 (2)
          =====================================================================================
          -->
          <v-flex sm3 md2>
            <p :class="[tx.successful ? 'txSuccess--text ' : 'txFail--text']">
              {{ tx.valueFormatted.value }} {{ $t(`common.${tx.valueFormatted.unit}`) }}
              <app-tooltip v-if="tx.valueFormatted.tooltipText" :text="`${tx.valueFormatted.tooltipText} ${$t('common.eth')}`" />
            </p>
          </v-flex>
          <!--
          =====================================================================================
            Age

            Responsive Tally:
            SM: 11/12 (0)
            MD: 11/12 (2)
            lg: 9/12 (2)
          =====================================================================================
          -->
          <v-flex hidden-sm-and-down md2>
            <app-time-ago :timestamp="tx.timestampDate" />
          </v-flex>
          <!--
          =====================================================================================
            Tx Fee

            Responsive Tally:
            SM: 11/12 (0)
            MD: 11/12 (0)
            lg: 11/12 (2)
          =====================================================================================
          -->
          <v-flex hidden-md-and-down lg2>
            <p class="black--text text-truncate mb-0">{{ tx.feeFormatted.value }}</p>
          </v-flex>
          <!--
          =====================================================================================
          STATUS

          Responsive Tally:
            SM: 12/12 (1)
            MD: 12/12 (1)
            lg: 12/12 (1)
          =====================================================================================
          -->
          <div v-if="!isPending" class="tx-status ">
            <v-icon v-if="tx.successful" small class="txSuccess--text ml-1">fa fa-check-circle</v-icon>
            <v-icon v-else small class="txFail--text ml-1">fa fa-times-circle</v-icon>
          </div>
        </v-layout>
        <v-divider class="mb-2 mt-2" />
      </v-flex>
    </v-layout>
  </v-container>
</template>

<script lang="ts">
import AppTransformHash from '@app/core/components/ui/AppTransformHash.vue'
import { Component, Vue, Prop } from 'vue-property-decorator'
import AppTimeAgo from '@app/core/components/ui/AppTimeAgo.vue'
import { TransactionSummaryPageExt_items } from '@app/core/api/apollo/extensions/transaction-summary-page.ext'
import AppTooltip from '@app/core/components/ui/AppTooltip.vue'

@Component({
  components: {
    AppTooltip,
    AppTimeAgo,
    AppTransformHash
  }
})
export default class TableTxsRow extends Vue {
  /*
  ===================================================================================
    Props
  ===================================================================================
  */

  @Prop(Object) tx!: TransactionSummaryPageExt_items
  @Prop({ type: Boolean, default: false }) isPending

  /*
  ===================================================================================
   Computed
  ===================================================================================
  */

  get txStatusClass(): string {
    return this.tx.successful ? 'tx-status-sucess table-row-mobile' : 'tx-status-fail table-row-mobile'
  }
}
</script>

<style scoped lang="css">
.table-row-mobile {
  border: 1px solid #b4bfd2;
}

p {
  margin-bottom: 0px;
  padding-bottom: 0px;
}

.tx-status-fail {
  border-left: 2px solid #fe1377;
}

.tx-status-sucess {
  border-left: 2px solid #40ce9c;
}
.tx-string {
  min-width: 3em;
}

.tx-status {
  width: 45px;
}
</style><|MERGE_RESOLUTION|>--- conflicted
+++ resolved
@@ -63,15 +63,10 @@
             LG: 1/12 (1)
           =====================================================================================
           -->
-<<<<<<< HEAD
           <v-flex sm2 lg1 pr-1>
-            <router-link class="primary--text text-truncate font-italic psmall" :to="`/block/${tx.blockHash}`">{{ tx.blockNumberFormatted }}</router-link>
-=======
-          <v-flex sm2 md1 pr-1>
             <router-link class="primary--text text-truncate font-italic psmall" :to="`/block/${tx.blockNumber}`">
               {{ tx.blockNumberFormatted }}
             </router-link>
->>>>>>> c4f3e4b1
           </v-flex>
           <!--
           =====================================================================================
