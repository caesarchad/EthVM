<template>
  <v-card color="white" flat class="pt-3 pr-2 pl-2 pb-2">
    <notice-new-block @reload="resetFromBlock" />

    <!--
    =====================================================================================
      TITLE
    =====================================================================================
    -->
    <v-layout row wrap align-end>
      <v-flex xs7 md6 lg5 xl4 pr-0 pb-0>
        <v-layout align-end justify-start row fill-height>
          <v-card-title class="title font-weight-bold pl-2 ">{{ getTitle }}</v-card-title>
        </v-layout>
      </v-flex>
      <v-flex xs5 md6 lg7 xl8 v-if="pageType == 'home'">
        <v-layout justify-end>
          <v-btn outline color="secondary" class="text-capitalize" to="/txs">{{ $t('btn.view-all') }}</v-btn>
        </v-layout>
      </v-flex>
      <v-flex v-else xs5 md6 lg7 xl8>
        <v-layout v-if="pages > 1 && !hasError" justify-end row class="pb-1 pr-2 pl-2">
          <app-paginate v-if="isBlockDetail" :total="pages" @newPage="setPage" :current-page="page" />
          <app-paginate v-else :total="pages" @newPage="setPage" :current-page="page" :has-first="false" :has-last="false" :has-input="false" />
        </v-layout>
      </v-flex>
    </v-layout>

    <v-progress-linear color="blue" indeterminate v-if="loading && !hasError" class="mt-0" />
    <app-error :has-error="hasError" :message="error" class="mb-4" />

    <!--
    =====================================================================================
      TABLE HEADER
    =====================================================================================
    -->
    <v-layout>
      <v-flex hidden-sm-and-up pt-0 pb-0 pl-3>
        <app-footnotes :footnotes="footnotes" pl-2 pr-2 />
      </v-flex>
      <v-flex hidden-xs-only sm12>
        <v-card v-if="!hasError" color="info" flat class="white--text pl-3 pr-1" height="40px">
          <v-layout align-center justify-start row fill-height pr-3>
            <v-flex xs4 sm3 md1 pl-3>
              <h5>{{ $t('block.number') }}</h5>
            </v-flex>
            <v-flex xs6 sm6 md6>
              <h5>{{ $tc('tx.hash', 1) }}</h5>
            </v-flex>
            <v-flex hidden-xs-only sm2 md1>
              <h5>{{ $t('common.eth') }}</h5>
            </v-flex>
            <v-flex hidden-sm-and-down md2>
              <h5>{{ $t('common.age') }}</h5>
            </v-flex>
            <v-flex hidden-sm-and-down md1>
              <h5>{{ $tc('tx.fee', 1) }}</h5>
            </v-flex>

            <v-flex hidden-xs-only sm1>
              <h5>{{ $t('tx.status') }}</h5>
            </v-flex>
          </v-layout>
        </v-card>
      </v-flex>
    </v-layout>
    <!--
    =====================================================================================
      TABLE BODY
    =====================================================================================
    -->
    <v-card flat v-if="isSyncing && pending">
      <v-layout row align-center justify-center fill-height>
        <v-card-title class="text-xs-center pt-5 pb-5">{{ $t('message.sync.no-pen-tx') }}</v-card-title>
      </v-layout>
    </v-card>
    <div v-else>
      <v-card flat v-if="!hasError" id="scroll-target" :style="getStyle" class="scroll-y" style="overflow-x: hidden">
        <v-layout column fill-height class="mb-1" v-scroll:#scroll-target>
          <v-flex xs12 v-if="!loading">
            <v-card v-for="(tx, index) in transactions" class="transparent" flat :key="index">
              <table-txs-row :tx="tx" :is-pending="pending" />
            </v-card>
            <v-layout v-if="pageType !== 'home' && pages > 1" justify-end row class="pb-1 pr-2 pl-2">
              <app-paginate v-if="isBlockDetail" :total="pages" @newPage="setPage" :current-page="page" />
              <app-paginate v-else :total="pages" @newPage="setPage" :current-page="page" :has-input="false" :has-first="false" :has-last="false" />
            </v-layout>
          </v-flex>
          <v-flex xs12 v-if="loading">
            <div v-for="i in maxItems" :key="i">
              <v-layout grid-list-xs row wrap align-center justify-start fill-height class="pl-2 pr-2 pt-2">
                <v-flex xs3 sm3 md1 pl-3>
                  <v-flex xs12 style="background: #e6e6e6; height: 12px; border-radius: 2px;"></v-flex>
                </v-flex>
                <v-flex xs7 sm6 md6>
                  <v-flex xs12 style="background: #e6e6e6; height: 12px; border-radius: 2px;"></v-flex>
                </v-flex>
                <v-flex xs2 sm2 md1>
                  <v-flex xs12 style="background: #e6e6e6; height: 12px; border-radius: 2px;"></v-flex>
                </v-flex>
                <v-flex hidden-sm-and-down md1>
                  <v-flex xs12 style="background: #e6e6e6; height: 12px; border-radius: 2px;"></v-flex>
                </v-flex>
                <v-flex hidden-sm-and-down md2>
                  <v-flex xs12 style="background: #e6e6e6; height: 12px; border-radius: 2px;"></v-flex>
                </v-flex>
                <v-flex hidden-xs-only sm1>
                  <v-flex xs12 style="background: #e6e6e6; height: 12px; border-radius: 2px;"></v-flex>
                </v-flex>
              </v-layout>
              <v-divider class="mb-2 mt-2" />
            </div>
          </v-flex>
        </v-layout>
      </v-card>
    </div>
  </v-card>
</template>

<script lang="ts">
import AppError from '@app/core/components/ui/AppError.vue'
import AppFootnotes from '@app/core/components/ui/AppFootnotes.vue'
import AppLiveUpdate from '@app/core/components/ui/AppLiveUpdate.vue'
import AppPaginate from '@app/core/components/ui/AppPaginate.vue'
import TableTxsRow from '@app/modules/txs/components/TableTxsRow.vue'
import { Vue, Component, Prop } from 'vue-property-decorator'
import { Footnote } from '@app/core/components/props'
import { TransactionSummaryPageExt } from '@app/core/api/apollo/extensions/transaction-summary-page.ext'
import { TransactionSummaryPage, TransactionSummaryPage_items } from '@app/core/api/apollo/types/TransactionSummaryPage'
import {
  latestTransactionSummaries,
  transactionSummariesByBlockNumber,
  transactionSummariesByBlockHash,
  newTransaction
} from '@app/modules/txs/components/txs.graphql'
import { TransactionSummaryExt } from '@app/core/api/apollo/extensions/transaction-summary.ext'
import BigNumber from 'bignumber.js'
<<<<<<< HEAD
import { Subscription } from 'rxjs'
=======
import NoticeNewBlock from '@app/modules/blocks/components/NoticeNewBlock.vue'
>>>>>>> 33dc7145

const MAX_ITEMS = 50

@Component({
  components: {
    AppError,
    AppFootnotes,
    AppLiveUpdate,
    AppPaginate,
    TableTxsRow,
    NoticeNewBlock
  },
  data() {
    return {
      page: 0,
      fromBlock: undefined,
      error: undefined
    }
  },
  apollo: {
    txPage: {
      query() {
        if (this.blockNumber) {
          return transactionSummariesByBlockNumber
        } else if (this.blockHash) {
          return transactionSummariesByBlockHash
        }
        return latestTransactionSummaries
      },

      variables() {
        const { blockHash: hash, blockNumber } = this

        return {
          number: blockNumber ? blockNumber.toString(10) : undefined,
          hash
        }
      },

      watchLoading(isLoading) {
        if (isLoading) {
          this.error = ''
        } // clear the error on load
      },

      update({ summaries }) {
        return new TransactionSummaryPageExt(summaries)
      },

      error({ graphQLErrors, networkError }) {
        // TODO refine
        if (networkError) {
          this.error = this.$i18n.t('message.no-data')
        }
      },

      subscribeToMore: {
        document: newTransaction,

        updateQuery: (previousResult, { subscriptionData }) => {
          const { summaries } = previousResult
          const { newTransaction } = subscriptionData.data

          const items = Object.assign([], summaries.items)
          items.unshift(newTransaction)

          if (items.length > MAX_ITEMS) {
            items.pop()
          }

          // ensure order by block number desc and transaction index desc
          items.sort((a, b) => {
            const numberA = a.blockNumber ? new BigNumber(a.blockNumber) : new BigNumber(0)
            const numberB = b.blockNumber ? new BigNumber(b.blockNumber) : new BigNumber(0)
            const numberDiff = numberB.minus(numberA).toNumber()

            if (numberDiff !== 0) {
              return numberDiff
            }

            return b.transactionIndex - a.transactionIndex
          })

          return {
            ...previousResult,
            summaries: {
              ...summaries,
              items
            }
          }
        },

        skip() {
          return this.pageType !== 'home'
        }
      }
    }
  }
})
export default class TableTxs extends Vue {
  /*
      ===================================================================================
        Props
      ===================================================================================
      */

  @Prop(String) pageType!: string
  @Prop(String) showStyle!: string
  @Prop(Number) maxItems!: number

  @Prop(String) blockHash?: string
  @Prop(BigNumber) blockNumber?: BigNumber

  page!: number

  error?: string

<<<<<<< HEAD
  connectedSubscription?: Subscription

  /*
    ===================================================================================
      Lifecycle
    ===================================================================================
    */

  created() {
    if (this.pageType === 'home') {
      this.connectedSubscription = this.$subscriptionState.subscribe(async state => {
        if (state === 'reconnected') {
          this.$apollo.queries.txPage.refetch()
        }
      })
    }
  }

  destroyed() {
    if (this.connectedSubscription) {
      this.connectedSubscription.unsubscribe()
    }
  }

  get txPageExt(): TransactionSummaryPageExt | null {
    return this.txPage ? new TransactionSummaryPageExt(this.txPage) : null
  }
=======
  fromBlock?: BigNumber
  txPage?: TransactionSummaryPageExt
>>>>>>> 33dc7145

  get transactions(): (TransactionSummaryPage_items | null)[] {
    return this.txPage ? this.txPage.items || [] : []
  }

  /*
      ===================================================================================
        Methods
      ===================================================================================
      */

  resetFromBlock() {
    this.setPage(0, true)
  }

  setPage(page: number, resetFrom: boolean = false): void {
    const { txPage } = this
    const { txPage: query } = this.$apollo.queries

    const self = this

    if (resetFrom) {
      this.fromBlock = undefined
    } else {
      const { items } = txPage!
      if (!this.fromBlock && items!.length) {
        this.fromBlock = items![0]!.blockNumberBN
      }
    }

    query.fetchMore({
      variables: {
        fromBlock: this.fromBlock ? this.fromBlock.toString(10) : undefined,
        offset: page * this.maxItems,
        limit: this.maxItems
      },
      updateQuery: (previousResult, { fetchMoreResult }) => {
        self.page = page
        return fetchMoreResult
      }
    })
  }

  /*
      ===================================================================================
        Computed Values
      ===================================================================================
      */

  get loading() {
    return this.$apollo.loading
  }

  get isSyncing() {
    return this.$store.getters.syncing
  }

  get hasError(): boolean {
    return !!this.error && this.error !== ''
  }

  get getStyle(): string {
    return this.showStyle
  }

  get getTitle(): string {
    const titles = {
      tx: this.$i18n.t('tx.last'),
      pending: this.$i18n.tc('tx.pending', 2),
      block: this.$i18n.t('block.txs')
    }
    return titles[this.pageType] || titles['tx']
  }

  get pending(): boolean {
    return this.pageType == 'pending'
  }

  get isBlockDetail(): boolean {
    return this.pageType === 'block'
  }

  get pages(): number {
    return this.txPage ? Math.ceil(this.txPage!.totalCountBN.div(this.maxItems).toNumber()) : 0
  }

  get footnotes(): Footnote[] {
    return [
      {
        color: 'txSuccess',
        text: this.$i18n.t('common.success'),
        icon: 'fa fa-circle'
      },
      {
        color: 'txFail',
        text: this.$i18n.t('common.fail'),
        icon: 'fa fa-circle'
      }
    ]
  }
}
</script><|MERGE_RESOLUTION|>--- conflicted
+++ resolved
@@ -135,11 +135,8 @@
 } from '@app/modules/txs/components/txs.graphql'
 import { TransactionSummaryExt } from '@app/core/api/apollo/extensions/transaction-summary.ext'
 import BigNumber from 'bignumber.js'
-<<<<<<< HEAD
+import NoticeNewBlock from '@app/modules/blocks/components/NoticeNewBlock.vue'
 import { Subscription } from 'rxjs'
-=======
-import NoticeNewBlock from '@app/modules/blocks/components/NoticeNewBlock.vue'
->>>>>>> 33dc7145
 
 const MAX_ITEMS = 50
 
@@ -257,7 +254,9 @@
 
   error?: string
 
-<<<<<<< HEAD
+  fromBlock?: BigNumber
+  txPage?: TransactionSummaryPageExt
+
   connectedSubscription?: Subscription
 
   /*
@@ -285,10 +284,6 @@
   get txPageExt(): TransactionSummaryPageExt | null {
     return this.txPage ? new TransactionSummaryPageExt(this.txPage) : null
   }
-=======
-  fromBlock?: BigNumber
-  txPage?: TransactionSummaryPageExt
->>>>>>> 33dc7145
 
   get transactions(): (TransactionSummaryPage_items | null)[] {
     return this.txPage ? this.txPage.items || [] : []
