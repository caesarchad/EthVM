<template>
  <v-container grid-list-lg class="mb-0">
    <app-bread-crumbs :new-items="crumbs" />

    <div v-if="!loading">
      <v-layout row wrap justify-start class="mb-4">
        <v-flex xs12>
          <address-detail :account="account" :type-addrs="detailsType" />
        </v-flex>
      </v-layout>

      <app-tabs :tabs="tabs">
        <!-- Transactions -->
        <v-tab-item slot="tabs-item" value="tab-0">
          <table-address-txs
            v-if="!txsError"
            :loading="txsLoading"
            :address="account.address"
            :txs="account.txs"
            :total-txs="account.totalTxs"
            :in-txs="[]"
            :totalin-txs="0"
            :out-txs="[]"
            :total-out-txs="0"
          />
          <app-error-no-data v-else />
        </v-tab-item>
        <!-- End Transactions -->
        <!-- Tokens -->
        <v-tab-item slot="tabs-item" value="tab-1">
<<<<<<< HEAD
          <!-- <table-tokens v-if="!tokensError" :loading="tokensLoading" :tokens="account.tokens" :error="tokensError" />
          <app-error-no-data v-else /> -->
=======
          <table-address-tokens v-if="!tokensError" :loading="tokensLoading" :tokens="account.tokens" :error="tokensError" />
          <app-error-no-data v-else />
>>>>>>> 55b4eccc
        </v-tab-item>
        <!-- End Tokens -->
        <!-- Pending Transactions -->
        <v-tab-item slot="tabs-item" value="tab-2">
          <table-address-txs v-if="!pendingTxsError" :loading="pendingTxsLoading" :address="account.address" :txs="account.pendingTxs" :is-pending="true" />
          <app-error-no-data v-else />
        </v-tab-item>
        <!-- End Pending Transactions -->
        <!-- Mined Blocks -->
        <v-tab-item slot="tabs-item" v-if="account.isMiner" value="tab-3">
          <table-blocks v-if="!minerBlocksError" :loading="minerBlocksLoading" :blocks="account.minedBlocks" :page-type="detailsType" />
          <app-error-no-data v-else />
        </v-tab-item>
        <!-- End Mined Blocks -->
        <!-- Contract Creator (no need to implement yet) -->
        <!-- <v-tab-item v-if="account.conCreator" value="tab-4">
        <v-card>
          <ul>
            <li>Name:</li>
            <li>TWN</li>
            <li>Balance:</li>
            <li>20,930 TWN</li>
            <li>Value:</li>
            <li>$0.00</li>
            <li>ERC 20 Contract:</li>
            <li>0x045619099665fc6f661b1745e5350290ceb933f</li>
          </ul>
        </v-card>
        </v-tab-item>-->
      </app-tabs>
    </div>
    <div v-else>
      <app-info-load v-if="loading" />
      <app-error-no-data v-else-if="error" />
    </div>
  </v-container>
</template>

// TODO: Finish proper implementation of Table-Address-Txs or reuse from Txs our Table-Txs

<script lang="ts">
import { Block, EthValue, Tx, PendingTx } from '@app/core/models'
import { Events } from 'ethvm-common'
import AppInfoLoad from '@app/core/components/ui/AppInfoLoad.vue'
import AppBreadCrumbs from '@app/core/components/ui/AppBreadCrumbs.vue'
import AddressDetail from '@app/modules/addresses/components/AddressDetail.vue'
import AppTabs from '@app/core/components/ui/AppTabs.vue'
import TableAddressTxs from '@app/modules/addresses/components/TableAddressTxs.vue'
import TableBlocks from '@app/modules/blocks/components/TableBlocks.vue'
<<<<<<< HEAD
// import TableTokens from '@app/modules/tokens/components/TableTokens.vue'
=======
import TableAddressTokens from '@app/modules/addresses/components/TableAddressTokens.vue'
>>>>>>> 55b4eccc
import { Vue, Component, Prop } from 'vue-property-decorator'
import { eth, TinySM, State } from '@app/core/helper'
import { AccountInfo } from '@app/modules/addresses/props'
import { resolve } from 'path'

const MAX_ITEMS = 10

const ADDRESS_DETAIL_TYPE = 'address'
const CONTRACT_DETAIL_TYPE = 'contract'

@Component({
  components: {
    AppInfoLoad,
    AppBreadCrumbs,
    AppTabs,
    AddressDetail,
    TableAddressTxs,
    TableBlocks,
<<<<<<< HEAD
    // TableTokens
=======
    TableAddressTokens
>>>>>>> 55b4eccc
  }
})
export default class PageDetailsAddress extends Vue {
  @Prop({ type: String, default: '' }) addressRef!: string

  detailsType = null
  error = false
  loading = true

  account: AccountInfo = null

  /*Transactions: */
  txsLoading = true
  txsError = false

  /* Pending Txs: */
  pendingTxsLoading = true
  pendingTxsError = false

  /* Tokens: */
  tokensLoading = true
  tokensError = false

  /* Miner Blocks: */
  minerBlocksLoading = true
  minerBlocksError = false

  /* Contracts: */
  contractsLoading = true
  contractsError = false

  // State Machine (not needed to be reactive, this is why we use undefined instead of null)
  sm: TinySM = undefined

  mounted() {
    const ref = this.addressRef
    // 1. Create State Machine
    this.sm = new TinySM([
      {
        name: 'initial',
        enter: () => {
          // 1. Check that current block ref is a valid one
          if (!eth.isValidAddress(ref)) {
            this.sm.transition('error')
            return
          }

          // 2. Build AccountInfo model with current address
          this.account = new AccountInfo(this.addressRef)

          // 3. If everything goes well, we proceed to load basic information
          this.sm.transition('load-basic-info')
        }
      },
      {
        name: 'load-basic-info',
        enter: () => {
          // Get Address Balance
          const addressBalancePromise = new Promise((resolve, reject) => {
            this.$socket.emit(
              Events.getAddressBalance,
              {
                address: this.addressRef.replace('0x', '')
              },
              (err, result) => (err ? reject(err) : resolve(result))
            )
          })

          // Get contract metadata (if applicable)
          const contractPromise = new Promise((resolve, reject) => {
            this.$socket.emit(
              Events.getContract,
              {
                address: this.addressRef.replace('0x', '')
              },
              (err, result) => (err ? reject(err) : resolve(result))
            )
          })

          // Get USD exchange rate
          const exchangeRatePromise = new Promise((resolve, reject) => {
            this.$socket.emit(
              Events.getExchangeRates,
              {
                symbol: 'ETH',
                to: 'USD'
              },
              (err, result) => (err || !result ? reject(err) : resolve(result))
            )
          })

          // Get Total Number of Tx
          const totalTxsPromise = new Promise((resolve, reject) => {
            this.$socket.emit(
              Events.getAddressTotalTxs,
              {
                address: this.addressRef.replace('0x', '')
              },
              (err, result) => (err ? reject(err) : resolve(result))
            )
          })

          Promise.all(
            // If one promise fails, we still continue processing every entry (and for those failed we receive undefined)
            [addressBalancePromise, contractPromise, exchangeRatePromise, totalTxsPromise].map(p => p.catch(() => undefined))
          )
            .then((res: any[]) => {
              this.account.balance = res[0] ? new EthValue(res[0].amount) : new EthValue(0)
              this.account.type = res[1] ? CONTRACT_DETAIL_TYPE : ADDRESS_DETAIL_TYPE
              this.account.exchangeRate.USD = res[2].price
              this.account.totalTxs = res[3] ? res[3] : 0

              this.error = false
              this.loading = false

              this.sm.transition('load-complementary-info')
            })
            .catch(err => this.sm.transition('error'))
        }
      },
      {
        name: 'load-complementary-info',
        enter: () => {
          // Get Address Transactions
          const addressTxsPromise = this.loadTx()

          // Get Tokens Owned
          const totalTokensOwnedPromise = new Promise((resolve, reject) => {
            this.$socket.emit(
              Events.getAddressTokenBalance,
              {
                address: this.addressRef.replace('0x', '')
              },
              (err, result) => (err ? reject(err) : resolve(result))
            )
          })

          // Get Address Pending Transactions
          const addressPendingTxsPromise = new Promise((resolve, reject) => {
            this.$socket.emit(
              Events.getPendingTxsOfAddress,
              {
                address: this.addressRef.replace('0x', ''),
                page: 0,
                limit: MAX_ITEMS,
                filter: 'all' // TODO @Olga: Possible values: in, out, all (if not specified all is taken)
              },
              (err, result) => (err ? reject(err) : resolve(result))
            )
          })

          // Get Mined Blocks
          const minedBlocksPromise = new Promise((resolve, reject) => {
            this.$socket.emit(
              Events.getBlocksMined,
              {
                address: this.addressRef.replace('0x', ''),
                page: 0,
                limit: MAX_ITEMS
              },
              (err, result) => (err ? reject(err) : resolve(result))
            )
          })

          // Get contracts created by
          const contractsCreatedBy = new Promise((resolve, reject) => {
            this.$socket.emit(
              Events.getContractsCreatedBy,
              {
                address: this.addressRef.replace('0x', ''),
                page: 0,
                limit: MAX_ITEMS
              },
              (err, result) => (err ? reject(err) : resolve(result))
            )
          })

          Promise.all(
            [addressTxsPromise, totalTokensOwnedPromise, addressPendingTxsPromise, minedBlocksPromise, contractsCreatedBy].map(p => p.catch(() => undefined))
          )
            .then((res: any[]) => {
              // Txs
              const rawTxs = res[0] || []
              const txs = []
              rawTxs.forEach(raw => txs.unshift(new Tx(raw)))
              this.account.txs = txs
              this.txsLoading = false

              // Tokens
              this.account.tokens = res[1] || []
              this.account.tokensOwned = this.account.tokens.length
              this.tokensLoading = false

              // Pending Txs
              const rawPtxs = res[2] || []
              const pTxs = []
              rawPtxs.forEach(raw => pTxs.unshift(new PendingTx(raw)))
              this.account.pendingTxs = pTxs
              this.pendingTxsLoading = false

              // Mined Blocks
              const rawMinedBlocks = res[3] || []
              const minedBlocks = []
              rawMinedBlocks.forEach(raw => minedBlocks.unshift(new Block(raw)))
              this.account.minedBlocks = minedBlocks
              this.minerBlocksLoading = false
              if (rawMinedBlocks.length > 0) {
                this.account.isMiner = true
              }

              // Contract Creator
              const rawContractCreated = res[4] || []
              const contractsCreated = []
              contractsCreated.forEach(raw => rawContractCreated.unshift(raw))
              this.account.contracts = contractsCreated
              if (rawContractCreated.length > 0) {
                this.account.isCreator = true
              }

              this.sm.transition('success')
            })
            .catch(err => this.sm.transition('error'))
        }
      },
      {
        name: 'success',
        enter: () => {
          // 1. Disable global error
          this.error = false

          // 2. Disable global loading
          this.loading = false
        }
      },
      {
        name: 'error',
        enter: () => {
          // 1. Set global error to error
          this.error = true

          // 2. Disable global loading
          this.loading = false
        }
      }
    ])

    // 2. Kickstart State Machine
    this.sm.transition('initial')
  }

  // Method:
  loadTx(page = 0, limit = MAX_ITEMS, filter = 'all'): Promise<Tx[]> {
    return new Promise((resolve, reject) => {
      this.$socket.emit(
        Events.getAddressTxs,
        {
          address: this.addressRef.replace('0x', ''),
          page,
          limit,
          filter
        },
        (err, result) => (err ? reject(err) : resolve(result))
      )
    })
  }

  // Computed
  get crumbs() {
    return [
      {
        text: this.$i18n.t('title.address'),
        disabled: true
      }
    ]
  }
  get tabs() {
    const tabs = [
      {
        id: '0',
        title: this.$i18n.t('tabs.txH'),
        isActive: true
      },
      {
        id: '1',
        title: this.$i18n.t('tabs.tokens'),
        isActive: false
      },
      {
        id: '2',
        title: this.$i18n.t('tabs.pending'),
        isActive: false
      }
    ]
    if (this.account.isMiner) {
      const newTab = {
        id: '3',
        title: this.$i18n.t('tabs.miningH'),
        isActive: false
      }
      tabs.push(newTab)
    }

    if (this.account.isCreator) {
      const newTab = {
        id: '4',
        title: this.$i18n.t('tabs.contracts'),
        isActive: false
      }
      tabs.push(newTab)
    }
    return tabs
  }
}
</script><|MERGE_RESOLUTION|>--- conflicted
+++ resolved
@@ -28,13 +28,8 @@
         <!-- End Transactions -->
         <!-- Tokens -->
         <v-tab-item slot="tabs-item" value="tab-1">
-<<<<<<< HEAD
-          <!-- <table-tokens v-if="!tokensError" :loading="tokensLoading" :tokens="account.tokens" :error="tokensError" />
-          <app-error-no-data v-else /> -->
-=======
           <table-address-tokens v-if="!tokensError" :loading="tokensLoading" :tokens="account.tokens" :error="tokensError" />
           <app-error-no-data v-else />
->>>>>>> 55b4eccc
         </v-tab-item>
         <!-- End Tokens -->
         <!-- Pending Transactions -->
@@ -84,11 +79,7 @@
 import AppTabs from '@app/core/components/ui/AppTabs.vue'
 import TableAddressTxs from '@app/modules/addresses/components/TableAddressTxs.vue'
 import TableBlocks from '@app/modules/blocks/components/TableBlocks.vue'
-<<<<<<< HEAD
-// import TableTokens from '@app/modules/tokens/components/TableTokens.vue'
-=======
 import TableAddressTokens from '@app/modules/addresses/components/TableAddressTokens.vue'
->>>>>>> 55b4eccc
 import { Vue, Component, Prop } from 'vue-property-decorator'
 import { eth, TinySM, State } from '@app/core/helper'
 import { AccountInfo } from '@app/modules/addresses/props'
@@ -107,11 +98,7 @@
     AddressDetail,
     TableAddressTxs,
     TableBlocks,
-<<<<<<< HEAD
-    // TableTokens
-=======
     TableAddressTokens
->>>>>>> 55b4eccc
   }
 })
 export default class PageDetailsAddress extends Vue {
