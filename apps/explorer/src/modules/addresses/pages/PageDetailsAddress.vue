<template>
  <v-container grid-list-lg class="mb-0">
    <app-bread-crumbs :new-items="crumbs" />
    <app-info-load v-if="loading && !hasError" />
    <app-error :has-error="hasError" :message="error" />
    <!--
    =====================================================================================
      ADDRESS DETAILS

      This section shows all of the data loaded from "load-basic-info"
      It will load as soon as that particular information has been retrieved.
    =====================================================================================
    -->
    <v-layout v-if="!loading && !hasError" row wrap justify-start class="mb-4">
      <v-flex xs12>
        <address-detail :account="account" :type-addrs="detailsType" />
      </v-flex>
    </v-layout>
    <!--
    =====================================================================================
      ADDRESS TABS
    =====================================================================================
    -->
    <app-tabs v-if="!loading && !hasError" :tabs="tabs">
      <!--
      =====================================================================================
        TRANSACTIONS TAB
      =====================================================================================
      -->
      <v-tab-item slot="tabs-item" value="tab-0">
        <table-txs :address="addressRef" :page-type="'address'" :max-items="max"></table-txs>
      </v-tab-item>
      <!--
      =====================================================================================
        TOKENS TAB
      =====================================================================================
      -->
      <v-tab-item slot="tabs-item" value="tab-1">
        <table-address-tokens :loading="tokensLoading" :tokens="account.tokens" :holder="account.address" :error="tokensError" />
      </v-tab-item>
      <!--
      =====================================================================================
        PENDING TXS TAB
      =====================================================================================
      -->
      <!--      <v-tab-item slot="tabs-item" value="tab-2">-->
      <!--        <table-address-txs :loading="pendingTxsLoading" :address="account.address" :txs="account.pendingTxs" :is-pending="true" :error="pendingTxsError" />-->
      <!--      </v-tab-item>-->
      <!--
      =====================================================================================
        INTERNAL TRANSFERS TAB
      =====================================================================================
      -->
      <v-tab-item slot="tabs-item" value="tab-5">
        <token-table-transfers
          :transfers="account.internalTransfers"
          :total-transfers="account.totalInternalTransfers"
          :loading="transfersLoading"
          :error="hasTransfersError"
          :page="transfersPage"
          :show-type="true"
          :convert-to-eth="true"
          @page="setPageTransfers"
        />
      </v-tab-item>
      <!--
      =====================================================================================
        MINED BLOCKS TAB
      =====================================================================================
      -->
      <v-tab-item slot="tabs-item" v-if="account.isMiner" value="tab-3">
        <table-blocks :author="addressRef" :page-type="detailsType" :max-items="max" />
      </v-tab-item>
      <!--
      =====================================================================================
        CONTRACT CREATOR TAB
      =====================================================================================
      -->
      <v-tab-item slot="tabs-item" v-if="account.isCreator" value="tab-4">
        <table-address-contracts
          :contracts="account.contracts"
          :total-contracts="account.totalContracts"
          :page="contractsPage"
          :loading="contractsLoading"
          :error="contractsError"
          @page="setContractsPage"
        />
      </v-tab-item>
    </app-tabs>
  </v-container>
</template>

<script lang="ts">
import { Contract, EthValue, PendingTx, SimpleBlock, SimpleTx, Transfer } from '@app/core/models'
import AppBreadCrumbs from '@app/core/components/ui/AppBreadCrumbs.vue'
import AppError from '@app/core/components/ui/AppError.vue'
import AddressDetail from '@app/modules/addresses/components/AddressDetail.vue'
import AppTabs from '@app/core/components/ui/AppTabs.vue'
import TableBlocks from '@app/modules/blocks/components/TableBlocks.vue'
import TableAddressTokens from '@app/modules/addresses/components/TableAddressTokens.vue'
import { Component, Prop, Vue, Watch } from 'vue-property-decorator'
import { eth, TinySM } from '@app/core/helper'
import { AccountInfo } from '@app/modules/addresses/props'
import { Crumb, Tab } from '@app/core/components/props'
import TokenTableTransfers from '@app/modules/tokens/components/TokenTableTransfers.vue'
import TableAddressContracts from '@app/modules/addresses/components/TableAddressContracts.vue'
import AppInfoLoad from '@app/core/components/ui/AppInfoLoad.vue'
import TableTxs from '@app/modules/txs/components/TableTxs.vue'

const MAX_ITEMS = 10

const ADDRESS_DETAIL_TYPE = 'address'
const CONTRACT_DETAIL_TYPE = 'contract'

@Component({
  components: {
    TokenTableTransfers,
    AppInfoLoad,
    AppBreadCrumbs,
    AppError,
    AppTabs,
    AddressDetail,
    TableBlocks,
    TableAddressTokens,
    TableAddressContracts,
    TableTxs
  }
})
export default class PageDetailsAddress extends Vue {
  /*
  ===================================================================================
    Props
  ===================================================================================
  */

  @Prop({ type: String, default: '' }) addressRef!: string

  /*
  ===================================================================================
    Initial Data
  ===================================================================================
  */

  detailsType = 'address'
  error = ''
  loading = true
  validHash = true
  account = new AccountInfo(this.addressRef)

  /* Pending Txs: */
  pendingTxsLoading = true
  pendingTxsError = ''

  /* Internal Transfers */
  transfersLoading = true
  transfersError = ''
  transfersPage = 0

  /* Tokens: */
  tokensLoading = true
  tokensError = ''

  /* Contracts: */
  contractsLoading = true
  contractsError = ''
  contractsPage = 0

  // State Machine
  sm!: TinySM

  /*
  ===================================================================================
    Lifecycle
  ===================================================================================
  */

  mounted(): void {
    const ref = this.addressRef

    // 1. Create State Machine
    this.sm = new TinySM([
      {
        name: 'initial',
        enter: () => {
          // 1. Check that current block ref is a valid one
          if (!eth.isValidAddress(ref)) {
            this.sm.transition('error')
            return
          }
          // 2. If everything goes well, we proceed to load basic information
          this.sm.transition('load-basic-info')
        }
      },
      {
        name: 'load-basic-info',
        enter: () => {
          const account = this.$api.getAccount(this.addressRef)
          const contract = this.$api.getContract(this.addressRef)
          const exchangeRate = this.$api.getExchangeRateQuote('ethereum_usd')

          // If one promise fails, we still continue processing every entry (and for those failed we receive undefined)
          const promises = [account, contract, exchangeRate].map(p => p.catch(() => undefined))

          Promise.all(promises)
            .then((res: any[]) => {
              const account = res[0] || {}
              this.account.isCreator = account.isContractCreator || false
              this.account.isMiner = account.isMiner || false
              this.account.totalTxs = account.totalTxCount || 0
              this.account.fromTxCount = account.outTxCount || 0
              this.account.toTxCount = account.inTxCount || 0
              this.account.balance = new EthValue(account.balance || 0)

              this.account.type = res[1] ? CONTRACT_DETAIL_TYPE : ADDRESS_DETAIL_TYPE
              this.account.exchangeRate.USD = res[2] ? res[2].price : 0

              this.error = ''
              this.loading = false

              this.sm.transition('load-complementary-info')
            })
            .catch(err => this.sm.transition('error'))
        }
      },
      {
        name: 'load-complementary-info',
        enter: () => {
          // TODO: Re-enable whenever pending tx calls available
          // const addressPendingTxs = this.fetchPendingTxs()
          const contractsCreated = this.account.isCreator ? this.fetchContractsCreated() : Promise.resolve([])
          const internalTransfers = this.fetchTransfers()

          // If one promise fails, we still continue processing every entry (and for those failed we receive undefined)
          // const promises = [addressTxs, addressPendingTxs, minedBlocks, contractsCreated].map(p => p.catch(() => undefined))
<<<<<<< HEAD
          const promises = [addressTxs, contractsCreated, internalTransfers].map(p => p.catch(() => undefined))
=======
          const promises = [minedBlocks, contractsCreated, internalTransfers].map(p => p.catch(() => undefined))
>>>>>>> 88c8a2a3

          Promise.all(promises)
            .then((res: any[]) => {
              // Pending Txs
              // this.account.pendingTxs = res[1] || []
              // this.pendingTxsLoading = false

<<<<<<< HEAD
=======
              // Mined Blocks
              const minedBlocksPage = res[0]
              this.account.minedBlocks = minedBlocksPage ? minedBlocksPage.items : []
              this.account.totalMinedBlocks = minedBlocksPage ? minedBlocksPage.totalCount : 0
              this.minerBlocksLoading = false

>>>>>>> 88c8a2a3
              // Contract Creator
              const contractsPage = res[1]
              this.account.contracts = contractsPage ? contractsPage.items : []
              this.account.totalContracts = contractsPage ? contractsPage.totalCount : 0
              this.contractsLoading = false

              // Internal transfers
              const transfersPage = res[2]
              this.account.internalTransfers = transfersPage ? transfersPage.items : []
              this.account.totalInternalTransfers = transfersPage ? transfersPage.totalCount : 0
              this.transfersLoading = false

              this.sm.transition('load-token-complementary-info')
            })
            .catch(err => this.sm.transition('error'))
        }
      },
      {
        name: 'load-token-complementary-info',
        enter: () => {
          const totalTokensOwned = this.$api.getAddressAllTokensOwned(this.addressRef)

          const promises = [totalTokensOwned].map(p => p.catch(() => undefined))

          Promise.all(promises)
            .then((res: any[]) => {
              this.account.tokens = res[0] || []
              this.account.tokensOwned = this.account.tokens.length
              this.tokensLoading = false
            })
            .catch(err => this.sm.transition('error'))
        }
      },
      {
        name: 'success',
        enter: () => {
          // 1. Disable global error
          this.error = ''

          // 2. Disable global loading
          this.loading = false
        }
      },
      {
        name: 'error',
        enter: () => {
          // 1. Set global error to error
          this.error = this.$i18n.t('message.invalid.addr').toString()

          // 2. Disable global loading
          this.loading = false
        }
      }
    ])

    // 2. Kickstart State Machine
    this.sm.transition('initial')
  }

  /*
  ===================================================================================
    Methods
  ===================================================================================
  */

  fetchPendingTxs(page = 0, limit = MAX_ITEMS, filter = 'all'): Promise<PendingTx[]> {
    return this.$api.getPendingTxsOfAddress(this.addressRef, filter, limit, page)
  }

  fetchTransfers(page = this.transfersPage, limit = MAX_ITEMS): Promise<{ items: Transfer[]; totalCount: string }> {
    return this.$api.getInternalTransactionsByAddress(this.addressRef, limit, page)
  }

  fetchContractsCreated(limit = MAX_ITEMS): Promise<{ items: Contract[]; totalCount: number }> {
    return this.$api.getContractsCreatedBy(this.addressRef, limit, this.contractsPage)
  }

<<<<<<< HEAD
  setFilterTxs(filter: string, page: number): void {
    this.txsFilter = filter
    this.txsPage = page
    this.txsLoading = true
=======
  setMinedPage(page: number): void {
    this.minedPage = page
    this.minerBlocksLoading = true
>>>>>>> 88c8a2a3
  }

  setPageTransfers(page: number): void {
    this.transfersPage = page
    this.transfersLoading = true
  }

  setContractsPage(page: number): void {
    this.contractsLoading = true
    this.contractsPage = page
  }

<<<<<<< HEAD
  updateTxs(): void {
    this.fetchTxs().then(
      res => {
        this.account.txs = res
        this.txsLoading = false
      },
      err => {
        this.txsError = this.$i18n.t('message.invalid.addr').toString()
=======
  updateMined(): void {
    this.fetchMinedBlocks().then(
      res => {
        this.account.minedBlocks = res.items
        this.account.totalMinedBlocks = res.totalCount
        this.minerBlocksLoading = false
      },
      err => {
        this.minerBlocksError = this.$i18n.t('message.no-data').toString()
>>>>>>> 88c8a2a3
      }
    )
  }

  updateTransfers(): void {
    this.fetchTransfers().then(
      res => {
        this.account.internalTransfers = res.items
        this.account.totalInternalTransfers = res.totalCount
        this.transfersLoading = false
      },
      err => {
        this.transfersError = this.$i18n.t('message.no-data').toString()
      }
    )
  }

  updateContracts(): void {
    this.fetchContractsCreated().then(
      (res: { items: Contract[]; totalCount: number }) => {
        this.account.contracts = res.items
        this.account.totalContracts = res.totalCount
        this.contractsLoading = false
      },
      err => {
        this.contractsError = this.$i18n.t('message.no-data').toString()
      }
    )
  }

  /*
  ===================================================================================
    Watch
  ===================================================================================
  */

<<<<<<< HEAD
  @Watch('txsFilter')
  onTxsFilterChanged(newVal: number, oldVal: number): void {
    if (newVal) {
      this.updateTxs()
    }
  }

  @Watch('txsPage')
  onTxsPageChanged(newVal: number, oldVal: number): void {
    this.updateTxs()
=======
  @Watch('minedPage')
  onMinedPageChanged(newVal: number, oldVal: number): void {
    this.updateMined()
>>>>>>> 88c8a2a3
  }

  @Watch('transfersPage')
  onTransfersPageChanges(newVal: number, oldVal: number): void {
    this.updateTransfers()
  }

  @Watch('contractsPage')
  onContractsPageChanges(newVal: number, oldVal: number): void {
    this.updateContracts()
  }

  /*
  ===================================================================================
    Computed Values
  ===================================================================================
  */

  get hasError(): boolean {
    return this.error !== ''
  }

  get hasPendingTxsError(): boolean {
    return this.pendingTxsError !== ''
  }

  get hasTransfersError(): boolean {
    return this.transfersError !== ''
  }

  get hasTokensError(): boolean {
    return this.tokensError !== ''
  }

  get hasContractsError(): boolean {
    return this.contractsError !== ''
  }

  get max(): number {
    return MAX_ITEMS
  }

  get crumbs(): Crumb[] {
    return [
      {
        text: 'address.name',
        disabled: true,
        label: {
          name: `${this.addressRef}`,
          hash: true
        },
        plural: 1
      }
    ]
  }

  get tabs(): Tab[] {
    const tabs: Tab[] = [
      {
        id: 0,
        title: this.$i18n.t('tx.history'),
        isActive: true
      },
      {
        id: 1,
        title: this.$i18n.tc('token.name', 2),
        isActive: false
      },
      // {
      //   id: 2,
      //   title: this.$i18n.tc('tx.pending', 2),
      //   isActive: false
      // },
      {
        id: 5,
        title: this.$i18n.tc('transfer.internal', 2),
        isActive: false
      }
    ]

    if (!this.loading && !this.error) {
      if (this.account.isMiner) {
        const newTab = {
          id: 3,
          title: this.$i18n.t('miner.history').toString(),
          isActive: false
        }
        tabs.push(newTab)
      }

      if (this.account.isCreator) {
        const newTab = {
          id: 4,
          title: this.$i18n.tc('contract.name', 2).toString(),
          isActive: false
        }
        tabs.push(newTab)
      }
    }

    return tabs
  }
}
</script><|MERGE_RESOLUTION|>--- conflicted
+++ resolved
@@ -232,11 +232,7 @@
 
           // If one promise fails, we still continue processing every entry (and for those failed we receive undefined)
           // const promises = [addressTxs, addressPendingTxs, minedBlocks, contractsCreated].map(p => p.catch(() => undefined))
-<<<<<<< HEAD
-          const promises = [addressTxs, contractsCreated, internalTransfers].map(p => p.catch(() => undefined))
-=======
-          const promises = [minedBlocks, contractsCreated, internalTransfers].map(p => p.catch(() => undefined))
->>>>>>> 88c8a2a3
+          const promises = [contractsCreated, internalTransfers].map(p => p.catch(() => undefined))
 
           Promise.all(promises)
             .then((res: any[]) => {
@@ -244,23 +240,14 @@
               // this.account.pendingTxs = res[1] || []
               // this.pendingTxsLoading = false
 
-<<<<<<< HEAD
-=======
-              // Mined Blocks
-              const minedBlocksPage = res[0]
-              this.account.minedBlocks = minedBlocksPage ? minedBlocksPage.items : []
-              this.account.totalMinedBlocks = minedBlocksPage ? minedBlocksPage.totalCount : 0
-              this.minerBlocksLoading = false
-
->>>>>>> 88c8a2a3
               // Contract Creator
-              const contractsPage = res[1]
+              const contractsPage = res[0]
               this.account.contracts = contractsPage ? contractsPage.items : []
               this.account.totalContracts = contractsPage ? contractsPage.totalCount : 0
               this.contractsLoading = false
 
               // Internal transfers
-              const transfersPage = res[2]
+              const transfersPage = res[1]
               this.account.internalTransfers = transfersPage ? transfersPage.items : []
               this.account.totalInternalTransfers = transfersPage ? transfersPage.totalCount : 0
               this.transfersLoading = false
@@ -330,18 +317,6 @@
     return this.$api.getContractsCreatedBy(this.addressRef, limit, this.contractsPage)
   }
 
-<<<<<<< HEAD
-  setFilterTxs(filter: string, page: number): void {
-    this.txsFilter = filter
-    this.txsPage = page
-    this.txsLoading = true
-=======
-  setMinedPage(page: number): void {
-    this.minedPage = page
-    this.minerBlocksLoading = true
->>>>>>> 88c8a2a3
-  }
-
   setPageTransfers(page: number): void {
     this.transfersPage = page
     this.transfersLoading = true
@@ -350,30 +325,6 @@
   setContractsPage(page: number): void {
     this.contractsLoading = true
     this.contractsPage = page
-  }
-
-<<<<<<< HEAD
-  updateTxs(): void {
-    this.fetchTxs().then(
-      res => {
-        this.account.txs = res
-        this.txsLoading = false
-      },
-      err => {
-        this.txsError = this.$i18n.t('message.invalid.addr').toString()
-=======
-  updateMined(): void {
-    this.fetchMinedBlocks().then(
-      res => {
-        this.account.minedBlocks = res.items
-        this.account.totalMinedBlocks = res.totalCount
-        this.minerBlocksLoading = false
-      },
-      err => {
-        this.minerBlocksError = this.$i18n.t('message.no-data').toString()
->>>>>>> 88c8a2a3
-      }
-    )
   }
 
   updateTransfers(): void {
@@ -407,24 +358,6 @@
     Watch
   ===================================================================================
   */
-
-<<<<<<< HEAD
-  @Watch('txsFilter')
-  onTxsFilterChanged(newVal: number, oldVal: number): void {
-    if (newVal) {
-      this.updateTxs()
-    }
-  }
-
-  @Watch('txsPage')
-  onTxsPageChanged(newVal: number, oldVal: number): void {
-    this.updateTxs()
-=======
-  @Watch('minedPage')
-  onMinedPageChanged(newVal: number, oldVal: number): void {
-    this.updateMined()
->>>>>>> 88c8a2a3
-  }
 
   @Watch('transfersPage')
   onTransfersPageChanges(newVal: number, oldVal: number): void {
