--- conflicted
+++ resolved
@@ -112,13 +112,8 @@
 </template>
 
 <script lang="ts">
-<<<<<<< HEAD
-import { Block, Contract, EthValue, SimpleTx, PendingTx, SimpleBlock } from '@app/core/models'
+import { Block, Contract, EthValue, SimpleTx, PendingTx, SimpleBlock, Transfer } from '@app/core/models'
 import AddressDetail from '@app/modules/addresses/components/AddressDetail.vue'
-=======
-import { Block, Contract, EthValue, SimpleTx, PendingTx, SimpleBlock, Transfer } from '@app/core/models'
-import AppInfoLoad from '@app/core/components/ui/AppInfoLoad.vue'
->>>>>>> c4ea76ff
 import AppBreadCrumbs from '@app/core/components/ui/AppBreadCrumbs.vue'
 import AppError from '@app/core/components/ui/AppError.vue'
 import AppInfoLoad from '@app/core/components/ui/AppInfoLoad.vue'
@@ -139,12 +134,7 @@
 
 @Component({
   components: {
-<<<<<<< HEAD
     AddressDetail,
-=======
-    TokenTableTransfers,
-    AppInfoLoad,
->>>>>>> c4ea76ff
     AppBreadCrumbs,
     AppError,
     AppInfoLoad,
