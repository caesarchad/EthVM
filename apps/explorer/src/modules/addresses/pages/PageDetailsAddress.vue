--- conflicted
+++ resolved
@@ -108,32 +108,22 @@
 </template>
 
 <script lang="ts">
-<<<<<<< HEAD
-import { Block, Contract, EthValue, SimpleTx, PendingTx, SimpleBlock, Transfer } from '@app/core/models'
-import AddressDetail from '@app/modules/addresses/components/AddressDetail.vue'
-=======
 import { Contract, EthValue, PendingTx, SimpleBlock, SimpleTx, Transfer } from '@app/core/models'
 import AppInfoLoad from '@app/core/components/ui/AppInfoLoad.vue'
->>>>>>> e1f72adf
 import AppBreadCrumbs from '@app/core/components/ui/AppBreadCrumbs.vue'
 import AppError from '@app/core/components/ui/AppError.vue'
-import AppInfoLoad from '@app/core/components/ui/AppInfoLoad.vue'
+import AddressDetail from '@app/modules/addresses/components/AddressDetail.vue'
 import AppTabs from '@app/core/components/ui/AppTabs.vue'
-import TableAddressTokens from '@app/modules/addresses/components/TableAddressTokens.vue'
 import TableAddressTxs from '@app/modules/addresses/components/TableAddressTxs.vue'
 import TableBlocks from '@app/modules/blocks/components/TableBlocks.vue'
-<<<<<<< HEAD
-import { Vue, Component, Prop, Watch } from 'vue-property-decorator'
-import { eth, TinySM, State } from '@app/core/helper'
-=======
 import TableAddressTokens from '@app/modules/addresses/components/TableAddressTokens.vue'
 import { Component, Prop, Vue, Watch } from 'vue-property-decorator'
 import { eth, TinySM } from '@app/core/helper'
->>>>>>> e1f72adf
 import { AccountInfo } from '@app/modules/addresses/props'
 import { Crumb, Tab } from '@app/core/components/props'
 import TokenTableTransfers from '@app/modules/tokens/components/TokenTableTransfers.vue'
 import TableAddressContracts from '@app/modules/addresses/components/TableAddressContracts.vue'
+import AppInfoLoad from '@app/core/components/ui/AppInfoLoad.vue'
 
 const MAX_ITEMS = 10
 
@@ -142,36 +132,32 @@
 
 @Component({
   components: {
-    AddressDetail,
+    TokenTableTransfers,
+    AppInfoLoad,
     AppBreadCrumbs,
     AppError,
-    AppInfoLoad,
     AppTabs,
-    TableAddressTokens,
+    AddressDetail,
     TableAddressTxs,
-<<<<<<< HEAD
-    TableBlocks
-=======
     TableBlocks,
     TableAddressTokens,
     TableAddressContracts
->>>>>>> e1f72adf
   }
 })
 export default class PageDetailsAddress extends Vue {
   /*
-    ===================================================================================
-      Props
-    ===================================================================================
-    */
+  ===================================================================================
+    Props
+  ===================================================================================
+  */
 
   @Prop({ type: String, default: '' }) addressRef!: string
 
   /*
-    ===================================================================================
-      Initial Data
-    ===================================================================================
-    */
+  ===================================================================================
+    Initial Data
+  ===================================================================================
+  */
 
   detailsType = 'address'
   error = ''
@@ -212,10 +198,10 @@
   sm!: TinySM
 
   /*
-    ===================================================================================
-      Lifecycle
-    ===================================================================================
-    */
+  ===================================================================================
+    Lifecycle
+  ===================================================================================
+  */
 
   mounted(): void {
     const ref = this.addressRef
@@ -355,10 +341,10 @@
   }
 
   /*
-    ===================================================================================
-      Methods
-    ===================================================================================
-    */
+  ===================================================================================
+    Methods
+  ===================================================================================
+  */
 
   fetchTxs(page = this.txsPage, limit = MAX_ITEMS, filter = this.txsFilter): Promise<SimpleTx[]> {
     return this.$api.getTxsOfAddress(this.addressRef, filter, limit, page)
@@ -452,10 +438,10 @@
   }
 
   /*
-    ===================================================================================
-      Watch
-    ===================================================================================
-    */
+  ===================================================================================
+    Watch
+  ===================================================================================
+  */
 
   @Watch('txsFilter')
   onTxsFilterChanged(newVal: number, oldVal: number): void {
@@ -485,10 +471,10 @@
   }
 
   /*
-    ===================================================================================
-      Computed Values
-    ===================================================================================
-    */
+  ===================================================================================
+    Computed Values
+  ===================================================================================
+  */
 
   get hasError(): boolean {
     return this.error !== ''
