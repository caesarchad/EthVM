--- conflicted
+++ resolved
@@ -1,5 +1,4 @@
 <template>
-<<<<<<< HEAD
   <v-container pa-0 ma-0>
     <v-layout d-block>
       <!--
@@ -50,30 +49,6 @@
           </v-layout>
         </v-flex>
         <v-flex sm2>
-=======
-  <div>
-    <v-layout grid-list-xs row wrap align-center justify-start fill-height pl-3 pr-2 pt-2>
-      <v-flex sm3>
-        <p class="info--text font-italic psmall mb-0 pb-0">
-          <app-transform-hash :hash="contract.address" :link="`/tx/${contract.address}`" />
-        </p>
-      </v-flex>
-      <v-flex sm4>
-        <p class="info--text font-italic psmall mb-0 pb-0">
-          <app-transform-hash :hash="contract.tx.getHash()" :link="`/tx/${contract.tx.getHash()}`" />
-        </p>
-      </v-flex>
-      <v-flex sm1>
-        <router-link class="primary--text text-truncate font-italic psmall" :to="`/block/${contract.blockNumber}`">
-          {{ contract.blockNumber }}
-        </router-link>
-      </v-flex>
-      <v-flex sm2>
-        <p class="info--text font-weight-thin mb-0">{{ getTxFee(contract.tx) }}</p>
-      </v-flex>
-      <v-flex sm2>
-        <p class="info--text font-weight-thin mb-0">
->>>>>>> 742540ec
           <app-time-ago :timestamp="contract.tx.getTimestamp()" />
         </v-flex>
         <v-flex sm2>
