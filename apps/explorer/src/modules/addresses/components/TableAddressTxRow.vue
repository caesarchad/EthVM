--- conflicted
+++ resolved
@@ -1,83 +1,5 @@
 <template>
-<<<<<<< HEAD
-  <v-card flat id="scroll-target" style="max-height: 800px" class="scroll-y pt-0 pb-0">
-    <v-layout column fill-height v-scroll:#scroll-target class="pt-1" style="margin-right: 1px">
-      <v-flex xs12>
-        <v-card v-if="transactions.length == 0" flat>
-          <v-card-text class="text-xs-center secondary--text">{{ text }}</v-card-text>
-        </v-card>
-        <v-card v-else v-for="tx in transactions" class="transparent pb-1" flat :key="tx.getHash()">
-          <v-layout grid-list-xs row wrap align-center justify-start fill-height pl-3 pr-2 pt-2 pb-1>
-            <v-flex d-flex xs9 sm9 md5 pr-3>
-              <v-layout row wrap align-center pb-1>
-                <v-flex d-flex xs12 pb-2>
-                  <router-link class="primary--text text-truncate font-italic psmall" :to="'/tx/' + tx.getHash()">{{ tx.getHash() }}</router-link>
-                </v-flex>
-                <v-flex hidden-xs-and-down sm12 pt-0>
-                  <v-layout row pl-2>
-                    <p v-if="!getType(tx)" class="text-truncate info--text mb-0">
-                      {{ $t('tx.from') }}:
-                      <router-link :to="'/address/' + tx.getFrom().toString()" class="secondary--text font-italic font-weight-regular"
-                        >{{ tx.getFrom().toString() }}
-                      </router-link>
-                    </p>
-                    <p class="text-truncate info--text font-weight-thin mb-0" v-if="getType(tx) && !tx.getContractAddress().isEmpty()">
-                      {{ $t('tx.contract') }}:
-                      <router-link class="secondary--text font-italic font-weight-regular" :to="'/address/' + tx.getContractAddress().toString()"
-                        >{{ tx.getContractAddress().toString() }}
-                      </router-link>
-                    </p>
-                    <p class="text-truncate info--text font-weight-thin mb-0" v-if="getType(tx) && tx.getContractAddress().isEmpty()">
-                      <strong>{{ $t('tx.to') }}:</strong>
-                      <router-link class="secondary--text font-italic font-weight-regular" :to="'/address/' + tx.getTo().toString()"
-                        >{{ tx.getTo().toString() }}
-                      </router-link>
-                    </p>
-                  </v-layout>
-                </v-flex>
-              </v-layout>
-            </v-flex>
-            <v-flex d-flex xs3 sm2 md2 pr-0>
-              <v-layout
-                align-center
-                row
-                pl-2
-                v-if="
-                  !isShortValue(
-                    tx
-                      .getValue()
-                      .toEth()
-                      .toString()
-                  )
-                "
-              >
-                <p :class="[!getType(tx) ? 'success--text mb-0' : 'error--text mb-0']">{{ getShortValue(tx.getValue().toEth()) }}</p>
-                <v-tooltip bottom>
-                  <v-icon slot="activator" small class="info--text text-xs-center ml-1">fa fa-question-circle</v-icon>
-                  <span>{{
-                    formatStr(
-=======
   <v-card color="white" flat class="pt-0 pb-2">
-    <!-- Table Header -->
-    <v-card color="primary" flat class="white--text pl-3 pr-1" height="40px">
-      <v-layout align-center justify-start row fill-height pr-3>
-        <v-flex xs9 sm9 md5 pl-3>
-          <h5>{{ $t('tableHeader.txN') }}</h5>
-        </v-flex>
-        <v-flex xs3 sm2 md2>
-          <h5>{{ $t('common.eth') }}</h5>
-        </v-flex>
-        <v-flex hidden-sm-and-down md2>
-          <h5>{{ $t('gas.limit') }}</h5>
-        </v-flex>
-        <v-flex hidden-sm-and-down md2>
-          <h5>{{ $t('common.gwei') }}</h5>
-        </v-flex>
-        <v-flex hidden-xs-only sm1>
-          <h5>{{ $t('common.status') }}</h5>
-        </v-flex>
-      </v-layout>
-    </v-card>
     <v-card flat v-if="isSyncing && type">
       <v-layout row align-center justify-center fill-height>
         <v-card-title class="text-xs-center pt-5 pb-5">{{ $t('message.syncPendingTxs') }}</v-card-title>
@@ -127,34 +49,11 @@
                   pl-2
                   v-if="
                     !isShortValue(
->>>>>>> 79c95c11
                       tx
                         .getValue()
                         .toEth()
                         .toString()
                     )
-<<<<<<< HEAD
-                  }}</span>
-                </v-tooltip>
-              </v-layout>
-              <p v-else :class="[!getType(tx) ? 'success--text mb-0 ' : 'error--text mb-0 ']">{{ tx.getValue().toEth() }}</p>
-            </v-flex>
-            <v-flex hidden-sm-and-down md2>
-              <p class="black--text text-truncate mb-0">{{ tx.getGasUsed().toNumber() }}</p>
-            </v-flex>
-            <v-flex hidden-sm-and-down md2>
-              <p class="text-truncate black--text mb-0">{{ tx.getGasPrice().toGWei() }}</p>
-            </v-flex>
-            <v-flex hidden-xs-only sm1>
-              <v-icon v-if="tx.getStatus()" small class="txSuccess--text">fa fa-check-circle {{ log(tx) }}</v-icon>
-              <v-icon v-else small class="txFail--text">fa fa-times-circle {{ log(tx) }}</v-icon>
-            </v-flex>
-          </v-layout>
-          <v-divider />
-        </v-card>
-      </v-flex>
-    </v-layout>
-=======
                   "
                 >
                   <p :class="[!getType(tx) ? 'success--text mb-0' : 'error--text mb-0']">{{ getSign(tx) }}{{ getShortValue(tx.getValue().toEth()) }}</p>
@@ -188,7 +87,6 @@
         </v-flex>
       </v-layout>
     </v-card>
->>>>>>> 79c95c11
   </v-card>
 </template>
 
