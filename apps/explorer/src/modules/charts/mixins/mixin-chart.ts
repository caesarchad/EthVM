import { ChartData, ChartPoints } from '@app/modules/charts/props'
import { Component, Vue } from 'vue-property-decorator'
import { EthValue } from '@app/core/models'

@Component
export class ChartMixin extends Vue {
  /*
  ===================================================================================
    Initial Data
  ===================================================================================
  */

  chartTitle = ''
  chartLabel = ''

  redraw = true
  timeFrame = 1

  chartOptions = {
    responsive: true,
    maintainAspectRatio: this.getRatio,
    scales: {
      yAxes: [
        {
          position: 'left',
          id: 'y-axis-1',
          ticks: {
            beginAtZero: true,
            callback: function(value) {
              const ranges = [{ divider: 1e9, suffix: 'B' }, { divider: 1e6, suffix: 'M' }, { divider: 1e3, suffix: 'k' }]

              function formatNumber(n) {
                for (let i = 0; i < ranges.length; i++) {
                  if (n >= ranges[i].divider) {
                    return (n / ranges[i].divider).toString() + ranges[i].suffix
                  }
                }
                return n
              }

              return formatNumber(value)
            }
          },
          gridLines: {
            color: 'rgba(0, 0, 0, 0)'
          },
          scaleLabel: {
            display: false,
            labelString: this.chartLabel
          }
        }
      ],
      xAxes: [
        {
          type: 'time',
          distribution: 'series',
          ticks: {
            source: 'auto'
          }
        }
      ]
    }
  }

  data: ChartPoints[] = [
    { state: 'ALL', points: [], labels: [] },
    { state: 'WEEK', points: [], labels: [] },
    { state: 'MONTH', points: [], labels: [] },
    { state: 'YEAR', points: [], labels: [] }
  ]

  /*
  ===================================================================================
    Methods
  ===================================================================================
  */

  setTitle(title: string): void {
    this.chartTitle = title
  }

  setLabel(label: string): void {
    this.chartLabel = label
  }

  setTimeFrame(value: number): void {
    this.timeFrame = value
    if (this.data[this.timeFrame].points.length === 0) {
      this.setData(value)
    }
  }

<<<<<<< HEAD
  setData(_state: number): void {
    this.$socket.emit(this.chartEvent, { duration: this.DATA[_state].state }, (err, result) => {
      if (!err && result) {
        if (this.chartTitle === this.$i18n.t('charts.gas-price.title ').toString()) {
          result.forEach(point => {
            this.DATA[_state].points.push(new EthValue(point.value).toGWei())
            this.DATA[_state].labels.push(point.date)
          })
        } else if (this.chartTitle === this.$i18n.t('charts.tx-fees.title').toString()) {
          result.forEach(point => {
            this.DATA[_state].points.push(new EthValue(point.value).toEth())
            this.DATA[_state].labels.push(point.date)
          })
        } else {
          result.forEach(point => {
            this.DATA[_state].points.push(point.value)
            this.DATA[_state].labels.push(point.date)
          })
        }
=======
  setData(state: number): void {
    const duration = this.data[state].state.toUpperCase()
    this.fetchData(duration).then(res => {
      if (res) {
        res.forEach(point => {
          this.data[state].points.push(point.value)
          this.data[state].labels.push(point.date)
        })
>>>>>>> 8fc3f453
      }
    })
  }

  // Method intended to be overriden by implementors
  fetchData(duration: string): Promise<any[]> {
    return Promise.resolve([])
  }

  /*
  ===================================================================================
    Computed Values
  ===================================================================================
  */

  get getRatio(): boolean {
    const brkPoint = this.$vuetify.breakpoint.name
    return brkPoint === 'xs' ? false : true
  }
  get chartData(): ChartData {
    return {
      labels: this.data[this.timeFrame].labels,
      datasets: [
        {
          label: this.chartLabel,
          borderColor: '#20c0c7',
          backgroundColor: '#20c0c7',
          data: this.data[this.timeFrame].points,
          yAxisID: 'y-axis-1',
          fill: false
        }
      ]
    }
  }

  get description(): string {
    return this.timeFrame === 0
      ? this.chartLabel + this.$i18n.t('charts.captions.all')
      : this.chartLabel + this.$i18n.t('charts.captions.other') + this.cap[this.timeFrame]
  }

  get cap(): string[] {
    return [
      this.$i18n.tc('charts.states.all', 1).toString(),
      this.$i18n.tc('charts.states.week', 1).toString(),
      this.$i18n.tc('charts.states.month', 1).toString(),
      this.$i18n.tc('charts.states.year', 1).toString()
    ]
  }
}<|MERGE_RESOLUTION|>--- conflicted
+++ resolved
@@ -90,36 +90,29 @@
     }
   }
 
-<<<<<<< HEAD
-  setData(_state: number): void {
-    this.$socket.emit(this.chartEvent, { duration: this.DATA[_state].state }, (err, result) => {
-      if (!err && result) {
-        if (this.chartTitle === this.$i18n.t('charts.gas-price.title ').toString()) {
-          result.forEach(point => {
-            this.DATA[_state].points.push(new EthValue(point.value).toGWei())
-            this.DATA[_state].labels.push(point.date)
-          })
-        } else if (this.chartTitle === this.$i18n.t('charts.tx-fees.title').toString()) {
-          result.forEach(point => {
-            this.DATA[_state].points.push(new EthValue(point.value).toEth())
-            this.DATA[_state].labels.push(point.date)
-          })
-        } else {
-          result.forEach(point => {
-            this.DATA[_state].points.push(point.value)
-            this.DATA[_state].labels.push(point.date)
-          })
-        }
-=======
+
   setData(state: number): void {
     const duration = this.data[state].state.toUpperCase()
     this.fetchData(duration).then(res => {
       if (res) {
-        res.forEach(point => {
-          this.data[state].points.push(point.value)
-          this.data[state].labels.push(point.date)
-        })
->>>>>>> 8fc3f453
+        if (this.chartTitle === this.$i18n.t('charts.gas-price.title ').toString()) {
+          res.forEach(point => {
+            this.data[state].points.push(new EthValue(point.value).toGWei())
+            this.data[state].labels.push(point.date)
+          })
+        } else if (this.chartTitle === this.$i18n.t('charts.tx-fees.title').toString()) {
+          res.forEach(point => {
+            this.data[state].points.push(new EthValue(point.value).toEth())
+            this.data[state].labels.push(point.date)
+          })
+        } else {
+          res.forEach(point => {
+            this.data[state].points.push(point.value)
+            this.data[state].labels.push(point.date)
+            console.log(this.data[state].points)
+          })
+        }
+
       }
     })
   }
