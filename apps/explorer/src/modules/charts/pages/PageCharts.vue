--- conflicted
+++ resolved
@@ -14,23 +14,18 @@
           </v-flex>
         </v-layout>
         <!-- Charts -->
-<<<<<<< HEAD
         <v-layout row wrap justify-center :class="contentClass">
-          <v-flex xs12 md6> <chart-live-tx /> </v-flex>
-=======
-        <v-layout row wrap justify-center mb-4>
           <v-flex xs12 md6> <chart-live-txs /> </v-flex>
->>>>>>> 8fc3f453
           <v-flex xs12 md6> <chart-live-tx-fees /> </v-flex>
         </v-layout>
-        <v-layout row wrap justify-center mb-4>
+        <!-- <v-layout row wrap justify-center :class="contentClass">
           <v-flex xs12 md6>
-            <!-- Live Block Time -->
+             Live Block Time
           </v-flex>
           <v-flex xs12 md6>
-            <!-- Live Difficulty -->
+             Live Difficulty
           </v-flex>
-        </v-layout>
+        </v-layout> -->
       </v-tab-item>
 
       <!--
@@ -39,20 +34,12 @@
       =====================================================================================
       -->
       <v-tab-item slot="tabs-item" value="tab-1">
-<<<<<<< HEAD
         <v-layout row wrap justify-center :class="contentClass">
-          <v-flex xs12 md6> <chart-link :title="$t('charts.gas-price.title')" :text="$t('charts.gas-price.description')" :chart-id="ID.gasPrice" /> </v-flex>
-          <v-flex xs12 md6> <chart-link :title="$t('charts.gas-limit.title')" :text="$t('charts.gas-limit.description')" :chart-id="ID.gasLimit" /> </v-flex>
-          <v-flex xs12 md6> <chart-link :title="$t('charts.tx-success.title')" :text="$t('charts.tx-success.description')" :chart-id="ID.txSuccess" /> </v-flex>
-          <v-flex xs12 md6> <chart-link :title="$t('charts.tx-fail.title')" :text="$t('charts.tx-fail.description')" :chart-id="ID.txFail" /> </v-flex>
-          <v-flex xs12 md6> <chart-link :title="$t('charts.tx-fees.title')" :text="$t('charts.tx-fees.description')" :chart-id="ID.txFees" /> </v-flex>
-=======
-        <v-layout row wrap justify-center mb-4>
-          <v-flex xs12 md6> <chart-link :title="$t('charts.block-time.title')" :chart-id="ChartType.blockTime" /> </v-flex>
-          <v-flex xs12 md6> <chart-link :title="$t('charts.block-diff.title')" :chart-id="ChartType.difficulty" /> </v-flex>
-        </v-layout>
-        <v-layout row wrap justify-center mb-4>
->>>>>>> 8fc3f453
+          <v-flex xs12 md6> <chart-link :title="$t('charts.gas-price.title')" :text="$t('charts.gas-price.description')" :chart-id="ChartType.gasPrice" /> </v-flex>
+          <v-flex xs12 md6> <chart-link :title="$t('charts.gas-limit.title')" :text="$t('charts.gas-limit.description')" :chart-id="ChartType.gasLimit" /> </v-flex>
+          <v-flex xs12 md6> <chart-link :title="$t('charts.tx-success.title')" :text="$t('charts.tx-success.description')" :chart-id="ChartType.txSuccess" /> </v-flex>
+          <v-flex xs12 md6> <chart-link :title="$t('charts.tx-fail.title')" :text="$t('charts.tx-fail.description')" :chart-id="ChartType.txFail" /> </v-flex>
+          <v-flex xs12 md6> <chart-link :title="$t('charts.tx-fees.title')" :text="$t('charts.tx-fees.description')" :chart-id="ChartType.txFees" /> </v-flex>
           <v-flex xs12 md6>
             <!-- Average Block Size -->
           </v-flex>
@@ -65,25 +52,10 @@
       =====================================================================================
       -->
       <v-tab-item slot="tabs-item" value="tab-2">
-<<<<<<< HEAD
         <v-layout row wrap justify-center :class="contentClass">
-          <v-flex xs12 md6> <chart-link :title="$t('charts.block-time.title')" :text="$t('charts.block-time.description')" :chart-id="ID.blockTime" /> </v-flex>
+          <v-flex xs12 md6> <chart-link :title="$t('charts.block-time.title')" :text="$t('charts.block-time.description')" :chart-id="ChartType.blockTime" /> </v-flex>
           <v-flex xs12 md6>
-            <chart-link :title="$t('charts.block-diff.title')" :text="$t('charts.block-diff.description')" :chart-id="ID.difficulty" />
-=======
-        <v-layout row wrap justify-center mb-4>
-          <v-flex xs12 md6> <chart-link :title="$t('charts.gas-price.title')" :chart-id="ChartType.gasPrice" /> </v-flex>
-          <v-flex xs12 md6> <chart-link :title="$t('charts.gas-limit.title')" :chart-id="ChartType.gasLimit" /> </v-flex>
-        </v-layout>
-        <v-layout row wrap justify-center mb-4>
-          <v-flex xs12 md6> <chart-link :title="$t('charts.tx-success.title')" :chart-id="ChartType.txSuccess" /> </v-flex>
-          <v-flex xs12 md6> <chart-link :title="$t('charts.tx-fail.title')" :chart-id="ChartType.txFail" /> </v-flex>
-        </v-layout>
-        <v-layout row wrap justify-center mb-4>
-          <v-flex xs12 md6> <chart-link :title="$t('charts.tx-fees.title')" :chart-id="ChartType.txFees" /> </v-flex>
-          <v-flex xs12 md6>
-            <!-- Pending Txs -->
->>>>>>> 8fc3f453
+            <chart-link :title="$t('charts.block-diff.title')" :text="$t('charts.block-diff.description')" :chart-id="ChartType.difficulty" />
           </v-flex>
           <!-- <v-flex xs12 md6>
           Average Block Size
@@ -97,17 +69,11 @@
       =====================================================================================
       -->
       <v-tab-item slot="tabs-item" value="tab-3">
-<<<<<<< HEAD
         <v-layout row wrap justify-center :class="contentClass">
-          <v-flex xs12 md6> <chart-link :title="$t('charts.hash-rate.title')" :text="$t('charts.hash-rate.description')" :chart-id="ID.hashRate" /> </v-flex>
+          <v-flex xs12 md6> <chart-link :title="$t('charts.hash-rate.title')" :text="$t('charts.hash-rate.description')" :chart-id="ChartType.hashRate" /> </v-flex>
           <v-flex xs12 md6>
             <!--  -->
           </v-flex>
-=======
-        <v-layout row wrap justify-center mb-4>
-          <v-flex xs12 md6> <chart-link :title="$t('charts.hash-rate.title')" :chart-id="ChartType.hashRate" /> </v-flex>
-          <v-flex xs12 md6></v-flex>
->>>>>>> 8fc3f453
         </v-layout>
       </v-tab-item>
     </app-tabs>
@@ -166,7 +132,6 @@
         isActive: true
       },
       {
-<<<<<<< HEAD
         id: 1,
         title: this.$i18n.tc('tx.name', 2),
         isActive: false
@@ -174,15 +139,6 @@
       {
         id: 2,
         title: this.$i18n.tc('block.name', 2),
-=======
-        id: '1',
-        title: this.$i18n.tc('block.name', 2),
-        isActive: false
-      },
-      {
-        id: '2',
-        title: this.$i18n.tc('tx.name', 2),
->>>>>>> 8fc3f453
         isActive: false
       },
       {
