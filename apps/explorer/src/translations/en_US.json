--- conflicted
+++ resolved
@@ -108,14 +108,7 @@
     "notValid": "This is not a valid ",
     "sync": "We are synchronizing with the Blockchain. Some features might not work correctly.",
     "invalidAddress": "Invalid Address",
-<<<<<<< HEAD
     "syncPendingTxs": "There are no pending transactions while synchronizing with the Blockchain."
-=======
-    "invalidHash": "Invalid Hash",
-    "invalidBlock": "Invalid Block",
-    "invalidToken": "Invalid Token Address",
-    "invalidUncle": "Invalid Uncle"
->>>>>>> 20d9d314
   },
   "block": {
     "height": "Height",
