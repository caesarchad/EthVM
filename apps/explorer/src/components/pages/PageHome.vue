<template>
  <v-container grid-list-lg class="mb-0">
    <app-bread-crumbs />
    <v-layout row wrap justify-space-between mb-4>
      <v-flex xs12 sm6 md3> <app-info-card :title="$t('smlBlock.last')" :value="latestBlockNumber" color-type="primary" back-type="last-block" /> </v-flex>
      <v-flex xs12 sm6 md3>
        <app-info-card :title="$t('smlBlock.time')" :value="secSinceLastBlock" color-type="success" back-type="time-since" metrics="sec" />
      </v-flex>
      <v-flex xs12 sm6 md3>
        <app-info-card :title="$t('smlBlock.hashR')" :value="latestHashRate" color-type="warning" back-type="hash-rate" metrics="Th/s" />
      </v-flex>
      <v-flex xs12 sm6 md3>
        <app-info-card :title="$t('smlBlock.diff')" :value="latestDifficulty" color-type="error" back-type="difficulty" metrics="Th" />
      </v-flex>
    </v-layout>
    <!-- Charts -->
    <v-layout row wrap justify-center mb-4>
      <v-flex xs12 md6> <chart-live-tx /> </v-flex>
      <v-flex xs12 md6> <chart-live-tx-fees /> </v-flex>
    </v-layout>
    <!-- End Charts -->
    <!-- Last Blocks -->
    <v-layout row wrap justify-center mb-4>
      <v-flex xs12> <table-blocks v-if="blocks" :max-blocks="true" :blocks="blocks" show-style="max-height: 590px" /> </v-flex>
    </v-layout>
    <!-- End Last Blocks -->
    <!-- Last Txs -->
    <v-layout row wrap justify-center mb-4>
      <v-flex xs12> <table-transactions v-if="txs" :transactions="txs" show-style="max-height: 590px" /> </v-flex>
    </v-layout>
    <!-- End Last Txs -->
  </v-container>
</template>

<script lang="ts">
import { Vue, Component, Prop, Provide, Mixins } from 'vue-property-decorator'
import Visibility from 'visibilityjs'
import { Events } from 'ethvm-common'
import BN from 'bignumber.js'
import AppBreadCrumbs from '@app/components/ui/AppBreadCrumbs.vue'
import AppInfoCard from '@app/components/ui/AppInfoCard.vue'
import ChartLiveTx from '@app/components/charts/live/ChartLiveTx.vue'
import ChartLiveTxFees from '@app/components/charts/live/ChartLiveTxFees.vue'
import TableBlocks from '@app/components/tables/TableBlocks.vue'
import TableTransactions from '@app/components/tables/TableTransactions.vue'
import { LastBlockInfoMixin } from '@app/components/mixins'
import { Block, Tx, PendingTx } from '@app/models'
import { Getter } from 'vuex-class'

const MAX_ITEMS = 20

@Component({
  components: {
    AppBreadCrumbs,
    TableBlocks,
    TableTransactions,
    AppInfoCard,
    ChartLiveTx,
    ChartLiveTxFees
  }
})
<<<<<<< HEAD
export default class PageHome extends Mixins(LastBlockInfoMixin) {
  blocks: Block[]
=======
export default class FramesHome extends Mixins(lastBlockInfo) {
  @Getter getBlocks
  @Getter getTxs

  blocks: any
>>>>>>> 6d5530a0

  created() {
    this.blocks = this.getBlocks
    this.$eventHub.$on(Events.newBlock, _block => {
      if (Visibility.state() === 'visible') {
        this.blocks = this.getBlocks.slice(0, MAX_ITEMS)
      }
    })
  }

  beforeDestroy() {
    this.$eventHub.$off(Events.newBlock)
  }

  get txs() {
    if (this.getTxs.length) {
      return this.getTxs.slice(0, MAX_ITEMS)
    }
    return []
  }
}
</script><|MERGE_RESOLUTION|>--- conflicted
+++ resolved
@@ -59,16 +59,8 @@
     ChartLiveTxFees
   }
 })
-<<<<<<< HEAD
 export default class PageHome extends Mixins(LastBlockInfoMixin) {
   blocks: Block[]
-=======
-export default class FramesHome extends Mixins(lastBlockInfo) {
-  @Getter getBlocks
-  @Getter getTxs
-
-  blocks: any
->>>>>>> 6d5530a0
 
   created() {
     this.blocks = this.getBlocks
