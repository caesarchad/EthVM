<template>
  <v-container grid-list-lg class="mt-0">
    <app-bread-crumbs :new-items="items"></app-bread-crumbs>
    <v-layout row wrap justify-space-between mb-4>
      <v-flex xs12 md6 lg3> <app-info-card :title="$t('smlBlock.last')" :value="latestBlockNumber" color-type="primary" back-type="last-block" /> </v-flex>
      <v-flex xs12 md6 lg3>
        <app-info-card :title="$t('smlBlock.success')" :value="latestBlockSuccessTxs" color-type="txSuccess" back-type="success-txs" />
      </v-flex>
      <v-flex xs12 md6 lg3> <app-info-card :title="$t('smlBlock.failed')" :value="latestBlockFailedTxs" color-type="error" back-type="failed-txs" /> </v-flex>
      <v-flex xs12 md6 lg3>
        <app-info-card :title="$t('smlBlock.pending')" :value="latestBlockPendingTxs" color-type="success" back-type="time-since"></app-info-card>
      </v-flex>
    </v-layout>
    <v-layout row justify-center mb-4>
      <v-flex xs12> <table-transactions :transactions="txs" :frame-txs="true"></table-transactions> </v-flex>
    </v-layout>
  </v-container>
</template>

<script lang="ts">
import { Events as sEvents } from 'ethvm-common'
import TableTransactions from '@app/components/tables/TableTransactions.vue'
import AppInfoCard from '@app/components/ui/AppInfoCard.vue'
import AppBreadCrumbs from '@app/components/ui/AppBreadCrumbs.vue'
<<<<<<< HEAD
import { LastBlockInfoMixin } from '@app/components/mixins'
import { Vue, Component, Prop, Provide, Mixins } from 'vue-property-decorator'
=======
import { lastBlockInfo } from '@app/components/mixins/mixin-last-block-stats'
import Vue from 'vue'
import { Component, Prop, Provide, Mixins } from 'vue-property-decorator'
import { Getter } from 'vuex-class'
>>>>>>> 6d5530a0

const MAX_ITEMS = 20

@Component({
  components: {
    AppBreadCrumbs,
    AppInfoCard,
    TableTransactions
  }
})
<<<<<<< HEAD
export default class PageTransactions extends Mixins(LastBlockInfoMixin) {
  items: any[] = [
    {
      text: this.$i18n.t('title.mined'),
      disabled: true
=======
export default class PageTransactions extends Mixins(lastBlockInfo) {
  @Getter getTxs

  data() {
    return {
      items: [
        {
          text: this.$i18n.t('title.mined'),
          disabled: true
        }
      ]
>>>>>>> 6d5530a0
    }
  ]

  get txs() {
<<<<<<< HEAD
    let tx = this.$store.getters.getTxs
=======
    let tx
    tx = this.getTxs
>>>>>>> 6d5530a0
    this.$eventHub.$on(sEvents.newTx, _transactions => {
      tx = this.getTxs
      return tx.slice(0, MAX_ITEMS)
    })
    return tx.slice(0, MAX_ITEMS)
  }
}
</script><|MERGE_RESOLUTION|>--- conflicted
+++ resolved
@@ -22,15 +22,8 @@
 import TableTransactions from '@app/components/tables/TableTransactions.vue'
 import AppInfoCard from '@app/components/ui/AppInfoCard.vue'
 import AppBreadCrumbs from '@app/components/ui/AppBreadCrumbs.vue'
-<<<<<<< HEAD
 import { LastBlockInfoMixin } from '@app/components/mixins'
 import { Vue, Component, Prop, Provide, Mixins } from 'vue-property-decorator'
-=======
-import { lastBlockInfo } from '@app/components/mixins/mixin-last-block-stats'
-import Vue from 'vue'
-import { Component, Prop, Provide, Mixins } from 'vue-property-decorator'
-import { Getter } from 'vuex-class'
->>>>>>> 6d5530a0
 
 const MAX_ITEMS = 20
 
@@ -41,16 +34,7 @@
     TableTransactions
   }
 })
-<<<<<<< HEAD
 export default class PageTransactions extends Mixins(LastBlockInfoMixin) {
-  items: any[] = [
-    {
-      text: this.$i18n.t('title.mined'),
-      disabled: true
-=======
-export default class PageTransactions extends Mixins(lastBlockInfo) {
-  @Getter getTxs
-
   data() {
     return {
       items: [
@@ -59,17 +43,11 @@
           disabled: true
         }
       ]
->>>>>>> 6d5530a0
     }
-  ]
+  }
 
   get txs() {
-<<<<<<< HEAD
     let tx = this.$store.getters.getTxs
-=======
-    let tx
-    tx = this.getTxs
->>>>>>> 6d5530a0
     this.$eventHub.$on(sEvents.newTx, _transactions => {
       tx = this.getTxs
       return tx.slice(0, MAX_ITEMS)
