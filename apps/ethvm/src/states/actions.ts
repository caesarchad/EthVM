--- conflicted
+++ resolved
@@ -1,11 +1,5 @@
-<<<<<<< HEAD
-import defaultRooms from '@app/configs/defaultRooms.json'
-import { Events as sEvents } from 'ethvm-common'
-import { Block, Tx, PendingTx, Uncle } from '@app/models'
-=======
 import { Events as sEvents, defaultRooms } from 'ethvm-common'
 import { Block, Tx, PendingTx } from '@app/models'
->>>>>>> 562d06dd
 import { EventLayout } from '@app/models/server'
 
 const socket_socketNewblock = function({ commit }, ev: EventLayout | EventLayout[]) {
