--- conflicted
+++ resolved
@@ -30,24 +30,11 @@
     </v-navigation-drawer>
     <v-toolbar color="white" app fixed clipped flat height="77px">
       <v-layout align-center row fill-height>
-<<<<<<< HEAD
-        <v-flex sm4>
-=======
         <v-flex xs1>
->>>>>>> 21b1e8ff
           <v-layout row>
             <v-btn icon @click.native="drawer = !drawer">
               <v-icon class="fa fa-bars primary--text"></v-icon>
             </v-btn>
-<<<<<<< HEAD
-            <v-btn color="transparent" flat to="/" class="pa-0 ml-0">
-            </v-btn>
-          </v-layout>
-        </v-flex>
-        <v-spacer></v-spacer>
-        <v-flex sm3>
-          <block-search></block-search>
-=======
           </v-layout>
         </v-flex>
         <v-spacer></v-spacer>
@@ -55,7 +42,6 @@
           <v-layout align-center justify-end row fill-height>
           <block-search></block-search>
           </v-layout>
->>>>>>> 21b1e8ff
         </v-flex>
       </v-layout>
     </v-toolbar>
