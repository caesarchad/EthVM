<template>
  <v-card color="white" flat class="pt-3 pr-4 pl-4 mt-0">
    <v-layout v-if="frameBlocks" row wrap align-center pb-1>
      <v-flex d-flex xs12 sm8 order-xs1>
        <v-card-title class="title font-weight-bold">{{ $t('title.lastBlock') }}</v-card-title>
      </v-flex>
      <v-flex  hidden-sm-and-down md4 order-xs2>
        <v-layout justify-end>
          <footnote :footnotes="footnote"></footnote>
        </v-layout>
      </v-flex>
    </v-layout>
    <v-layout v-else row wrap align-center pb-1>
      <v-flex d-flex xs8 md7 order-xs1>
        <v-card-title class="title font-weight-bold">{{ $t('title.lastBlock') }}</v-card-title>
      </v-flex>
      <v-flex hidden-sm-and-down md4 order-md2>
        <v-layout justify-center>
          <footnote :footnotes="footnote"></footnote>
        </v-layout>
      </v-flex>
      <v-flex d-flex xs4 md1 order-xs2 order-md3>
        <v-layout justify-end>
          <v-btn outline color="secondary" class="text-capitalize" to="/blocks"> {{ $t('bttn.viewAll') }}</v-btn>
        </v-layout>
      </v-flex>
    </v-layout>
    <!-- Table Header -->
    <v-card color="info" flat class="white--text pl-3 pr-1" height="40px" style="margin-right: 1px">
      <v-layout align-center justify-start row fill-height pr-3>
        <v-flex xs6 sm2 md3 lg2>
          <h5>{{ $t( 'tableHeader.blockN' ) }}</h5>
        </v-flex>
        <v-spacer></v-spacer>
        <v-flex hidden-sm-and-down md2>
          <h5>{{ $t( 'tableHeader.txs' ) }}</h5>
        </v-flex>
        <v-flex xs6 sm3 md2>
          <h5>{{ $t( 'tableHeader.reward' ) }}</h5>
        </v-flex>
      </v-layout>
    </v-card>
    <!--End Table Header-->
<<<<<<< HEAD
    <v-card v-if="getBlocks" flat id="scroll-target" :style="getStyle" class="scroll-y pt-0 pb-0">
      <v-layout column fill-height v-scroll:#scroll-target class="pt-1" style="margin-right: 1px">
        <v-flex xs12>
          <v-card v-for="block in getBlocks" class="transparent" flat v-if="!block.getIsUncle()" v-bind:key="block.hash">
            <v-layout grid-list-xs row wrap align-center justify-start fill-height pl-3 pr-2 pt-2 pb-1>
              <v-flex d-flex xs6 sm2 order-xs1 >
                <router-link class="black--text pb-1" :to="'/block/'+block.getHash()">{{block.getNumber()}}</router-link>
              </v-flex>
              <v-flex xs12 sm7 md6 lass="pr-0" order-xs3 order-sm2>
                <p class="text-truncate info--text  psmall mb-0 pb-2">{{ $t( 'common.hash' ) }}:
                  <router-link class="primary--text font-italic font-weight-regular" :to="'/block/'+block.getHash()">{{block.getHash()}}</router-link>
                </p>
                <p class="text-truncate info--text  mb-0">{{ $t( 'block.miner' ) }}:
                  <router-link :to="'/address/'+block.getMiner().toString()" class="secondary--text font-italic font-weight-regular">{{block.getMiner().toString()}}</router-link>
                </p>
              </v-flex>
              <v-flex hidden-sm-and-down md2 order-xs4 order-sm3>
                <p class="txSuccess--text mb-0 psmall"> {{block.getStats().successfulTxs}}</p>
                <p class="txFail--text mb-0"> {{block.getStats().failedTxs}}</p>
              </v-flex>
              <v-flex d-flex xs6 sm3 md2 order-xs2 order-md4>
                <p class="text-truncate black--text align-center mb-0">
                  <v-tooltip v-if="getShortRewardValue(block.getTotalBlockReward().toEth().toString(), true)" bottom>
                    <v-icon slot="activator" dark small>fa fa-question-circle info--text</v-icon>
                    <span>{{block.getTotalBlockReward().toEth().toString()}}</span>
                  </v-tooltip>
                  {{getShortRewardValue(block.getTotalBlockReward().toEth().toString(), false)}}
                </p>
              </v-flex>
            </v-layout>
            <v-divider></v-divider>
          </v-card>
        </v-flex>
      </v-layout>
    </v-card>
=======
    <div v-if="getBlocks" id="scroll-target" :style="getStyle" class="scroll-y pt-0 mb-3">
      <v-card v-scroll:#scroll-target v-for="block in getBlocks" v-bind:key="block.hash" class="pt-3 mb-3 elevation-2 mr-1 ml-1">
        <v-layout wrap align-center class="ma-0">
          <v-flex xs3 md1>
            <p class="text-xs-center">
              <router-link :to="'/block/'+block.getHash()">{{block.getNumber()}}</router-link>
            </p>
          </v-flex>
          <v-flex xs5 md8 class="pl-1 pr-0">
            <p class="text-truncate"><strong>{{ $t( 'common.hash' ) }} </strong>
              <router-link class=" grey--text text--darken-2" :to="'/block/'+block.getHash()">{{block.getHash()}}</router-link>
            </p>
            <p class="text-truncate"><strong>{{ $t( 'block.miner' ) }}  </strong>
              <router-link :to="'/address/'+block.getMiner().toString()">{{block.getMiner().toString()}}</router-link>
            </p>
          </v-flex>
          <v-flex hidden-sm-and-down md1>
            <p class="success--text"> {{block.getStats().successfulTxs}}</p>
            <p class="warning--text"> {{block.getStats().failedTxs}}</p>
          </v-flex>
          <v-flex xs4 md2 class="pr-1">
            <p class="text-truncate grey--text text--darken-2">
              <v-tooltip v-if="getShortRewardValue(block.getTotalBlockReward().toEth().toString(), true)" bottom>
                <v-icon slot="activator" dark small>fa fa-question-circle grey--text</v-icon>
                <span>{{block.getTotalBlockReward().toEth().toString()}}</span>
              </v-tooltip>
              {{getShortRewardValue(block.getTotalBlockReward().toEth().toString(), false)}}
            </p>
          </v-flex>
        </v-layout>
      </v-card>
    </div>
>>>>>>> 6481f408
    <div v-else>
      <v-card mb-4>
        <v-card-text class="text-xs-center text-muted">{{ $t('message.error')}} </v-card-text>
      </v-card>
    </div>
  </v-card>
</template>

<script lang="ts">
import sEvents from '@app/configs/socketEvents.json'
import Visibility from 'visibilityjs'
import Vue from 'vue'
import BN from 'bignumber.js'

export default Vue.extend({
  name: 'TablesLatestBlocks',
  props: {
    frameBlocks: {
      type: Boolean,
      default: false
    },
    showStyle: {
      type: String,
      default: ''
    }
  },
  data() {
    return {
      blocks: [],
      showUncles: {},
      background: false,
      footnote: [
        {
          color: 'txSuccess',
          text: this.$i18n.t('footnote.success'),
          icon: 'fa fa-circle'
        },
        {
          color: 'txFail',
          text: this.$i18n.t('footnote.failed'),
          icon: 'fa fa-circle'
        }
      ]
    }
  },
  methods: {
    /* Uncles Methods: */
    showHideUncle(_hash: string) {
      this.$set(this.showUncles, _hash, !this.isUncleShown(_hash))
    },
    isUncleShown(_hash: string) {
      return this.showUncles[_hash] ? this.showUncles[_hash] : false
    },
    /* Method to reduce reward string: */
    getShortRewardValue(newRewardValue, isBool) {
      const length = newRewardValue.length
      let isShort = false
      if (length > 8) {
        newRewardValue = newRewardValue.slice(0, 8) + '...'
        isShort = true
      }
      if (!isBool) {
        return newRewardValue
      }
      return isShort
    }
  },
  created() {
    this.blocks = this.$store.getters.getBlocks

    this.$eventHub.$on(sEvents.newBlock, _block => {
<<<<<<< HEAD
      console.log(this.blocks)
=======
>>>>>>> 6481f408
      if (Visibility.state() === 'visible') {
        this.blocks = this.$store.getters.getBlocks
      }
    })
  },
  beforeDestroy() {
    this.$eventHub.$off(sEvents.newBlock)
  },
  computed: {
    getBlocks() {
      return this.blocks.slice(0, this.maxItems)
    },
    getStyle() {
      return this.showStyle
    }
  }
})
</script><|MERGE_RESOLUTION|>--- conflicted
+++ resolved
@@ -41,11 +41,10 @@
       </v-layout>
     </v-card>
     <!--End Table Header-->
-<<<<<<< HEAD
     <v-card v-if="getBlocks" flat id="scroll-target" :style="getStyle" class="scroll-y pt-0 pb-0">
       <v-layout column fill-height v-scroll:#scroll-target class="pt-1" style="margin-right: 1px">
         <v-flex xs12>
-          <v-card v-for="block in getBlocks" class="transparent" flat v-if="!block.getIsUncle()" v-bind:key="block.hash">
+          <v-card v-for="block in getBlocks" class="transparent" flat  v-bind:key="block.hash">
             <v-layout grid-list-xs row wrap align-center justify-start fill-height pl-3 pr-2 pt-2 pb-1>
               <v-flex d-flex xs6 sm2 order-xs1 >
                 <router-link class="black--text pb-1" :to="'/block/'+block.getHash()">{{block.getNumber()}}</router-link>
@@ -77,40 +76,6 @@
         </v-flex>
       </v-layout>
     </v-card>
-=======
-    <div v-if="getBlocks" id="scroll-target" :style="getStyle" class="scroll-y pt-0 mb-3">
-      <v-card v-scroll:#scroll-target v-for="block in getBlocks" v-bind:key="block.hash" class="pt-3 mb-3 elevation-2 mr-1 ml-1">
-        <v-layout wrap align-center class="ma-0">
-          <v-flex xs3 md1>
-            <p class="text-xs-center">
-              <router-link :to="'/block/'+block.getHash()">{{block.getNumber()}}</router-link>
-            </p>
-          </v-flex>
-          <v-flex xs5 md8 class="pl-1 pr-0">
-            <p class="text-truncate"><strong>{{ $t( 'common.hash' ) }} </strong>
-              <router-link class=" grey--text text--darken-2" :to="'/block/'+block.getHash()">{{block.getHash()}}</router-link>
-            </p>
-            <p class="text-truncate"><strong>{{ $t( 'block.miner' ) }}  </strong>
-              <router-link :to="'/address/'+block.getMiner().toString()">{{block.getMiner().toString()}}</router-link>
-            </p>
-          </v-flex>
-          <v-flex hidden-sm-and-down md1>
-            <p class="success--text"> {{block.getStats().successfulTxs}}</p>
-            <p class="warning--text"> {{block.getStats().failedTxs}}</p>
-          </v-flex>
-          <v-flex xs4 md2 class="pr-1">
-            <p class="text-truncate grey--text text--darken-2">
-              <v-tooltip v-if="getShortRewardValue(block.getTotalBlockReward().toEth().toString(), true)" bottom>
-                <v-icon slot="activator" dark small>fa fa-question-circle grey--text</v-icon>
-                <span>{{block.getTotalBlockReward().toEth().toString()}}</span>
-              </v-tooltip>
-              {{getShortRewardValue(block.getTotalBlockReward().toEth().toString(), false)}}
-            </p>
-          </v-flex>
-        </v-layout>
-      </v-card>
-    </div>
->>>>>>> 6481f408
     <div v-else>
       <v-card mb-4>
         <v-card-text class="text-xs-center text-muted">{{ $t('message.error')}} </v-card-text>
@@ -182,10 +147,7 @@
     this.blocks = this.$store.getters.getBlocks
 
     this.$eventHub.$on(sEvents.newBlock, _block => {
-<<<<<<< HEAD
       console.log(this.blocks)
-=======
->>>>>>> 6481f408
       if (Visibility.state() === 'visible') {
         this.blocks = this.$store.getters.getBlocks
       }
