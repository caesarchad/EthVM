--- conflicted
+++ resolved
@@ -41,40 +41,6 @@
       </v-layout>
     </v-card>
     <!--End Table Header-->
-<<<<<<< HEAD
-    <div v-if="getBlocks" id="scroll-target" :style="getStyle" class="scroll-y pt-0 mb-3">
-      <v-card v-scroll:#scroll-target v-for="block in getBlocks" v-bind:key="block.hash" class="pt-3 mb-3 elevation-2 mr-1 ml-1">
-        <v-layout wrap align-center class="ma-0">
-          <v-flex xs3 md1>
-            <p class="text-xs-center">
-              <router-link :to="'/block/'+block.getHash()">{{block.getNumber()}}</router-link>
-            </p>
-          </v-flex>
-          <v-flex xs5 md8 class="pl-1 pr-0">
-            <p class="text-truncate"><strong>{{ $t( 'common.hash' ) }} </strong>
-              <router-link class=" grey--text text--darken-2" :to="'/block/'+block.getHash()">{{block.getHash()}}</router-link>
-            </p>
-            <p class="text-truncate"><strong>{{ $t( 'block.miner' ) }}  </strong>
-              <router-link :to="'/address/'+block.getMiner()">{{block.getMiner()}}</router-link>
-            </p>
-          </v-flex>
-          <v-flex hidden-sm-and-down md1>
-            <p class="success--text"> {{block.getStats().successfulTxs}}</p>
-            <p class="warning--text"> {{block.getStats().failedTxs}}</p>
-          </v-flex>
-          <v-flex xs4 md2 class="pr-1">
-            <p class="text-truncate grey--text text--darken-2">
-              <v-tooltip v-if="getShortRewardValue(block.getTotalBlockReward(), true)" bottom>
-                <v-icon slot="activator" dark small>fa fa-question-circle grey--text</v-icon>
-                <span>{{block.getTotalBlockReward()}}</span>
-              </v-tooltip>
-              {{getShortRewardValue(block.getTotalBlockReward(), false)}}
-            </p>
-          </v-flex>
-        </v-layout>
-      </v-card>
-    </div>
-=======
     <v-card v-if="getBlocks" flat id="scroll-target" :style="getStyle" class="scroll-y pt-0 pb-0">
       <v-layout column fill-height v-scroll:#scroll-target class="pt-1" style="margin-right: 1px">
         <v-flex xs12>
@@ -97,11 +63,11 @@
               </v-flex>
               <v-flex d-flex xs6 sm3 md2 order-xs2 order-md4>
                 <p class="text-truncate black--text align-center mb-0">
-                  <v-tooltip v-if="getShortRewardValue(block.getTotalBlockReward().toEth().toString(), true)" bottom>
+                  <v-tooltip v-if="getShortRewardValue(block.getTotalBlockReward(), true)" bottom>
                     <v-icon slot="activator" dark small>fa fa-question-circle info--text</v-icon>
-                    <span>{{block.getTotalBlockReward().toEth().toString()}}</span>
+                    <span>{{block.getTotalBlockReward()}}</span>
                   </v-tooltip>
-                  {{getShortRewardValue(block.getTotalBlockReward().toEth().toString(), false)}}
+                  {{getShortRewardValue(block.getTotalBlockReward(), false)}}
                 </p>
               </v-flex>
             </v-layout>
@@ -110,7 +76,6 @@
         </v-flex>
       </v-layout>
     </v-card>
->>>>>>> b93d25f0
     <div v-else>
       <v-card mb-4>
         <v-card-text class="text-xs-center text-muted">{{ $t('message.error')}} </v-card-text>
