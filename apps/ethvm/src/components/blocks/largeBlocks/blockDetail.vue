--- conflicted
+++ resolved
@@ -10,12 +10,8 @@
         <v-layout row wrap align-center justify-start pl-0>
           <v-card-title class="title font-weight-bold">{{ $t('title.blockDetail') }}</v-card-title>
           <v-dialog v-if="hasUncles" v-model="dialog" max-width="700">
-<<<<<<< HEAD
-            <v-btn round outline slot="activator" color="primary" class="text-capitalize" small>Unlces
-=======
             <v-btn round outline slot="activator" color="primary" class="text-capitalize" small
               >Unlces
->>>>>>> e0257461
               <v-icon right>fa fa-angle-right</v-icon>
             </v-btn>
             <v-card>
@@ -24,17 +20,9 @@
               <v-list>
                 <v-list-tile v-for="(uncle, index) in uncles" :key="index">
                   <v-layout row justify-start align-center fill-height>
-<<<<<<< HEAD
-                    <v-card-title class="info--text pr-0 pl-0">{{$t('common.hash')}}:</v-card-title>
-                    <v-card-text class="text-truncate">
-                      <router-link :to="'/block/'+uncles[index]">
-                        0x{{uncles[index].unclesHash}}
-                      </router-link>
-=======
                     <v-card-title class="info--text pr-0 pl-0">{{ $t('common.hash') }}:</v-card-title>
                     <v-card-text class="text-truncate">
                       <router-link :to="'/block/' + uncles[index]"> 0x{{ uncles[index].unclesHash }} </router-link>
->>>>>>> e0257461
                     </v-card-text>
                   </v-layout>
                 </v-list-tile>
@@ -50,13 +38,8 @@
       </v-flex>
     </v-layout>
     <v-divider class="lineGrey"></v-divider>
-<<<<<<< HEAD
     <v-list v-if="mined">
       <v-list-tile v-for="(item, index) in items" :key="index" :class="[ index % 2 == 0 ?'background: white' : 'background: tableGrey']">
-=======
-    <v-list>
-      <v-list-tile v-for="(item, index) in items" :key="index" :class="[index % 2 == 0 ? 'background: white' : 'background: tableGrey']">
->>>>>>> e0257461
         <v-layout align-center justify-start row fill-height class="pa-3 ">
           <v-flex xs4 sm3 md2>
             <v-list-tile-title class="info--text font-weight-medium">{{ item.title }}</v-list-tile-title>
@@ -70,11 +53,7 @@
             </router-link>
           </v-flex>
           <v-flex xs1>
-<<<<<<< HEAD
             <v-list-tile-action v-if="item.copy"><copy-to-clip-component :valueToCopy="item.detail"></copy-to-clip-component></v-list-tile-action>
-=======
-            <v-list-tile-action v-if="item.copy"> <copy-to-clip-component :valueToCopy="item.detail"></copy-to-clip-component> </v-list-tile-action>
->>>>>>> e0257461
           </v-flex>
         </v-layout>
       </v-list-tile>
@@ -93,17 +72,12 @@
               </router-link>
             </v-flex>
             <v-flex xs1>
-<<<<<<< HEAD
               <v-list-tile-action v-if="item.copy"><copy-to-clip-component :valueToCopy="item.detail"></copy-to-clip-component></v-list-tile-action>
-=======
-              <v-list-tile-action v-if="item.copy"> <copy-to-clip-component :valueToCopy="item.detail"></copy-to-clip-component> </v-list-tile-action>
->>>>>>> e0257461
             </v-flex>
           </v-layout>
         </v-list-tile>
       </v-slide-y-transition>
     </v-list>
-<<<<<<< HEAD
     <div v-if="mined">
       <v-btn v-if="!more" v-on:click="setView()" flat block class="secondary"><v-icon class="fa fa-angle-down white--text"></v-icon></v-btn>
       <v-btn v-else v-on:click="setView()" flat block class="secondary"><v-icon class="fa fa-angle-up white--text"></v-icon></v-btn>
@@ -114,10 +88,6 @@
         <v-icon class="fa fa-spinner fa-pulse fa-4x fa-fw primary--text" large></v-icon>
       </v-layout>
     </v-card>
-=======
-    <v-btn v-if="!more" v-on:click="setView()" flat block class="secondary"> <v-icon class="fa fa-angle-down white--text"></v-icon> </v-btn>
-    <v-btn v-else v-on:click="setView()" flat block class="secondary"> <v-icon class="fa fa-angle-up white--text"></v-icon> </v-btn>
->>>>>>> e0257461
   </v-card>
 </template>
 
@@ -271,12 +241,7 @@
       return '/block/' + next.toString()
     },
     previousBlock() {
-<<<<<<< HEAD
       return this.block ? '/block/' + (this.block.getNumber() - 1).toString() : '/block/' + this.prev.toString()
-=======
-      const prev = this.block.getNumber() - 1
-      return '/block/' + prev.toString()
->>>>>>> e0257461
     }
   },
   computed: {
