<template>
  <v-container grid-list-lg class="mt-0">
    <v-layout row wrap justify-start class="mb-4">
      <v-flex xs12>
        <v-card fluid flat color="transparent">
          <v-breadcrumbs large>
            <v-icon slot="divider">fa fa-arrow-right</v-icon>
            <v-breadcrumbs-item v-for="item in items" :disabled="item.disabled" :key="item.text" :to="item.link"> {{ item.text }} </v-breadcrumbs-item>
          </v-breadcrumbs>
        </v-card>
      </v-flex>
    </v-layout>
    <v-layout row wrap justify-start class="mb-4">
<<<<<<< HEAD
      <v-flex v-if="blockMined" xs12> <block-block-detail :block="block" :isMined="true"></block-block-detail></v-flex>
      <v-flex v-else xs12> <block-block-detail :isMined="blockMined" :prev="getPrev()"></block-block-detail></v-flex>
    </v-layout>
    <v-layout row wrap justify-start class="mb-4">
      <v-flex v-if="blockMined" xs12>
        <block-last-transactions v-if="transactions.length > 0" :transactions="transactions" :frameTxs="true" :tableTitle="$t('title.blockTx')" class="mt-3">
        </block-last-transactions>
=======
      <v-flex xs12> <block-block-detail :block="block" :uncles="uncles"></block-block-detail> </v-flex>
    </v-layout>
    <v-layout row wrap justify-start class="mb-4">
      <v-flex xs12>
        <block-last-transactions
          v-if="transactions.length > 0"
          :transactions="transactions"
          :frameTxs="true"
          :tableTitle="$t('title.blockTx')"
          class="mt-3"
        ></block-last-transactions>
>>>>>>> e0257461
        <v-card v-else flat color="white">
          <v-card-text class="text-xs-center text-muted">{{ $t('message.noTxInBlock') }} </v-card-text>
        </v-card>
      </v-flex>
    </v-layout>
  </v-container>
</template>

<script lang="ts">
import { common } from '@app/helpers'
import { Block, Tx } from '@app/models'
import { Events as sEvents } from 'ethvm-common'
import store from '@app/states'
import Vue from 'vue'

export default Vue.extend({
  name: 'Block',
  props: {
    blockRef: {
      type: String
    }
  },
  data() {
    return {
      common,
      store,
      block: null,
      bNum: Number,
      uncles: [],
      unixtimestamp: null,
      timestamp: null,
      transactions: [],
      items: [
        {
          text: this.$i18n.t('title.home'),
          disabled: false,
          link: '/'
        },
        {
          text: this.$i18n.t('title.blocks'),
          disabled: false,
          link: '/blocks'
        }
      ],
      details: []
    }
  },
  methods: {
    setItems(num) {
      const newText = this.$i18n.t('title.blockN') + ' ' + num
      const newI = {
        text: newText,
        disabled: false,
        link: '/'
      }
      this.items.push(newI)
    },
    setBlock(result) {
      this.block = new Block(result)
      this.uncles = this.block.getUncles()
      if (!this.bNum) {
        this.bNum = this.block.getNumber()
        this.setItems(this.bNum.toString())
      }
      this.$socket.emit(
        sEvents.getBlockTransactions,
        {
          hash: this.block.getHash().replace('0x', '')
        },
        (err, data) => {
          this.transactions = data.map(_tx => {
            return new Tx(_tx)
          })
        }
      )
    },
    getPrev() {
      return this.bNum - 1
    }
  },
  computed: {
    isUncle() {
      if (this.block && this.block.getIsUncle()) {
        return true
      }
      return false
    },
    blockMined() {
      console.log('mined in frame', this.block)
      return this.block
    }
  },
  mounted() {
    /* Get Block Data: */
    if (this.blockRef.includes('0x')) {
      this.$socket.emit(
        sEvents.getBlock,
        {
          hash: this.blockRef.replace('0x', '')
        },
        (error, result) => {
          if (result) {
            this.setBlock(result)
          }
        }
      )
    } else {
      this.bNum = Number(this.blockRef)
      this.setItems(this.bNum.toString())
      this.$socket.emit(
        sEvents.getBlockByNumber,
        {
          number: Number(this.blockRef)
        },
        (error, result) => {
          if (result) {
            this.setBlock(result)
          }
        }
      )
    }
  }
})
</script>

<style scoped lang="less">
@import '~lessPath/sunil/global.less';
</style><|MERGE_RESOLUTION|>--- conflicted
+++ resolved
@@ -11,7 +11,6 @@
       </v-flex>
     </v-layout>
     <v-layout row wrap justify-start class="mb-4">
-<<<<<<< HEAD
       <v-flex v-if="blockMined" xs12> <block-block-detail :block="block" :isMined="true"></block-block-detail></v-flex>
       <v-flex v-else xs12> <block-block-detail :isMined="blockMined" :prev="getPrev()"></block-block-detail></v-flex>
     </v-layout>
@@ -19,19 +18,6 @@
       <v-flex v-if="blockMined" xs12>
         <block-last-transactions v-if="transactions.length > 0" :transactions="transactions" :frameTxs="true" :tableTitle="$t('title.blockTx')" class="mt-3">
         </block-last-transactions>
-=======
-      <v-flex xs12> <block-block-detail :block="block" :uncles="uncles"></block-block-detail> </v-flex>
-    </v-layout>
-    <v-layout row wrap justify-start class="mb-4">
-      <v-flex xs12>
-        <block-last-transactions
-          v-if="transactions.length > 0"
-          :transactions="transactions"
-          :frameTxs="true"
-          :tableTitle="$t('title.blockTx')"
-          class="mt-3"
-        ></block-last-transactions>
->>>>>>> e0257461
         <v-card v-else flat color="white">
           <v-card-text class="text-xs-center text-muted">{{ $t('message.noTxInBlock') }} </v-card-text>
         </v-card>
