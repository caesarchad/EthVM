package io.enkrypt.kafka.connect.sources.web3

import io.enkrypt.kafka.connect.sources.web3.ext.JsonRpc2_0ParityExtended
import io.enkrypt.kafka.connect.sources.web3.sources.ParityBlocksSource
import io.enkrypt.kafka.connect.sources.web3.sources.ParityEntitySource
import io.enkrypt.kafka.connect.sources.web3.sources.ParityReceiptSource
import io.enkrypt.kafka.connect.sources.web3.sources.ParityTracesSource
import io.enkrypt.kafka.connect.utils.Versions
import mu.KotlinLogging
import org.apache.kafka.connect.errors.RetriableException
import org.apache.kafka.connect.source.SourceRecord
import org.apache.kafka.connect.source.SourceTask
import org.web3j.protocol.websocket.WebSocketService
import java.io.IOException
import java.math.BigInteger
import java.net.ConnectException
import java.util.concurrent.ExecutionException

class ParitySourceTask : SourceTask() {

  private val logger = KotlinLogging.logger {}

  private lateinit var wsUrl: String
  private lateinit var startBlockNumber: BigInteger
  private lateinit var entitiesList: List<String>

  private var connectDelayMs: Long = -1

  @Volatile
  private var parity: JsonRpc2_0ParityExtended? = null

  private var entitySources = emptyList<ParityEntitySource>()

  override fun version(): String = Versions.CURRENT

  override fun start(props: MutableMap<String, String>) {

    startBlockNumber = ParitySourceConnector.Config.startBlockNumber(props)
    entitiesList = ParitySourceConnector.Config.entitiesList(props)
    wsUrl = ParitySourceConnector.Config.wsUrl(props)
<<<<<<< HEAD
  }

  private fun ensureConnection() {

    try {

      if (parity != null) return

      // stop any previous sources
      entitySources.forEach { it.stop() }

      // reconnect backoff if necessary

      if (connectDelayMs != null) {
        logger.debug { "Waiting $connectDelayMs ms before connecting" }
        Thread.sleep(connectDelayMs!!)
      }

      // connect

      logger.debug { "Connecting to $wsUrl" }

      val wsService = WebSocketService(wsUrl, false)
      wsService.connect()

      parity = JsonRpc2_0ParityExtended(wsService)

      // create sources

      logger.info { "Entities list: $entitiesList" }

      entitySources = entitiesList.map {
        when (it) {
          "blocksAndTransactions" -> ParityBlockAndTxSource(this.context, parity!!, "canonical_block_header", "canonical_transactions")
          "receipts" -> ParityReceiptSource(this.context, parity!!, "canonical_receipts")
          "traces" -> ParityTracesSource(this.context, parity!!, "canonical_traces")
          else -> throw IllegalArgumentException("Unexpected entity: $it")
        }
      }

      // reset reconnect logic
      connectDelayMs = null
    } catch (ex: Exception) {

      when (ex) {
        is IOException -> throwRetriable(ex)
        is ConnectException -> throw RetriableException(ex)
        else -> throw ex
      }
    }
  }
=======
>>>>>>> 7328cb48

    logger.info { "Starting ParitySourceTask - Start Block #: $startBlockNumber / Entities: $entitiesList / WS Url: $wsUrl" }
  }

  override fun stop() {
    logger.debug { "Stopping ParitySourceTask" }

    entitySources.forEach { it.stop() }

    parity?.shutdown()
    parity = null

    logger.debug { "Stopped ParitySourceTask" }
  }

  override fun poll(): MutableList<SourceRecord> {

    try {

      logger.debug { "Polling" }

      // ensure we are connected or re-connect if necessary
      ensureConnection()

      val sourceRecords = entitySources
        .map { source -> source.poll() }
        .flatten()

      logger.debug { "Polled ${sourceRecords.size} records" }

      if (sourceRecords.isEmpty()) {
        // sleep 1 second to avoid spinning
        Thread.sleep(1000)
      }

      return sourceRecords.toMutableList()
    } catch (ex: Exception) {

      logger.error(ex) { "ParitySourceTask - Exception detected" }

      parity?.shutdown()
      parity = null

      return when (ex) {

        // return an empty list as we can try another poll
        is RetriableException -> mutableListOf()

        // likely a result of the connection dropping mid fetch
        // TODO apply finer grained exception checks
        is ExecutionException -> mutableListOf()

        // otherwise rethrow
        else -> throw ex
      }
    }
  }

  private fun ensureConnection() {

    try {

      if (parity != null) {
        return
      }

      // stop any previous sources

      entitySources.forEach { it.stop() }

      // reconnect backoff if necessary

      if (connectDelayMs != -1L) {
        logger.debug { "Waiting $connectDelayMs ms before connecting" }
        Thread.sleep(connectDelayMs)
      }

      // connect

      logger.debug { "Connecting to $wsUrl" }

      val wsService = WebSocketService(wsUrl, false)
      wsService.connect()

      parity = JsonRpc2_0ParityExtended(wsService)

      // create sources

      logger.info { "Entities list: $entitiesList" }

      entitySources = entitiesList.map {
        when (it) {
          "blocks" -> ParityBlocksSource(context, parity!!, "canonical-blocks", "canonical-transactions")
          "receipts" -> ParityReceiptSource(context, parity!!, "canonical-receipts")
          "traces" -> ParityTracesSource(context, parity!!, "canonical-traces")
          else -> throw IllegalArgumentException("Unexpected entity: $it")
        }
      }

      // reset reconnect logic
      connectDelayMs = -1
    } catch (ex: Exception) {

      when (ex) {
        is IOException -> throwRetriable(ex)
        is ConnectException -> throw RetriableException(ex)
        else -> throw ex
      }
    }
  }

  private fun throwRetriable(ex: Exception): RetriableException {
    val delay =
      when {
        connectDelayMs == -1L -> 2000
        connectDelayMs >= 30000 -> 30000
        else -> connectDelayMs * 2
      }

    this.connectDelayMs = delay

    throw RetriableException(ex)
  }
}<|MERGE_RESOLUTION|>--- conflicted
+++ resolved
@@ -38,60 +38,6 @@
     startBlockNumber = ParitySourceConnector.Config.startBlockNumber(props)
     entitiesList = ParitySourceConnector.Config.entitiesList(props)
     wsUrl = ParitySourceConnector.Config.wsUrl(props)
-<<<<<<< HEAD
-  }
-
-  private fun ensureConnection() {
-
-    try {
-
-      if (parity != null) return
-
-      // stop any previous sources
-      entitySources.forEach { it.stop() }
-
-      // reconnect backoff if necessary
-
-      if (connectDelayMs != null) {
-        logger.debug { "Waiting $connectDelayMs ms before connecting" }
-        Thread.sleep(connectDelayMs!!)
-      }
-
-      // connect
-
-      logger.debug { "Connecting to $wsUrl" }
-
-      val wsService = WebSocketService(wsUrl, false)
-      wsService.connect()
-
-      parity = JsonRpc2_0ParityExtended(wsService)
-
-      // create sources
-
-      logger.info { "Entities list: $entitiesList" }
-
-      entitySources = entitiesList.map {
-        when (it) {
-          "blocksAndTransactions" -> ParityBlockAndTxSource(this.context, parity!!, "canonical_block_header", "canonical_transactions")
-          "receipts" -> ParityReceiptSource(this.context, parity!!, "canonical_receipts")
-          "traces" -> ParityTracesSource(this.context, parity!!, "canonical_traces")
-          else -> throw IllegalArgumentException("Unexpected entity: $it")
-        }
-      }
-
-      // reset reconnect logic
-      connectDelayMs = null
-    } catch (ex: Exception) {
-
-      when (ex) {
-        is IOException -> throwRetriable(ex)
-        is ConnectException -> throw RetriableException(ex)
-        else -> throw ex
-      }
-    }
-  }
-=======
->>>>>>> 7328cb48
 
     logger.info { "Starting ParitySourceTask - Start Block #: $startBlockNumber / Entities: $entitiesList / WS Url: $wsUrl" }
   }
