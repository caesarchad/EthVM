package io.enkrypt.kafka.connect.sinks.mongo

import com.mongodb.MongoClient
import com.mongodb.client.MongoCollection
import com.mongodb.client.MongoDatabase
import com.mongodb.client.model.DeleteOneModel
import com.mongodb.client.model.ReplaceOneModel
import com.mongodb.client.model.ReplaceOptions
import com.mongodb.client.model.UpdateOneModel
import com.mongodb.client.model.UpdateOptions
import com.mongodb.client.model.WriteModel
import io.enkrypt.common.extensions.hex
import io.enkrypt.common.extensions.unsignedBigInteger
<<<<<<< HEAD
import io.enkrypt.kafka.connect.sinks.mongo.MongoCollections.*
=======
import io.enkrypt.kafka.connect.sinks.mongo.MongoCollections.Blocks
import io.enkrypt.kafka.connect.sinks.mongo.MongoCollections.Transactions
import io.enkrypt.kafka.connect.sinks.mongo.MongoCollections.Uncles
import io.enkrypt.kafka.connect.sinks.mongo.MongoCollections.Contracts
import io.enkrypt.kafka.connect.sinks.mongo.MongoCollections.BlockMetrics
import io.enkrypt.kafka.connect.sinks.mongo.MongoCollections.Balances
import io.enkrypt.kafka.connect.sinks.mongo.MongoCollections.PendingTransactions
import io.enkrypt.kafka.connect.sinks.mongo.MongoCollections.TokenTransfers
import io.enkrypt.kafka.connect.sinks.mongo.MongoCollections.AggregateBlockMetrics
import io.enkrypt.kafka.connect.sinks.mongo.MongoCollections.AccountMetadata
>>>>>>> d0e8600a
import io.enkrypt.kafka.connect.utils.Versions
import mu.KotlinLogging
import org.apache.kafka.clients.consumer.OffsetAndMetadata
import org.apache.kafka.common.TopicPartition
import org.apache.kafka.connect.data.Schema
import org.apache.kafka.connect.data.Struct
import org.apache.kafka.connect.sink.SinkRecord
import org.apache.kafka.connect.sink.SinkTask
import org.bson.BsonDecimal128
import org.bson.BsonDocument
import org.bson.BsonString
import org.bson.Document
import org.bson.types.Decimal128
import kotlin.system.measureTimeMillis

class MongoSinkTask : SinkTask() {

  private val logger = KotlinLogging.logger {}

  private var client: MongoClient? = null
  private lateinit var db: MongoDatabase
  private lateinit var collections: Map<MongoCollections, MongoCollection<BsonDocument>>

  override fun version() = Versions.CURRENT

  override fun start(props: MutableMap<String, String>) {

    val uri = MongoSinkConnector.Config.mongoUri(props)
    val databaseName = uri.database ?: throw IllegalArgumentException("Mongo URI does not contain a database name!")
    client = MongoClient(uri)
    db = client!!.getDatabase(databaseName)

    val clazz = BsonDocument::class.java
    collections = mapOf<MongoCollections, MongoCollection<BsonDocument>>(
      Blocks to db.getCollection(Blocks.id, clazz),
      Transactions to db.getCollection(Transactions.id, clazz),
      Uncles to db.getCollection(Uncles.id, clazz),
      Contracts to db.getCollection(Contracts.id, clazz),
      TokenTransfers to db.getCollection(TokenTransfers.id, clazz),
      Balances to db.getCollection(Balances.id, clazz),
      PendingTransactions to db.getCollection(PendingTransactions.id, clazz),
      BlockMetrics to db.getCollection(BlockMetrics.id, clazz),
      AggregateBlockMetrics to db.getCollection(AggregateBlockMetrics.id, clazz),
<<<<<<< HEAD
      ExchangeRates to db.getCollection(ExchangeRates.id, clazz)
=======
      AccountMetadata to db.getCollection(AccountMetadata.id, clazz)
>>>>>>> d0e8600a
    )
  }

  override fun stop() {
    client?.close()
  }

  override fun put(records: MutableCollection<SinkRecord>) {

    // TODO use mongo transactions

    logger.info { "Processing ${records.size} records" }

    val elapsedMs = measureTimeMillis {

      var batch = mapOf<MongoCollections, List<WriteModel<BsonDocument>>>()

      records.forEach { record ->
        KafkaTopics.forTopic(record.topic())(record)
          .forEach { (collection, writes) ->
            val mergedWrites = batch.getOrDefault(collection, emptyList()) + writes
            batch += collection to mergedWrites
          }
      }

      batch
        .filterValues { it.isNotEmpty() }
        .forEach { (collectionId, writes) ->

          val collection = collections[collectionId]!!
          val bulkWrite = collection.bulkWrite(writes)

          logger.debug {
            "Bulk write complete. Collection = $collectionId, inserts = ${bulkWrite.insertedCount}, " +
              "updates = ${bulkWrite.modifiedCount}, upserts = ${bulkWrite.upserts.size}, " +
              "deletes = ${bulkWrite.deletedCount}"
          }
        }
    }

    logger.info { "Batch processing completed in $elapsedMs ms" }
  }

  override fun flush(currentOffsets: MutableMap<TopicPartition, OffsetAndMetadata>?) {
  }

  companion object {

    val updateOptions: UpdateOptions = UpdateOptions().upsert(true)
    val replaceOptions: ReplaceOptions = ReplaceOptions().upsert(true)
  }
}

enum class MongoCollections(val id: String) {
  Blocks("blocks"),
  AggregateBlockMetrics("aggregate_block_metrics"),
  Uncles("uncles"),
  Transactions("transactions"),
  Contracts("contracts"),
  TokenTransfers("token_transfers"),
  Balances("balances"),
  BlockMetrics("block_metrics"),
  PendingTransactions("pending_transactions"),
<<<<<<< HEAD
  ExchangeRates("exchange_rates")
=======
  AccountMetadata("account_metadata")
>>>>>>> d0e8600a
}

typealias SinkRecordToBsonFn = (record: SinkRecord) -> Map<MongoCollections, List<WriteModel<BsonDocument>>>

enum class KafkaTopics(
  private val id: String,
  private val convertFn: SinkRecordToBsonFn
) {

  Blocks("blocks", { record: SinkRecord ->

    require(record.keySchema().type() == Schema.Type.STRUCT) { "Key schema must be a struct" }

    val blockNumber = (record.key() as Struct).getBytes("number").unsignedBigInteger()
    val blockNumberBson = BsonDecimal128(Decimal128(blockNumber.toBigDecimal()))

    val blockFilter = BsonDocument().apply { append("_id", blockNumberBson) }

    val blockWrite = when (record.value()) {
      null -> DeleteOneModel<BsonDocument>(blockFilter)
      else -> {
        require(record.valueSchema().type() == Schema.Type.STRUCT) { "Value schema must be a struct" }
        val valueBson = StructToBsonConverter.convert(record.value() as Struct, "block")
        ReplaceOneModel(blockFilter, valueBson, MongoSinkTask.replaceOptions)
      }
    }

    mapOf(MongoCollections.Blocks to listOf(blockWrite))
  }),

  Transactions("transactions", { record: SinkRecord ->

    require(record.keySchema().type() == Schema.Type.STRUCT) { "Key schema must be a struct" }

    val key = StructToBsonConverter.convert(record.key(), "transactionKey")
    val idFilter = BsonDocument("_id", key["txHash"])

    val txWrites = when (record.value()) {
      null -> listOf(DeleteOneModel<BsonDocument>(idFilter))
      else -> {

        val value = StructToBsonConverter.convert(record.value(), "transaction")
        listOf(ReplaceOneModel(idFilter, value, MongoSinkTask.replaceOptions))
      }
    }

    mapOf(MongoCollections.Transactions to txWrites)
  }),

  Uncles("uncles", { record: SinkRecord ->

    require(record.keySchema().type() == Schema.Type.STRUCT) { "Key schema must be a struct" }

    val key = StructToBsonConverter.convert(record.key(), "uncleKey")
    val idFilter = BsonDocument("_id", key["uncleHash"])

    val uncleWrites = when (record.value()) {
      null -> listOf(DeleteOneModel<BsonDocument>(idFilter))
      else -> {
        val value = StructToBsonConverter.convert(record.value(), "blockHeader")
        listOf(ReplaceOneModel(idFilter, value, MongoSinkTask.replaceOptions))
      }
    }

    mapOf(MongoCollections.Uncles to uncleWrites)
  }),

  TokenTransfers("token-transfers", { record: SinkRecord ->

    require(record.keySchema().type() == Schema.Type.STRUCT) { "Key schema must be a struct" }

    var writes = listOf<WriteModel<BsonDocument>>()

    val id = StructToBsonConverter.convert(record.key() as Struct, "tokenTransfer")

    writes += if (record.value() == null) {

      // remove
      val filter = BsonDocument("_id", id)
      DeleteOneModel<BsonDocument>(filter)
    } else {

      val model = StructToBsonConverter
        .convert(record.value(), "tokenTransfer")
        .apply {
          append("_id", id)
        }

      ReplaceOneModel(BsonDocument("_id", id), model, MongoSinkTask.replaceOptions)
    }

    mapOf(MongoCollections.TokenTransfers to writes)
  }),

  ContractCreations("contract-creations", { record: SinkRecord ->

    require(record.keySchema().type() == Schema.Type.STRUCT) { "Key schema must be a struct" }

    var writes = listOf<WriteModel<BsonDocument>>()

    val address = (record.key() as Struct).getBytes("address")
    val addressBson = BsonString(address.hex())

    val idFilter = BsonDocument().apply { append("_id", addressBson) }

    if (record.value() == null) {

      // TODO determine how to handle tombstones in light of merging with data from ethlists
    } else {

      require(record.valueSchema().type() == Schema.Type.STRUCT) { "Value schema must be a struct" }

      val struct = record.value() as Struct
      val bson = BsonDocument().apply {
        append("\$set", StructToBsonConverter.convert(struct, "contract"))
      }

      writes += UpdateOneModel(idFilter, bson, MongoSinkTask.updateOptions)
    }

    mapOf(Contracts to writes)
  }),

  ContractDestructions("contract-destructions", { record: SinkRecord ->

    require(record.keySchema().type() == Schema.Type.STRUCT) { "Key schema must be a struct" }

    var writes = listOf<WriteModel<BsonDocument>>()

    val address = (record.key() as Struct).getBytes("address")
    val addressBson = BsonString(address.hex())

    val idFilter = BsonDocument().apply { append("_id", addressBson) }

    if (record.value() == null) {

      // tombstone received so we need unset the suicide in the contract object
      writes += UpdateOneModel(idFilter, Document(mapOf("\$unset" to "destructed")))
    } else {

      require(record.valueSchema().type() == Schema.Type.STRUCT) { "Value schema must be a struct" }

      val struct = record.value() as Struct

      val bson = BsonDocument().apply {
        append("\$set", BsonDocument().apply { append("destructed", StructToBsonConverter.convert(struct, "contract")) })
      }

      writes += UpdateOneModel(idFilter, bson)
    }

    mapOf(Contracts to writes)
  }),

  ContractMetadata("contract-metadata", { record: SinkRecord ->

    require(record.keySchema().type() == Schema.Type.STRUCT) { "Key schema must be a struct" }

    var writes = listOf<WriteModel<BsonDocument>>()

    val address = (record.key() as Struct).getBytes("address")
    val addressBson = BsonString(address.hex())

    val idFilter = BsonDocument().apply { append("_id", addressBson) }

    if (record.value() == null) {

      // tombstone received so we need to delete
      writes += UpdateOneModel(idFilter, Document(mapOf("\$unset" to "metadata")))
    } else {

      require(record.valueSchema().type() == Schema.Type.STRUCT) { "Value schema must be a struct" }

      val struct = record.value() as Struct
      val metadataBson = StructToBsonConverter.convert(struct, "contract")

      val typeBson = metadataBson.remove("type")
      metadataBson.remove("address")

      val bsonValue = BsonDocument().apply {
        append("address", addressBson)
        append("type", typeBson)
        append("metadata", metadataBson)
      }

      val bson = BsonDocument().apply {
        append("\$set", bsonValue)
      }

      writes += UpdateOneModel(idFilter, bson, MongoSinkTask.updateOptions)
    }

    mapOf(Contracts to listOf<WriteModel<BsonDocument>>())
  }),

  Balances("balances", { record: SinkRecord ->

    require(record.keySchema().type() == Schema.Type.STRUCT) { "Key schema must be a struct" }

    var writes = listOf<WriteModel<BsonDocument>>()

    val idBson = StructToBsonConverter.convert(record.key() as Struct, "balanceId")
    val idFilter = BsonDocument().apply { append("_id", idBson) }

    if (record.value() == null) {

      // tombstone received so we need to delete
      writes += DeleteOneModel(idFilter)
    } else {

      require(record.valueSchema().type() == Schema.Type.STRUCT) { "Value schema must be a struct" }

      val struct = record.value() as Struct

      var bson = StructToBsonConverter.convert(struct, "balance")

      // combine with id fields so we can query on them later
      idBson.forEach { k, v -> bson = bson.append(k, v) }

      writes += ReplaceOneModel(idFilter, bson, MongoSinkTask.replaceOptions)
    }

    mapOf(MongoCollections.Balances to writes)
  }),

  PendingTransactions("pending-transactions", { record: SinkRecord ->

    require(record.keySchema().type() == Schema.Type.STRUCT) { "Key schema must be a struct" }

    var writes = listOf<WriteModel<BsonDocument>>()

    val idBson = StructToBsonConverter.convert(record.key() as Struct, "transactionId")
    val idFilter = BsonDocument().apply { append("_id", idBson) }

    if (record.value() == null) {

      // tombstone received so we need to delete
      writes += DeleteOneModel(idFilter)
    } else {

      require(record.valueSchema().type() == Schema.Type.STRUCT) { "Value schema must be a struct" }

      val struct = record.value() as Struct
      var bson = StructToBsonConverter.convert(struct, "transaction")

      // combine with id fields so we can query on them later
      idBson.forEach { k, v -> bson = bson.append(k, v) }

      writes += ReplaceOneModel(idFilter, bson, MongoSinkTask.replaceOptions)
    }

    mapOf(MongoCollections.PendingTransactions to writes)
  }),

  BlockMetricsByBlock("block-metrics-by-block", { record: SinkRecord ->

    require(record.keySchema().type() == Schema.Type.STRUCT) { "Key schema must be a struct" }

    var writes = listOf<WriteModel<BsonDocument>>()

    val blockNumber = (record.key() as Struct).getBytes("number").unsignedBigInteger()
    val blockNumberBson = BsonDecimal128(Decimal128(blockNumber.toBigDecimal()))
    val idFilter = BsonDocument("_id", blockNumberBson)

    if (record.value() == null) {

      // tombstone received so we need to delete
      writes += DeleteOneModel(idFilter)
    } else {

      require(record.valueSchema().type() == Schema.Type.STRUCT) { "Value schema must be a struct" }

      val struct = record.value() as org.apache.kafka.connect.data.Struct
      val bson = BsonDocument("\$set", StructToBsonConverter.convert(struct, "block-metrics"))

      writes += UpdateOneModel(idFilter, bson, MongoSinkTask.updateOptions)
    }

    mapOf(BlockMetrics to writes)
  }),

  AggregateBlockMetrics("aggregate-block-metrics-by-day", { record: SinkRecord ->

    require(record.keySchema().type() == Schema.Type.STRUCT) { "Key schema must be a struct" }

    var writes = listOf<WriteModel<BsonDocument>>()

    val idBson = StructToBsonConverter.convert(record.key() as Struct, "metricId")
    val idFilter = BsonDocument().apply { append("_id", idBson) }

    if (record.value() == null) {

      // tombstone received so we need to delete
      writes += DeleteOneModel(idFilter)
    } else {

      require(record.valueSchema().type() == Schema.Type.STRUCT) { "Value schema must be a struct" }

      val struct = record.value() as org.apache.kafka.connect.data.Struct
      var bson = StructToBsonConverter.convert(struct, "metric", false)

      // combine with id fields so we can query on them later
      idBson.forEach { k, v -> bson = bson.append(k, v) }

      writes += ReplaceOneModel(idFilter, bson, MongoSinkTask.replaceOptions)
    }

    mapOf(MongoCollections.AggregateBlockMetrics to writes)
  }),

<<<<<<< HEAD
  ExchangeRates("exchange-rates", { record: SinkRecord ->

    require(record.keySchema().type() == Schema.Type.STRUCT) { "Key schema must be a struct" }
    require(record.valueSchema().type() == Schema.Type.STRUCT) { "Value schema must be a struct" }

    var writes = listOf<WriteModel<BsonDocument>>()

    val idBson = StructToBsonConverter.convert(record.key() as Struct, "symbol")

    val struct = record.value() as org.apache.kafka.connect.data.Struct
    val bson = BsonDocument("\$set", StructToBsonConverter.convert(struct))

    writes += UpdateOneModel(idBson, bson, MongoSinkTask.updateOptions)

    mapOf(MongoCollections.ExchangeRates to writes)
=======
  AddressTxCounts("address-tx-counts", { record: SinkRecord ->

    require(record.keySchema().type() == Schema.Type.STRUCT) { "Key schema must be a struct" }

    var writes = listOf<WriteModel<BsonDocument>>()

    val keyBson = StructToBsonConverter.convert(record.key() as Struct, "accountTxCountKey")
    val idFilter = BsonDocument().apply { append("_id", keyBson.get("address")) }

    if (record.value() == null) {

      val bson = when (keyBson.getString("type").value) {
        "FROM" -> Document(mapOf("\$unset" to "fromTxCount"))
        "TO" -> Document(mapOf("\$unset" to "toTxCount"))
        "TOTAL" -> Document(mapOf("\$unset" to "totalTxCount"))
        else -> throw IllegalStateException("Unexpected type value")
      }

      writes += UpdateOneModel(idFilter, bson, MongoSinkTask.updateOptions)
    } else {

      require(record.valueSchema().type() == Schema.Type.STRUCT) { "Value schema must be a struct" }
      val struct = StructToBsonConverter.convert(record.value() as Struct)
      val count = struct.getInt64("count").longValue()

      val bson = when (keyBson.getString("type").value) {
        "FROM" -> Document(mapOf("\$set" to mapOf("fromTxCount" to count)))
        "TO" -> Document(mapOf("\$set" to mapOf("toTxCount" to count)))
        "TOTAL" -> Document(mapOf("\$set" to mapOf("totalTxCount" to count)))
        else -> throw IllegalStateException("Unexpected type value")
      }

      writes += UpdateOneModel(idFilter, bson, MongoSinkTask.updateOptions)
    }

    mapOf(MongoCollections.AccountMetadata to writes)
  }),

  MinerList("miner-list", { record: SinkRecord ->

    require(record.keySchema().type() == Schema.Type.STRUCT) { "Key schema must be a struct" }

    var writes = listOf<WriteModel<BsonDocument>>()

    val keyBson = StructToBsonConverter.convert(record.key() as Struct, "accountTxCountKey")
    val idFilter = BsonDocument().apply { append("_id", keyBson.get("address")) }

    if (record.value() == null) {

      val bson = when (keyBson.getString("type").value) {
        "MINER" -> Document(mapOf("\$unset" to "isMiner"))
        else -> throw IllegalStateException("Unexpected type value")
      }

      writes += UpdateOneModel(idFilter, bson, MongoSinkTask.updateOptions)
    } else {

      val bson = when (keyBson.getString("type").value) {
        "MINER" -> Document(mapOf("\$set" to mapOf("isMiner" to true)))
        else -> throw IllegalStateException("Unexpected type value")
      }

      writes += UpdateOneModel(idFilter, bson, MongoSinkTask.updateOptions)
    }

    mapOf(MongoCollections.AccountMetadata to writes)
  }),

  ContractCreator("contract-creator-list", { record: SinkRecord ->

    require(record.keySchema().type() == Schema.Type.STRUCT) { "Key schema must be a struct" }

    var writes = listOf<WriteModel<BsonDocument>>()

    val keyBson = StructToBsonConverter.convert(record.key() as Struct, "accountTxCountKey")
    val idFilter = BsonDocument().apply { append("_id", keyBson.get("address")) }

    if (record.value() == null) {

      val bson = when (keyBson.getString("type").value) {
        "CONTRACT_CREATOR" -> Document(mapOf("\$unset" to "isContractCreator"))
        else -> throw IllegalStateException("Unexpected type value")
      }

      writes += UpdateOneModel(idFilter, bson, MongoSinkTask.updateOptions)
    } else {

      val bson = when (keyBson.getString("type").value) {
        "CONTRACT_CREATOR" -> Document(mapOf("\$set" to mapOf("isContractCreator" to true)))
        else -> throw IllegalStateException("Unexpected type value")
      }

      writes += UpdateOneModel(idFilter, bson, MongoSinkTask.updateOptions)
    }

    mapOf(MongoCollections.AccountMetadata to writes)
>>>>>>> d0e8600a
  });

  companion object {

    fun forTopic(topic: String): SinkRecordToBsonFn =
      values().find { it.id == topic }?.convertFn ?: throw IllegalStateException("Unhandled topic: $topic")
  }
}<|MERGE_RESOLUTION|>--- conflicted
+++ resolved
@@ -11,9 +11,6 @@
 import com.mongodb.client.model.WriteModel
 import io.enkrypt.common.extensions.hex
 import io.enkrypt.common.extensions.unsignedBigInteger
-<<<<<<< HEAD
-import io.enkrypt.kafka.connect.sinks.mongo.MongoCollections.*
-=======
 import io.enkrypt.kafka.connect.sinks.mongo.MongoCollections.Blocks
 import io.enkrypt.kafka.connect.sinks.mongo.MongoCollections.Transactions
 import io.enkrypt.kafka.connect.sinks.mongo.MongoCollections.Uncles
@@ -24,7 +21,7 @@
 import io.enkrypt.kafka.connect.sinks.mongo.MongoCollections.TokenTransfers
 import io.enkrypt.kafka.connect.sinks.mongo.MongoCollections.AggregateBlockMetrics
 import io.enkrypt.kafka.connect.sinks.mongo.MongoCollections.AccountMetadata
->>>>>>> d0e8600a
+import io.enkrypt.kafka.connect.sinks.mongo.MongoCollections.ExchangeRates
 import io.enkrypt.kafka.connect.utils.Versions
 import mu.KotlinLogging
 import org.apache.kafka.clients.consumer.OffsetAndMetadata
@@ -68,11 +65,8 @@
       PendingTransactions to db.getCollection(PendingTransactions.id, clazz),
       BlockMetrics to db.getCollection(BlockMetrics.id, clazz),
       AggregateBlockMetrics to db.getCollection(AggregateBlockMetrics.id, clazz),
-<<<<<<< HEAD
+      AccountMetadata to db.getCollection(AccountMetadata.id, clazz),
       ExchangeRates to db.getCollection(ExchangeRates.id, clazz)
-=======
-      AccountMetadata to db.getCollection(AccountMetadata.id, clazz)
->>>>>>> d0e8600a
     )
   }
 
@@ -136,11 +130,8 @@
   Balances("balances"),
   BlockMetrics("block_metrics"),
   PendingTransactions("pending_transactions"),
-<<<<<<< HEAD
+  AccountMetadata("account_metadata"),
   ExchangeRates("exchange_rates")
-=======
-  AccountMetadata("account_metadata")
->>>>>>> d0e8600a
 }
 
 typealias SinkRecordToBsonFn = (record: SinkRecord) -> Map<MongoCollections, List<WriteModel<BsonDocument>>>
@@ -451,23 +442,6 @@
     mapOf(MongoCollections.AggregateBlockMetrics to writes)
   }),
 
-<<<<<<< HEAD
-  ExchangeRates("exchange-rates", { record: SinkRecord ->
-
-    require(record.keySchema().type() == Schema.Type.STRUCT) { "Key schema must be a struct" }
-    require(record.valueSchema().type() == Schema.Type.STRUCT) { "Value schema must be a struct" }
-
-    var writes = listOf<WriteModel<BsonDocument>>()
-
-    val idBson = StructToBsonConverter.convert(record.key() as Struct, "symbol")
-
-    val struct = record.value() as org.apache.kafka.connect.data.Struct
-    val bson = BsonDocument("\$set", StructToBsonConverter.convert(struct))
-
-    writes += UpdateOneModel(idBson, bson, MongoSinkTask.updateOptions)
-
-    mapOf(MongoCollections.ExchangeRates to writes)
-=======
   AddressTxCounts("address-tx-counts", { record: SinkRecord ->
 
     require(record.keySchema().type() == Schema.Type.STRUCT) { "Key schema must be a struct" }
@@ -564,7 +538,23 @@
     }
 
     mapOf(MongoCollections.AccountMetadata to writes)
->>>>>>> d0e8600a
+  }),
+
+  ExchangeRates("exchange-rates", { record: SinkRecord ->
+
+    require(record.keySchema().type() == Schema.Type.STRUCT) { "Key schema must be a struct" }
+    require(record.valueSchema().type() == Schema.Type.STRUCT) { "Value schema must be a struct" }
+
+    var writes = listOf<WriteModel<BsonDocument>>()
+
+    val idBson = StructToBsonConverter.convert(record.key() as Struct, "symbol")
+
+    val struct = record.value() as org.apache.kafka.connect.data.Struct
+    val bson = BsonDocument("\$set", StructToBsonConverter.convert(struct))
+
+    writes += UpdateOneModel(idBson, bson, MongoSinkTask.updateOptions)
+
+    mapOf(MongoCollections.ExchangeRates to writes)
   });
 
   companion object {
