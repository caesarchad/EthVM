--- conflicted
+++ resolved
@@ -20,13 +20,9 @@
 import io.enkrypt.kafka.connect.sinks.mongo.MongoCollections.PendingTransactions
 import io.enkrypt.kafka.connect.sinks.mongo.MongoCollections.TokenExchangeRates
 import io.enkrypt.kafka.connect.sinks.mongo.MongoCollections.TokenTransfers
-<<<<<<< HEAD
-import io.enkrypt.kafka.connect.sinks.mongo.MongoCollections.AggregateBlockMetrics
 import io.enkrypt.kafka.connect.sinks.mongo.MongoCollections.ProcessingMetadata
-=======
 import io.enkrypt.kafka.connect.sinks.mongo.MongoCollections.Transactions
 import io.enkrypt.kafka.connect.sinks.mongo.MongoCollections.Uncles
->>>>>>> df58edab
 import io.enkrypt.kafka.connect.utils.Versions
 import mu.KotlinLogging
 import org.apache.kafka.clients.consumer.OffsetAndMetadata
@@ -70,12 +66,9 @@
       PendingTransactions to db.getCollection(PendingTransactions.id, clazz),
       BlockMetrics to db.getCollection(BlockMetrics.id, clazz),
       AggregateBlockMetrics to db.getCollection(AggregateBlockMetrics.id, clazz),
-<<<<<<< HEAD
-      ProcessingMetadata to db.getCollection(ProcessingMetadata.id, clazz)
-=======
+      ProcessingMetadata to db.getCollection(ProcessingMetadata.id, clazz),
       AccountMetadata to db.getCollection(AccountMetadata.id, clazz),
       TokenExchangeRates to db.getCollection(TokenExchangeRates.id, clazz)
->>>>>>> df58edab
     )
   }
 
@@ -139,12 +132,9 @@
   Balances("balances"),
   BlockMetrics("block_metrics"),
   PendingTransactions("pending_transactions"),
-<<<<<<< HEAD
-  ProcessingMetadata("processing_metadata")
-=======
+  ProcessingMetadata("processing_metadata"),
   AccountMetadata("account_metadata"),
   TokenExchangeRates("token_exchange_rates")
->>>>>>> df58edab
 }
 
 typealias SinkRecordToBsonFn = (record: SinkRecord) -> Map<MongoCollections, List<WriteModel<BsonDocument>>>
@@ -472,7 +462,6 @@
     mapOf(MongoCollections.AggregateBlockMetrics to writes)
   }),
 
-<<<<<<< HEAD
   ProcessingMetdata("processing-metadata", { record: SinkRecord ->
 
     require(record.keySchema().type() == Schema.Type.STRUCT) { "Key schema must be a struct" }
@@ -497,7 +486,8 @@
     }
 
     mapOf(MongoCollections.ProcessingMetadata to writes)
-=======
+  }),
+
   AddressTxCounts("address-tx-counts", { record: SinkRecord ->
 
     require(record.keySchema().type() == Schema.Type.STRUCT) { "Key schema must be a struct" }
@@ -628,7 +618,6 @@
     }
 
     mapOf(MongoCollections.TokenExchangeRates to writes)
->>>>>>> df58edab
   });
 
   companion object {
