--- conflicted
+++ resolved
@@ -64,12 +64,8 @@
 
         v.deltaType == FungibleBalanceDeltaType.CONTRACT_DESTRUCTION &&
           v.tokenType == FungibleTokenType.ETHER &&
-<<<<<<< HEAD
-          k.address == v.address
-=======
           k.address == v.counterpartAddress &&
           v.getAmountBI() > BigInteger.ZERO
->>>>>>> 783c694f
       }
 
     val transactionFeeDeltas = TransactionFeeBalanceDelta.stream(builder)
