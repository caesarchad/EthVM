import { Args, Query, Resolver } from '@nestjs/graphql'
import { TxService } from '@app/modules/txs/tx.service'
import { TxDto } from '@app/modules/txs/tx.dto'
import { ParseHashPipe } from '@app/shared/validation/parse-hash.pipe'
import { ParseAddressPipe } from '@app/shared/validation/parse-address.pipe'
import { ParseLimitPipe } from '@app/shared/validation/parse-limit.pipe'
import { ParsePagePipe } from '@app/shared/validation/parse-page.pipe'

@Resolver('Transaction')
export class TxResolvers {
  constructor(private readonly txService: TxService) {}

  @Query()
  async tx(@Args('hash', ParseHashPipe) hash: string) {
    const entity = await this.txService.findTx(hash)
    return entity ? new TxDto(entity) : null
  }

  @Query()
<<<<<<< HEAD
  async txs(
    @Args('limit', ParseLimitPipe) limit?: number,
    @Args('page') page?: number,
    @Args('fromBlock') fromBlock?: number
  ) {
    const entities = await this.txService.findTxs(limit, page, fromBlock)
=======
  async txs(@Args('limit', ParseLimitPipe) limit?: number, @Args('order') order?: string, @Args('fromBlock') fromBlock?: number) {
    const entities = await this.txService.findTxs(limit, order, fromBlock)
>>>>>>> 25b6f0af
    return entities.map(e => new TxDto(e))
  }

  @Query()
  async txsForBlock(@Args('hash', ParseHashPipe) hash: string) {
    const entities = await this.txService.findTxsForBlock(hash)
    return entities.map(e => new TxDto(e))
  }

  @Query()
  async txsForAddress(
    @Args('hash', ParseAddressPipe) hash: string,
    @Args('filter') filter?: string,
    @Args('limit', ParseLimitPipe) limit?: number,
    @Args('page', ParsePagePipe) page?: number
  ) {
    const entities = await this.txService.findTxsForAddress(hash, filter, limit, page)
    return entities.map(e => new TxDto(e))
  }

  @Query()
  async totalNumberOfTransactions() {
    return await this.txService.countTransactions()
  }
}<|MERGE_RESOLUTION|>--- conflicted
+++ resolved
@@ -17,17 +17,8 @@
   }
 
   @Query()
-<<<<<<< HEAD
-  async txs(
-    @Args('limit', ParseLimitPipe) limit?: number,
-    @Args('page') page?: number,
-    @Args('fromBlock') fromBlock?: number
-  ) {
+  async txs(@Args('limit', ParseLimitPipe) limit?: number, @Args('page') page?: number, @Args('fromBlock') fromBlock?: number) {
     const entities = await this.txService.findTxs(limit, page, fromBlock)
-=======
-  async txs(@Args('limit', ParseLimitPipe) limit?: number, @Args('order') order?: string, @Args('fromBlock') fromBlock?: number) {
-    const entities = await this.txService.findTxs(limit, order, fromBlock)
->>>>>>> 25b6f0af
     return entities.map(e => new TxDto(e))
   }
 
