import { pastBlockPayloadValidator } from '@app/server/core/validation'
import { EthVMServer, SocketEvent, SocketEventValidationResult } from '@app/server/ethvm-server'
<<<<<<< HEAD
import { Block, mappers } from '@app/server/modules/blocks'
=======
import { Block, mappers, SmallBlock } from '@app/server/modules/blocks'
>>>>>>> a0b6e6d3
import BigNumber from 'bignumber.js'

const pastBlocksEvent: SocketEvent = {
  id: 'pastBlocks', // new_name: past_blocks

  onValidate: (server: EthVMServer, socket: SocketIO.Socket, payload: any): SocketEventValidationResult => {
    const valid = pastBlockPayloadValidator(payload) as boolean
    return {
      valid,
      errors: [] // TODO: Map properly the error
    }
  },

<<<<<<< HEAD
  // TODO: Remove fliping blocks from here (blocks should be ordered properly from db)
  onEvent: (server: EthVMServer, socket: SocketIO.Socket, payload: any): Promise<Block[]> =>
    server.blockService.getBlocks(payload.limit, payload.page).then(
      (_blocks: Block[]): Block[] => {
        const blocks: Block[] = []
=======
  // TODO: Remove calculation of stats
  onEvent: (server: EthVMServer, socket: SocketIO.Socket, payload: any): Promise<SmallBlock[]> =>
    server.blockService.getBlocks(payload.limit, payload.page).then(
      (_blocks: Block[]): SmallBlock[] => {
        const blocks: SmallBlock[] = []
>>>>>>> a0b6e6d3
        _blocks.forEach(
          (block: Block): void => {
            // TODO: Remove harcoded time from zero
            const bstats = mappers.toBlockStats(block.transactions, new BigNumber(0))
            block.blockStats = { ...bstats, ...block.blockStats }
            blocks.unshift(mappers.toSmallBlock(block))
          }
        )
        return blocks
      }
    )
}

export default pastBlocksEvent<|MERGE_RESOLUTION|>--- conflicted
+++ resolved
@@ -1,10 +1,6 @@
 import { pastBlockPayloadValidator } from '@app/server/core/validation'
 import { EthVMServer, SocketEvent, SocketEventValidationResult } from '@app/server/ethvm-server'
-<<<<<<< HEAD
-import { Block, mappers } from '@app/server/modules/blocks'
-=======
 import { Block, mappers, SmallBlock } from '@app/server/modules/blocks'
->>>>>>> a0b6e6d3
 import BigNumber from 'bignumber.js'
 
 const pastBlocksEvent: SocketEvent = {
@@ -18,19 +14,11 @@
     }
   },
 
-<<<<<<< HEAD
-  // TODO: Remove fliping blocks from here (blocks should be ordered properly from db)
-  onEvent: (server: EthVMServer, socket: SocketIO.Socket, payload: any): Promise<Block[]> =>
-    server.blockService.getBlocks(payload.limit, payload.page).then(
-      (_blocks: Block[]): Block[] => {
-        const blocks: Block[] = []
-=======
   // TODO: Remove calculation of stats
   onEvent: (server: EthVMServer, socket: SocketIO.Socket, payload: any): Promise<SmallBlock[]> =>
     server.blockService.getBlocks(payload.limit, payload.page).then(
       (_blocks: Block[]): SmallBlock[] => {
         const blocks: SmallBlock[] = []
->>>>>>> a0b6e6d3
         _blocks.forEach(
           (block: Block): void => {
             // TODO: Remove harcoded time from zero
