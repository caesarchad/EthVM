--- conflicted
+++ resolved
@@ -160,11 +160,8 @@
   private onBlockEvent = (event: StreamingEvent): void => {
     const { op, key, value } = event
 
-<<<<<<< HEAD
-    const block = value as Block
-=======
-    logger.info(`EthVMServer - onBlockEvent / Op: ${op} - Number: ${key} - Hash: ${value.hash}`)
->>>>>>> f42f5af1
+     const block = value as Block
+     logger.info(`EthVMServer - onBlockEvent / Op: ${op} - Number: ${key} - Hash: ${value.hash}`)
 
     logger.info(`EthVMServer - onBlockEvent / Op: ${op}, Block Hash: ${value}, `)
 
@@ -204,12 +201,7 @@
   private onPendingTxEvent = (event: StreamingEvent): void => {
     const { op, key, value } = event
 
-<<<<<<< HEAD
-    logger.info(`EthVMServer - onPendingTxEvent / Op: ${op}, Pending Tx Hash: ${value.hash}`)
-
+    logger.info(`EthVMServer - onPendingTxEvent / Op: ${op} - Hash: ${value.hash}`)
     this.io.to('pendingTxs').emit('newpTx', event)
-=======
-    logger.info(`EthVMServer - onPendingTxEvent / Op: ${op} - Hash: ${value.hash}`)
->>>>>>> f42f5af1
   }
 }