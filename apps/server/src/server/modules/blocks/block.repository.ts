import { Block } from '@app/server/modules/blocks'
import { BaseRethinkDbRepository, RethinkEthVM } from '@app/server/repositories'
import * as r from 'rethinkdb'

export interface BlocksRepository {
<<<<<<< HEAD
  getBlocks(): Promise<Block[]>
  getBlock(hash: string): Promise<Block | null>
=======
  getBlocks(limit: number, page: number): Promise<Block[]>
  getBlock(hash: Buffer): Promise<Block | null>
>>>>>>> 0f6ecda6
}

export class RethinkBlockRepository extends BaseRethinkDbRepository implements BlocksRepository {
  public getBlocks(limit: number, page: number): Promise<Block[]> {
    const start = page * limit
    const end = start + limit

    return r
      .table(RethinkEthVM.tables.blocks)
      .orderBy({ index: r.desc('intNumber') })
      .slice(start, end)
      .run(this.conn)
      .then(cursor => cursor.toArray())
  }

  public getBlock(hash: string): Promise<Block | null> {
    return r
      .table(RethinkEthVM.tables.blocks)
      .get(r.args([hash]))
      .run(this.conn)
  }
}<|MERGE_RESOLUTION|>--- conflicted
+++ resolved
@@ -3,13 +3,8 @@
 import * as r from 'rethinkdb'
 
 export interface BlocksRepository {
-<<<<<<< HEAD
-  getBlocks(): Promise<Block[]>
+  getBlocks(limit: number, page: number): Promise<Block[]>
   getBlock(hash: string): Promise<Block | null>
-=======
-  getBlocks(limit: number, page: number): Promise<Block[]>
-  getBlock(hash: Buffer): Promise<Block | null>
->>>>>>> 0f6ecda6
 }
 
 export class RethinkBlockRepository extends BaseRethinkDbRepository implements BlocksRepository {
