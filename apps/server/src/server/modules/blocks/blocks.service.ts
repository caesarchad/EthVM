--- conflicted
+++ resolved
@@ -2,13 +2,8 @@
 import { CacheRepository } from '@app/server/repositories'
 
 export interface BlocksService {
-<<<<<<< HEAD
-  getBlocks(): Promise<Block[]>
+  getBlocks(limit: number, page: number): Promise<Block[]>
   getBlock(hash: string): Promise<Block | null>
-=======
-  getBlocks(limit: number, page: number): Promise<Block[]>
-  getBlock(hash: Buffer): Promise<Block | null>
->>>>>>> 0f6ecda6
 }
 
 export class BlocksServiceImpl implements BlocksService {
