--- conflicted
+++ resolved
@@ -1,38 +1,19 @@
 import config from '@app/config'
-<<<<<<< HEAD
-import { errors } from  '@app/server/core/exceptions'
+import { errors } from '@app/server/core/exceptions'
 import { KafkaStreamer, Streamer } from '@app/server/core/streams'
 import { EthVMServer } from '@app/server/ethvm-server'
 import { BlocksServiceImpl, MockBlockRepository } from '@app/server/modules/blocks'
 import { MockChartsRepository } from '@app/server/modules/charts'
-import { ExchangeService, MockExchangeServiceImpl } from '@app/server/modules/exchanges'
+import { ExchangeRate, ExchangeService, ExchangeServiceImpl, Quote } from '@app/server/modules/exchanges'
 import { MockTxsRepository, TxsService, TxsServiceImpl } from '@app/server/modules/txs'
 import { VmService } from '@app/server/modules/vm'
 import { RedisCacheRepository } from '@app/server/repositories'
 import { expect } from 'chai'
-=======
-import { errors } from '@app/server/core/exceptions'
-import { RethinkDbStreamer, Streamer } from '@app/server/core/streams'
-import { EthVMServer } from '@app/server/ethvm-server'
-import { BlocksServiceImpl, RethinkBlockRepository } from '@app/server/modules/blocks'
-import { RethinkChartsRepository } from '@app/server/modules/charts'
-import { ExchangeRate, ExchangeService, ExchangeServiceImpl, Quote } from '@app/server/modules/exchanges'
-import { RethinkTxsRepository, TxsService, TxsServiceImpl } from '@app/server/modules/txs'
-import { VmService } from '@app/server/modules/vm'
-import { RedisCacheRepository } from '@app/server/repositories'
-import { expect } from 'chai'
 import * as Redis from 'ioredis'
-import * as r from 'rethinkdb'
->>>>>>> 7b02c935
 import * as io from 'socket.io-client'
 import { mock } from 'ts-mockito'
 import { ChartsServiceImpl, MockExchangeRepository, VmServiceImpl } from './mocks'
 
-<<<<<<< HEAD
-// Increase Jest timeout for safety
-jest.setTimeout(50000)
-
-=======
 jest.setTimeout(50000)
 
 const redisClient = new Redis({
@@ -41,7 +22,6 @@
 })
 const ds = new RedisCacheRepository(redisClient, 10)
 
->>>>>>> 7b02c935
 function callEvent(ev, payload, client): Promise<any> {
   return new Promise((resolve, reject) => {
     client.emit(ev, payload, (err, d) => {
@@ -64,26 +44,16 @@
     const blocksRepository = new MockBlockRepository()
     const blockService = new BlocksServiceImpl(blocksRepository, ds)
 
-<<<<<<< HEAD
     const txsRepository = new MockTxsRepository()
-    const txsService:TxsService = new TxsServiceImpl(txsRepository, ds)
+    const txsService: TxsService = new TxsServiceImpl(txsRepository, ds)
 
     const chartsService = new ChartsServiceImpl(mock(MockChartsRepository))
-    const exchangeService: ExchangeService = new MockExchangeServiceImpl()
+    const exRepository = new MockExchangeRepository(ds)
+
+    const exchangeService: ExchangeService = new ExchangeServiceImpl(exRepository, ds)
     const vmService: VmService = new VmServiceImpl()
+
     const streamer: Streamer = mock(KafkaStreamer)
-=======
-    const txsRepository = new RethinkTxsRepository(rConn, rethinkOpts)
-    const txsService: TxsService = new TxsServiceImpl(txsRepository, ds)
-
-    const chartsService = new ChartsServiceImpl(mock(RethinkChartsRepository))
-    const exRepository = new MockExchangeRepository(ds)
-
-    const exchangeService: ExchangeService = new ExchangeServiceImpl(exRepository, ds)
-
-    const vmService: VmService = new VmServiceImpl()
-    const streamer: Streamer = mock(RethinkDbStreamer)
->>>>>>> 7b02c935
 
     client = io.connect(`http://${config.get('server.host')}:${config.get('server.port')}`)
 
