--- conflicted
+++ resolved
@@ -10,11 +10,8 @@
 import { ContractEntity } from '@app/orm/entities/contract.entity'
 import { PartialReadException } from '@app/shared/errors/partial-read-exception'
 import { RowCount } from '@app/orm/entities/row-counts.entity'
-<<<<<<< HEAD
 import { EthService } from '@app/shared/eth.service'
-=======
-import { add } from 'winston'
->>>>>>> 07378b6b
+import { search } from '../../../explorer/src/core/api/apollo/types/search'
 
 @Injectable()
 export class TxService {
@@ -55,15 +52,11 @@
   }
 
   async findByHash(...hashes: string[]): Promise<TransactionEntity[]> {
-<<<<<<< HEAD
-    const txs = await this.transactionRepository.find({where: {transactionHash: In(hashes)}, relations: ['receipt']})
-=======
     const txs = await this.transactionRepository.find({
-      where: { hash: In(hashes) },
+      where: { transactionHash: In(hashes) },
       relations: ['receipt'],
       cache: true,
     })
->>>>>>> 07378b6b
     return this.findAndMapTraces(txs)
   }
 
@@ -75,19 +68,14 @@
 
         const where = {blockNumber: number}
 
-<<<<<<< HEAD
-        const [{count}] = await txn
-          .query('select count(transaction_hash) from transaction where block_number = $1', [number.toNumber()]) as [{ count: number }]
-=======
         const { count } = await txn
           .createQueryBuilder()
-          .select('COUNT(hash)', 'count')
+          .select('COUNT(transaction_hash)', 'count')
           .from(TransactionEntity, 't')
           .where('block_number = :number')
           .cache(true)
           .setParameters({ number })
           .getRawOne() as { count: number }
->>>>>>> 07378b6b
 
         if (count === 0) return [[], count]
 
@@ -100,14 +88,10 @@
           },
           skip: offset,
           take: limit,
-<<<<<<< HEAD
+          cache: true
         }
 
         const txs = await txn.find(TransactionEntity, findOptions)
-=======
-          cache: true,
-        })
->>>>>>> 07378b6b
 
         const summaries = await this.findSummariesByHash(txs.map(t => t.transactionHash), txn)
         return [summaries, count]
@@ -124,19 +108,14 @@
 
         const where = {blockHash: hash}
 
-<<<<<<< HEAD
-        const [{count}] = await txn
-          .query('select count(transaction_hash) from transaction where block_hash = $1', [hash]) as [{ count: number }]
-=======
         const { count } = await txn
           .createQueryBuilder()
-          .select('COUNT(hash)', 'count')
+          .select('COUNT(transaction_hash)', 'count')
           .from(TransactionEntity, 't')
           .where('block_hash = :hash')
           .cache(true)
           .setParameters({ hash })
           .getRawOne() as { count: number }
->>>>>>> 07378b6b
 
         if (count === 0) return [[], count]
 
@@ -145,16 +124,12 @@
           where,
           skip: offset,
           take: limit,
-<<<<<<< HEAD
           order: {
             blockNumber: 'DESC',
             transactionIndex: 'DESC',
           },
+          cache: true,
         } as FindManyOptions)
-=======
-          cache: true,
-        })
->>>>>>> 07378b6b
 
         const summaries = await this.findSummariesByHash(txs.map(t => t.transactionHash), txn)
         return [summaries, count]
@@ -173,129 +148,127 @@
     limit: number = 20,
   ): Promise<[TransactionSummary[], number]> {
 
-<<<<<<< HEAD
-    let where
-
-    let countQuery = 'select count(transaction_hash) from transaction'
-    let countArgs: any[] = []
-
-    const counterpartAddress = !!searchHash && this.ethService.isValidAddress(searchHash) ? searchHash : null
+    return this.entityManager.transaction(
+      'READ COMMITTED',
+      async (txn): Promise<[TransactionSummary[], number]> => {
+
+        const countQueryBuilder = txn.createQueryBuilder()
+          .select('count(transaction_hash)', 'count')
+          .from(TransactionEntity, 't')
+
+        let where
+
+        const counterpartAddress = !!searchHash && this.ethService.isValidAddress(searchHash) ? searchHash : null
 
     switch (filter) {
       case FilterEnum.in:
+        const to = address;
+
         if (counterpartAddress) {
-          where = {to: address, from: counterpartAddress}
-          countQuery = `${countQuery} where ("to" = $1 AND "from" = $2)`
-          countArgs = [address, counterpartAddress]
+          const from = counterpartAddress
+          where = { to, from }
+
+          countQueryBuilder
+            .where('"to" = :to')
+            .andWhere('"from" = :from')
+            .setParameters({ to, from })
+
         } else if (searchHash) {
-          where = {to: address, transactionHash: searchHash}
-          countQuery = `${countQuery} where ("to" = $1 AND "transaction_hash" = $2)`
-          countArgs = [address, searchHash]
+          const transactionHash = searchHash
+          where = { to, transactionHash }
+
+          countQueryBuilder
+            .where('"to" = :to')
+            .andWhere('"transaction_hash" = :transactionHash')
+            .setParameters({ to, transactionHash })
+
         } else {
           where = {to: address}
-          countQuery = `${countQuery} where ("to" = $1)`
-          countArgs = [address]
+
+          countQueryBuilder
+            .where('"to" = :to')
+            .setParameters({ to })
         }
         break
+
       case FilterEnum.out:
+        const from = address
+
         if (counterpartAddress) {
-          where = {from: address, to: counterpartAddress}
-          countQuery = `${countQuery} where ("from" = $1 AND "to" = $2)`
-          countArgs = [address, counterpartAddress]
+          const to = counterpartAddress
+          where = { from, to }
+
+          countQueryBuilder
+            .where('"from" = :from')
+            .andWhere('"to" = :to')
+            .setParameters({ from, to })
+
         } else if (searchHash) {
-          where = {from: address, transactionHash: searchHash}
-          countQuery = `${countQuery} where ("from" = $1 AND "transaction_hash" = $2)`
-          countArgs = [address, searchHash]
+          const transactionHash = searchHash
+          where = { from, transactionHash }
+
+          countQueryBuilder
+            .where('"from" = :from')
+            .andWhere('"transactionHash" = :transactionHash')
+            .setParameters({ from, transactionHash })
+
         } else {
-          where = {from: address}
-          countQuery = `${countQuery} where ("from" = $1)`
-          countArgs = [address]
+          where = { from }
+          countQueryBuilder
+            .where('"from" = :from')
+            .setParameters({ from })
         }
         break
       default:
+
         if (counterpartAddress) {
           where = [{from: address, to: counterpartAddress}, {to: address, from: counterpartAddress}]
-          countQuery = `${countQuery} where ("from" = $1 AND "to" = $2) OR ("to" = $3 AND "from" = $4)`
-          countArgs = [address, counterpartAddress, address, counterpartAddress]
+
+          countQueryBuilder
+            .where(new Brackets(qb => {
+              qb.where('"from" = :address')
+              qb.andWhere('"to" = :counterpartAddress')
+            }))
+            .orWhere(new Brackets(qb => {
+              qb.where('"from" = :counterpartAddress')
+              qb.andWhere('"to" = :address')
+            }))
+            .setParameters({ address, counterpartAddress })
         } else if (searchHash) {
           where = [{from: address, transactionHash: searchHash}, {to: address, transactionHash: searchHash}]
-          countQuery = `${countQuery} where ("from" = $1 AND "transaction_hash" = $2) OR ("to" = $3 AND "transaction_hash" = $4)`
-          countArgs = [address, searchHash, address, searchHash]
+
+          countQueryBuilder
+            .where(new Brackets(qb => {
+              qb.where('"from" = :address')
+              qb.andWhere('"transaction_hash" = :transactionHash')
+            }))
+            .orWhere(new Brackets(qb => {
+              qb.where('"transaction_hash" = :transactionHash')
+              qb.andWhere('"to" = :address')
+            }))
+            .setParameters({ address, transactionHash: searchHash })
         } else {
           where = [{from: address}, {to: address}]
-          countQuery = `${countQuery} where "from" = $1 OR "to" = $2`
-          countArgs = [address, address]
+
+          countQueryBuilder
+            .where('"from" = :address')
+            .orWhere('"to" = :address')
+            .setParameters({ address })
         }
-
         break
     }
 
-    const findOptions: FindManyOptions = {
-      select: ['transactionHash'],
-      where,
-      skip: offset,
-      take: limit,
-      order: {[sortField]: order.toUpperCase() as 'ASC' | 'DESC'},
-    }
-
-=======
->>>>>>> 07378b6b
-    return this.entityManager.transaction(
-      'READ COMMITTED',
-      async (txn): Promise<[TransactionSummary[], number]> => {
-
-<<<<<<< HEAD
-        const [{count}] = await txn.query(countQuery, countArgs) as [{ count: number }]
+        const { count } = await countQueryBuilder.cache(true).getRawOne() as { count: number }
 
         if (count === 0) return [[], count]
 
-        const txs = await txn.find(TransactionEntity, findOptions)
-=======
-        const countQueryBuilder = txn.createQueryBuilder()
-          .select('count(hash)', 'count')
-          .from(TransactionEntity, 't')
-
-        let where
-
-        switch (filter) {
-          case 'in':
-            where = { to: address }
-
-            countQueryBuilder
-              .where('"to" = :to')
-              .setParameter('to', address)
-
-            break
-          case 'out':
-            where = { from: address }
-
-            countQueryBuilder
-              .where('"from" = :from')
-              .setParameter('from', address)
-
-            break
-          default:
-            where = [{ from: address }, { to: address }]
-
-            countQueryBuilder
-              .where('"to" = :to or "from" = :from')
-              .setParameters({ to: address, from: address })
-
-            break
-        }
-
-        const { count } = await countQueryBuilder.cache(true).getRawOne() as { count: number }
-
-        if (count === 0) return [[], count]
-
         const txs = await txn.find(TransactionEntity, {
-          select: ['hash'],
+          select: ['transactionHash'],
           where,
           skip: offset,
           take: limit,
           cache: true,
         })
->>>>>>> 07378b6b
 
         const summaries = await this.findSummariesByHash(txs.map(t => t.transactionHash), txn, sortField, order)
         return [summaries, count]
@@ -359,21 +332,8 @@
           },
           skip: offset,
           take: limit,
-<<<<<<< HEAD
+          cache: true
         } as FindManyOptions)
-=======
-          cache: true,
-        })
-
-        const receipts = await this.receiptService
-          .findByTxHash(entityManager, txs.map(tx => tx.hash), ['transactionHash', 'gasUsed'])
-
-        const receiptsByTxHash = receipts
-          .reduceRight(
-            (memo, next) => memo.set(next.transactionHash, next),
-            new Map<string, TransactionReceiptEntity>(),
-          )
->>>>>>> 07378b6b
 
         return this.summarise(entityManager, txs, totalCount)
       },
@@ -401,7 +361,6 @@
 
     const txs = await manager
       .find(TransactionEntity, {
-<<<<<<< HEAD
         select: [
           'blockNumber',
           'blockHash',
@@ -418,35 +377,10 @@
         ],
         where: {transactionHash: In(hashes)},
         order: orderObject,
+        cache: true,
       } as FindManyOptions)
 
     const [summaries, count] = await this.summarise(manager, txs, txs.length)
-=======
-        select: ['blockNumber', 'blockHash', 'hash', 'transactionIndex', 'timestamp', 'gasPrice', 'from', 'to', 'creates', 'value'],
-        where: { hash: In(hashes) },
-        order: {
-          blockNumber: 'DESC',
-          transactionIndex: 'DESC',
-        },
-        cache: true,
-      })
-
-    const receipts = await this.receiptService
-      .findByTxHash(manager, txs.map(tx => tx.hash), ['transactionHash', 'gasUsed'])
-
-    const receiptsByTxHash = receipts
-      .reduceRight(
-        (memo, next) => memo.set(next.transactionHash, next),
-        new Map<string, TransactionReceiptEntity>(),
-      )
-
-    const txsWithReceipts = txs.map(tx => {
-      const receipt = receiptsByTxHash.get(tx.hash)
-      return new TransactionEntity({ ...tx, receipt })
-    })
-
-    const [summaries, count] = await this.summarise(manager, txsWithReceipts, txsWithReceipts.length)
->>>>>>> 07378b6b
     return summaries
   }
 
