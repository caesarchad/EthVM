import {BlockSummary} from '@app/graphql/schema'
import {Injectable} from '@nestjs/common'
import {InjectEntityManager, InjectRepository} from '@nestjs/typeorm'
import BigNumber from 'bignumber.js'
import {EntityManager, Equal, In, LessThanOrEqual, Repository} from 'typeorm'
import {TraceService} from './trace.service'
import {BlockHeaderEntity} from '@app/orm/entities/block-header.entity'
import {MinerBlockCountEntity} from '@app/orm/entities/miner-block-count.entity'
import {BlockMetricsService} from '@app/dao/block-metrics.service'
import {BlockMetricsTraceEntity} from '@app/orm/entities/block-metrics-trace.entity'

@Injectable()
export class BlockService {

  private zeroBI = new BigNumber(0)

  constructor(
    @InjectRepository(BlockHeaderEntity) private readonly blockHeaderRepository: Repository<BlockHeaderEntity>,
    @InjectEntityManager() private readonly entityManager: EntityManager,
    private readonly traceService: TraceService,
    private readonly blockMetricsService: BlockMetricsService,
  ) {
  }

  async calculateHashRate(cache: boolean = true, blockNumber: BigNumber): Promise<BigNumber | undefined> {

    // use up to the last 20 blocks which equates to about 5 mins at the current production rate
    const blocks = await this.blockHeaderRepository.createQueryBuilder('b')
      .select(['b.number', 'b.difficulty', 'b.blockTime'])
      .where('b.number <= :blockNumber', { blockNumber: blockNumber.toNumber() })
      .orderBy('b.number', 'DESC')
      .limit(20)
      .cache(cache)
      .getMany()

    if (blocks.length === 0) return undefined

    const totalBlockTime = blocks
      .map(b => b.blockTime || 0)
      .reduceRight((memo, next) => memo.plus(next || 0), this.zeroBI)

    const avgBlockTime = totalBlockTime.gt(this.zeroBI) ? totalBlockTime.dividedBy(blocks.length) : totalBlockTime

    if (avgBlockTime.eq(0)) return this.zeroBI

    return blocks[0].difficulty
      .dividedBy(avgBlockTime)
      .integerValue()
  }

  async findSummaries(blockNumber: BigNumber, offset: number = 0, limit: number = 20): Promise<[BlockSummary[], BigNumber]> {

    return this.entityManager
      .transaction(
        'READ COMMITTED',
        async (txn): Promise<[BlockSummary[], BigNumber]> => {

          const count = blockNumber.plus(1)

          // Due to "exactly one" relationship between blocks and blockNumber, we can use this to make querying more efficient and remove the need for
          // offset-style paging
          const maxBlockNumber = blockNumber.minus(offset).toNumber()

          const headersWithRewards = await txn.createQueryBuilder(BlockHeaderEntity, 'b')
            .leftJoinAndSelect('b.rewards', 'br')
            .where('b.number <= :blockNumber', { blockNumber: maxBlockNumber })
            .select([
              'b.number',
              'b.hash',
              'b.author',
              'b.transactionHashes',
              'b.uncleHashes',
              'b.difficulty',
              'b.timestamp',
              'br.deltaType',
              'br.blockHash',
              'br.amount',
            ])
            .orderBy('b.number', 'DESC')
            .limit(limit)
            .cache(true)
            .getMany()

          return [
            await this.summarise(txn, headersWithRewards),
            count,
          ]

        })

  }

  async findSummariesByAuthor(author: string, blockNumber: BigNumber, offset: number = 0, limit: number = 20): Promise<[BlockSummary[], BigNumber]> {

    return this.entityManager
      .transaction(
        'READ COMMITTED',
        async (txn): Promise<[BlockSummary[], BigNumber]> => {

          const minedBlocksCount = await txn.findOne(MinerBlockCountEntity, {
            where: { author, blockNumber: LessThanOrEqual(blockNumber) },
            order: { blockNumber: 'DESC' },
          })

          if (!minedBlocksCount) { // This address has not mined any blocks
            return [[], this.zeroBI]
          }

          const headersWithRewards = await txn.createQueryBuilder(BlockHeaderEntity, 'b')
            .leftJoinAndSelect('b.rewards', 'br')
            .where('b.author = :author', { author })
            .andWhere('b.number <= :blockNumber', { blockNumber: blockNumber.toNumber() })
            .select([
              'b.number',
              'b.hash',
              'b.author',
              'b.transactionHashes',
              'b.uncleHashes',
              'b.difficulty',
              'b.timestamp',
              'br.deltaType',
              'br.blockHash',
              'br.amount',
              // TODO also select txCount and uncleCount?
            ])
            .orderBy('b.number', 'DESC')
            .skip(offset)
            .take(limit)
            .cache(true)
            .getMany()

          return [
            await this.summarise(txn, headersWithRewards),
            minedBlocksCount.count,
          ]
        })

  }

  async findSummariesByBlockHash(blockHashes: string[], cache: boolean = true): Promise<BlockSummary[]> {

    // TODO add blockNumber param?

    if (!blockHashes.length) return []

    const headersWithRewards = await this.blockHeaderRepository.find({
      select: ['number', 'hash', 'author', 'transactionHashes', 'uncleHashes', 'difficulty', 'timestamp'],
      where: { hash: In(blockHashes) },
      relations: ['rewards'],
      order: { number: 'DESC' },
      cache,
    })

    return this.summarise(this.entityManager, headersWithRewards)

  }

  private async summarise(tx: EntityManager, headersWithRewards: BlockHeaderEntity[], cache: boolean = true): Promise<BlockSummary[]> {

    if (!headersWithRewards.length) return []

    const blockHashes = headersWithRewards.map(h => h.hash)

    let maxTimestamp: Date = headersWithRewards[0].timestamp
    let minTimestamp: Date = headersWithRewards[0].timestamp

    headersWithRewards
      .forEach(h => {

        const millis = h.timestamp.getTime();

        maxTimestamp = maxTimestamp || h.timestamp
        minTimestamp = minTimestamp || h.timestamp

        if (millis < minTimestamp.getTime()) {
          minTimestamp = h.timestamp
        }

        if (millis > maxTimestamp.getTime()) {
          maxTimestamp = h.timestamp
        }

      });

    const txStatuses = await this.blockMetricsService.findBlockMetricsTraces(blockHashes, maxTimestamp, minTimestamp, tx)

    const txStatusesByHash = new Map<string, BlockMetricsTraceEntity>()
    txStatuses.forEach(status => txStatusesByHash.set(status.hash, status))

<<<<<<< HEAD
      // check transaction hashes
      const expectedTxHashes = new Set<string>(JSON.parse(transactionHashes))
      const retrievedTxHashes = txHashesByBlock.get(hash) || new Set<string>()
      if (!setEquals(expectedTxHashes, retrievedTxHashes)) {
        const expected = [...expectedTxHashes].join(',')
        const retrieved = [...retrievedTxHashes].join(',')
        throw new PartialReadException(`Transactions did not match, block hash = ${header.hash}, expected = ${expected}, retrieved = ${retrieved}`)
      }
=======
    return headersWithRewards.map(header => {

      const { number, hash, author, uncleHashes, transactionHashes, difficulty, timestamp } = header
>>>>>>> a87aa602

      const rewardsByBlock = new Map<string, BigNumber>()

      header.rewards!
        .filter(r => r.deltaType === 'BLOCK_REWARD')
        .map(r => rewardsByBlock.set(r.blockHash, r.amount))

      const txStatus = txStatusesByHash.get(hash) || {} as any

      return {
        number, hash, author, difficulty, timestamp,
        uncleHashes: JSON.parse(uncleHashes),
        transactionHashes: JSON.parse(transactionHashes),
<<<<<<< HEAD
        numTxs: JSON.parse(transactionHashes).length,
        numSuccessfulTxs: successfulCountByBlock.get(hash) || 0,
        numFailedTxs: failedCountByBlock.get(hash) || 0,
=======
        numTxs: txStatus.totalTxs || 0,
        numSuccessfulTxs: txStatus.numSuccessfulTxs || 0,
        numFailedTxs: txStatus.numFailedTxs || 0,
>>>>>>> a87aa602
        reward: rewardsByBlock.get(hash) || 0,
      } as BlockSummary

    })

  }

  async findByHash(hash: string, blockNumber: BigNumber): Promise<BlockHeaderEntity | undefined> {

    return await this.blockHeaderRepository.createQueryBuilder('b')
      .leftJoinAndSelect('b.rewards', 'br')
      .leftJoinAndSelect('b.uncles', 'u')
      .where('b.hash = :hash', { hash })
      .andWhere('b.number <= :blockNumber', { blockNumber: blockNumber.toNumber() })
      .cache(true)
      .getOne()
  }

  async findByNumber(number: BigNumber, blockNumber: BigNumber): Promise<BlockHeaderEntity | undefined> {

    if (blockNumber.lt(number)) {
      return undefined // This block has not been mined yet
    }

    const lookup = await this.blockHeaderRepository
      .findOne({
        select: ['hash', 'number'],
        where: { number: Equal(number) },
      })

    if (lookup) {
      return this.findByHash(lookup.hash, blockNumber)
    } else {
      return undefined
    }
  }
}<|MERGE_RESOLUTION|>--- conflicted
+++ resolved
@@ -187,20 +187,9 @@
     const txStatusesByHash = new Map<string, BlockMetricsTraceEntity>()
     txStatuses.forEach(status => txStatusesByHash.set(status.hash, status))
 
-<<<<<<< HEAD
-      // check transaction hashes
-      const expectedTxHashes = new Set<string>(JSON.parse(transactionHashes))
-      const retrievedTxHashes = txHashesByBlock.get(hash) || new Set<string>()
-      if (!setEquals(expectedTxHashes, retrievedTxHashes)) {
-        const expected = [...expectedTxHashes].join(',')
-        const retrieved = [...retrievedTxHashes].join(',')
-        throw new PartialReadException(`Transactions did not match, block hash = ${header.hash}, expected = ${expected}, retrieved = ${retrieved}`)
-      }
-=======
     return headersWithRewards.map(header => {
 
       const { number, hash, author, uncleHashes, transactionHashes, difficulty, timestamp } = header
->>>>>>> a87aa602
 
       const rewardsByBlock = new Map<string, BigNumber>()
 
@@ -214,15 +203,9 @@
         number, hash, author, difficulty, timestamp,
         uncleHashes: JSON.parse(uncleHashes),
         transactionHashes: JSON.parse(transactionHashes),
-<<<<<<< HEAD
-        numTxs: JSON.parse(transactionHashes).length,
-        numSuccessfulTxs: successfulCountByBlock.get(hash) || 0,
-        numFailedTxs: failedCountByBlock.get(hash) || 0,
-=======
         numTxs: txStatus.totalTxs || 0,
         numSuccessfulTxs: txStatus.numSuccessfulTxs || 0,
         numFailedTxs: txStatus.numFailedTxs || 0,
->>>>>>> a87aa602
         reward: rewardsByBlock.get(hash) || 0,
       } as BlockSummary
 
