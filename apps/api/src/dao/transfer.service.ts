import { Injectable } from '@nestjs/common'
import { InjectRepository } from '@nestjs/typeorm'
import { Brackets, FindManyOptions, Repository } from 'typeorm'
import { FungibleBalanceTransferEntity } from '@app/orm/entities/fungible-balance-transfer.entity'
import { FungibleBalanceDeltaEntity } from '@app/orm/entities/fungible-balance-delta.entity'

@Injectable()
export class TransferService {

  constructor(
    @InjectRepository(FungibleBalanceTransferEntity)
    private readonly transferRepository: Repository<FungibleBalanceTransferEntity>,
    @InjectRepository(FungibleBalanceDeltaEntity)
    private readonly deltaRepository: Repository<FungibleBalanceDeltaEntity>,
  ) {
  }

  async findTokenTransfersByContractAddress(address: string, take: number = 10, page: number = 0): Promise<[FungibleBalanceTransferEntity[], number]> {
    const skip = take * page

    const findOptions: FindManyOptions = {
      where: {deltaType: 'TOKEN_TRANSFER', contractAddress: address},
      skip,
      take,
      order: {traceLocationBlockNumber: 'DESC', traceLocationTransactionIndex: 'DESC'},
    }
    return this.transferRepository.findAndCount(findOptions)
  }

  async findTokenTransfersByContractAddressForHolder(
    address: string,
    holder: string,
    filter: string = 'all',
    take: number = 10,
    page: number = 0,
  ): Promise<[FungibleBalanceTransferEntity[], number]> {
    const skip = take * page

    const builder = this.transferRepository.createQueryBuilder('t')
      .where('t.contract_address = :address')
      .andWhere('t.delta_type = :deltaType')

    switch (filter) {
      case 'in':
        builder.andWhere('t.from = :holder')
        break
      case 'out':
        builder.andWhere('t.to = :holder')
        break
      default:
        builder.andWhere(new Brackets(sqb => {
          sqb.where('t.from = :holder')
          sqb.orWhere('t.to = :holder')
        }))
        break
    }

    return builder
      .setParameters({ address, deltaType: 'TOKEN_TRANSFER', holder })
      .orderBy('t.traceLocationBlockNumber', 'DESC')
      .addOrderBy('t.traceLocationTransactionIndex', 'DESC')
      .offset(skip)
      .take(take)
      .getManyAndCount()

  }

<<<<<<< HEAD
  /**
   * The difference between this query and findTokenTransfersByContractAddressForHolder
   * is that this query:
   *
   * 1) Accepts an array of possible token contractAddresses
   * 2) Accepts timestampTo/timestampFrom and sorts accordingly
   */
  async findTokenTransfersByContractAddressesForHolder(
    addresses: string[],
    holder: string,
    filter: string = 'all',
    take: number = 10,
    page: number = 0,
    timestampFrom: number = 0,
    timestampTo: number = 0
  ): Promise<[FungibleBalanceTransferEntity[], number]> {
    const skip = take * page

    const builder = this.transferRepository.createQueryBuilder('t')
      .where('t.contract_address = ANY(:addresses)')
      .andWhere('t.delta_type = :deltaType')

    switch (filter) {
      case 'in':
        builder.andWhere('t.from = :holder')
        break
      case 'out':
        builder.andWhere('t.to = :holder')
        break
      default:
        builder.andWhere(new Brackets(sqb => {
          sqb.where('t.from = :holder')
          sqb.orWhere('t.to = :holder')
        }))
        break
    }

    if (timestampFrom > 0) {
      builder.andWhere(new Brackets(sqb => {
        sqb.where('t.timestamp > :timestampFrom')
      }))
    }

    if (timestampTo > 0) {
      builder.andWhere(new Brackets(sqb => {
        sqb.where('t.timestamp < :timestampTo')
      }))
    }

    return builder
      .setParameters({ addresses, deltaType: 'TOKEN_TRANSFER', holder, timestampFrom, timestampTo })
      .orderBy('t.timestamp', 'DESC')
      .offset(skip)
      .take(take)
      .getManyAndCount()

  }

  async findInternalTransactionsByAddress(address: string, take: number = 10, page: number = 0): Promise<[FungibleBalanceTransferEntity[], number]> {
    const skip = take * page
=======
  async findInternalTransactionsByAddress(address: string, offset: number = 0, limit: number = 10): Promise<[FungibleBalanceTransferEntity[], number]> {
>>>>>>> fd1d1bec
    const deltaTypes = ['INTERNAL_TX', 'CONTRACT_CREATION', 'CONTRACT_DESTRUCTION']

    return this.transferRepository.createQueryBuilder('t')
      .where('t.delta_type IN (:...deltaTypes)')
      .andWhere(new Brackets(sqb => {
        sqb.where('t.from = :address')
        sqb.orWhere('t.to = :address')
      }))
      .setParameters({ deltaTypes, address })
      .orderBy('t.traceLocationBlockNumber', 'DESC')
      .addOrderBy('t.traceLocationTransactionIndex', 'DESC')
      .offset(offset)
      .limit(limit)
      .getManyAndCount()

  }

  /**
   * The difference between this query and findTokenTransfersByContractAddressForHolder
   * is that this query:
   *
   * 1) Accepts an array of possible token contractAddresses
   * 2) Accepts timestampTo/timestampFrom and sorts accordingly
   */
  async findTokenTransfersByContractAddressesForHolder(
    addresses: string[],
    holder: string,
    filter: string = 'all',
    take: number = 10,
    page: number = 0,
    timestampFrom: number = 0,
    timestampTo: number = 0,
  ): Promise<[FungibleBalanceTransferEntity[], number]> {
    const skip = take * page

    const builder = this.transferRepository.createQueryBuilder('t')
      .where('t.contract_address = ANY(:addresses)')
      .andWhere('t.delta_type = :deltaType')

    switch (filter) {
      case 'in':
        builder.andWhere('t.from = :holder')
        break
      case 'out':
        builder.andWhere('t.to = :holder')
        break
      default:
        builder.andWhere(new Brackets(sqb => {
          sqb.where('t.from = :holder')
          sqb.orWhere('t.to = :holder')
        }))
        break
    }

    if (timestampFrom > 0) {
      builder.andWhere(new Brackets(sqb => {
        sqb.where('t.timestamp > :timestampFrom')
      }))
    }

    if (timestampTo > 0) {
      builder.andWhere(new Brackets(sqb => {
        sqb.where('t.timestamp < :timestampTo')
      }))
    }

    return builder
      .setParameters({ addresses, deltaType: 'TOKEN_TRANSFER', holder, timestampFrom, timestampTo })
      .orderBy('t.timestamp', 'DESC')
      .offset(skip)
      .take(take)
      .getManyAndCount()

  }

  async findTokenBalancesByContractAddressForHolder(
    address: string,
    holder: string,
    timestampFrom: number = 0,
    timestampTo: number = 0
  ): Promise<[FungibleBalanceDeltaEntity[], number]>{

    // Need to make subQuery somehow?? //
    // SEE: https://github.com/typeorm/typeorm/blob/17f3224c58b7126a9c1360ce21f43cda83a35e04/test/functional/query-builder/subquery/query-builder-subquery.ts#L328-L327
    // https://github.com/typeorm/typeorm/blob/master/docs/select-query-builder.md#partial-selection
    // https://dba.stackexchange.com/questions/192553/calculate-running-sum-of-each-row-from-start-even-when-filtering-records
    const builder = this.deltaRepository.createQueryBuilder('t')
      .leftJoinAndSelect('t.transaction', 'transaction')
      .addSelect('*, SUM(t.amount) OVER (ORDER BY transaction.timestamp) AS balance')
      .where('t.contract_address = :address')
      .andWhere('t.address = :holder')


    const items = await builder
      .setParameters({ address, holder, timestampFrom, timestampTo })
      .getRawMany()
      
    const count = items.length

    // Need to cast items as FungibleBalanceDeltaEntity because of getRawMany() //
    return [

      items.map(item => {
        return {
          id: item.t_id,
          address: item.t_address,
          counterpartAddress: item.t_counterpartAddress,
          deltaType: item.t_deltaType,
          contractAddress: item.t_contractAddress,
          tokenType: item.t_tokenType,
          amount: item.t_amount,
          balance: item.balance,
          timestamp: item.transaction_timestamp,
          traceLocationBlockHash: item.t_trace_location_block_hash,
          traceLocationBlockNumber: item.t_trace_location_block_number,
          traceLocationTransactionHash: item.t_trace_location_transaction_hash,
          traceLocationTransactionIndex: item.t_trace_location_transaction_index,
          traceLocationLogIndex: item.t_trace_location_log_index,
          traceLocationTraceAddress: item.t_trace_location_trace_address,
          // transaction: item.transaction
        } as FungibleBalanceDeltaEntity
      }),

      count as number

    ]
  }

}<|MERGE_RESOLUTION|>--- conflicted
+++ resolved
@@ -65,70 +65,7 @@
 
   }
 
-<<<<<<< HEAD
-  /**
-   * The difference between this query and findTokenTransfersByContractAddressForHolder
-   * is that this query:
-   *
-   * 1) Accepts an array of possible token contractAddresses
-   * 2) Accepts timestampTo/timestampFrom and sorts accordingly
-   */
-  async findTokenTransfersByContractAddressesForHolder(
-    addresses: string[],
-    holder: string,
-    filter: string = 'all',
-    take: number = 10,
-    page: number = 0,
-    timestampFrom: number = 0,
-    timestampTo: number = 0
-  ): Promise<[FungibleBalanceTransferEntity[], number]> {
-    const skip = take * page
-
-    const builder = this.transferRepository.createQueryBuilder('t')
-      .where('t.contract_address = ANY(:addresses)')
-      .andWhere('t.delta_type = :deltaType')
-
-    switch (filter) {
-      case 'in':
-        builder.andWhere('t.from = :holder')
-        break
-      case 'out':
-        builder.andWhere('t.to = :holder')
-        break
-      default:
-        builder.andWhere(new Brackets(sqb => {
-          sqb.where('t.from = :holder')
-          sqb.orWhere('t.to = :holder')
-        }))
-        break
-    }
-
-    if (timestampFrom > 0) {
-      builder.andWhere(new Brackets(sqb => {
-        sqb.where('t.timestamp > :timestampFrom')
-      }))
-    }
-
-    if (timestampTo > 0) {
-      builder.andWhere(new Brackets(sqb => {
-        sqb.where('t.timestamp < :timestampTo')
-      }))
-    }
-
-    return builder
-      .setParameters({ addresses, deltaType: 'TOKEN_TRANSFER', holder, timestampFrom, timestampTo })
-      .orderBy('t.timestamp', 'DESC')
-      .offset(skip)
-      .take(take)
-      .getManyAndCount()
-
-  }
-
-  async findInternalTransactionsByAddress(address: string, take: number = 10, page: number = 0): Promise<[FungibleBalanceTransferEntity[], number]> {
-    const skip = take * page
-=======
   async findInternalTransactionsByAddress(address: string, offset: number = 0, limit: number = 10): Promise<[FungibleBalanceTransferEntity[], number]> {
->>>>>>> fd1d1bec
     const deltaTypes = ['INTERNAL_TX', 'CONTRACT_CREATION', 'CONTRACT_DESTRUCTION']
 
     return this.transferRepository.createQueryBuilder('t')
@@ -225,7 +162,7 @@
     const items = await builder
       .setParameters({ address, holder, timestampFrom, timestampTo })
       .getRawMany()
-      
+
     const count = items.length
 
     // Need to cast items as FungibleBalanceDeltaEntity because of getRawMany() //
