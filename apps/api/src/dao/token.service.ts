import { CoinExchangeRateEntity } from '@app/orm/entities/coin-exchange-rate.entity'
import { ContractEntity } from '@app/orm/entities/contract.entity'
import { Erc20BalanceEntity } from '@app/orm/entities/erc20-balance.entity'
import { Erc721BalanceEntity } from '@app/orm/entities/erc721-balance.entity'
import { Erc20MetadataEntity } from '@app/orm/entities/erc20-metadata.entity'
import { Erc721MetadataEntity } from '@app/orm/entities/erc721-metadata.entity'
import { TokenExchangeRateEntity } from '@app/orm/entities/token-exchange-rate.entity'
import { Injectable } from '@nestjs/common'
import { InjectRepository } from '@nestjs/typeorm'
import { Any, FindManyOptions, FindOneOptions, Repository } from 'typeorm'
import { TokenDto } from '@app/graphql/tokens/dto/token.dto'
<<<<<<< HEAD
import { TokenMetadataDto } from '@app/graphql/tokens/dto/token-metadata.dto'
import BigNumber from 'bignumber.js'
import { TokenSearchEntity } from '@app/orm/entities/token-search.entity'
import { TokenSearchDto } from '@app/graphql/search/dto/token-search.dto'
=======
import BigNumber from 'bignumber.js'
import { TokenMetadataEntity } from '@app/orm/entities/token-metadata.entity'
>>>>>>> 29a73641

@Injectable()
export class TokenService {
  constructor(
    @InjectRepository(Erc20BalanceEntity)
    private readonly erc20BalanceRepository: Repository<Erc20BalanceEntity>,
    @InjectRepository(Erc721BalanceEntity)
    private readonly erc721BalanceRepository: Repository<Erc721BalanceEntity>,
    @InjectRepository(Erc20MetadataEntity)
    private readonly erc20MetadataRepository: Repository<Erc20MetadataEntity>,
    @InjectRepository(Erc721MetadataEntity)
    private readonly erc721MetadataRepository: Repository<Erc721MetadataEntity>,
    @InjectRepository(TokenExchangeRateEntity)
    private readonly tokenExchangeRateRepository: Repository<TokenExchangeRateEntity>,
    @InjectRepository(ContractEntity)
    private readonly contractRepository: Repository<ContractEntity>,
    @InjectRepository(CoinExchangeRateEntity)
    private readonly coinExchangeRateRepository: Repository<CoinExchangeRateEntity>,
<<<<<<< HEAD
    @InjectRepository(TokenSearchEntity)
    private readonly tokenSearchRepository: Repository<TokenSearchEntity>,
=======
    @InjectRepository(TokenMetadataEntity)
    private readonly tokenMetadataRepository: Repository<TokenMetadataEntity>,
>>>>>>> 29a73641
  ) {}

  async findTokenHolders(address: string, limit: number = 10, offset: number = 0): Promise<[Erc20BalanceEntity[] | Erc721BalanceEntity[], number]> {
    const findOptions: FindManyOptions = {
      where: { contract: address },
      take: limit,
      skip: offset,
      cache: true,
    }
    const findOptionsErc20: FindManyOptions = { ...findOptions, select: ['address', 'amount'] }
    const erc20Balances = await this.erc20BalanceRepository.findAndCount(findOptionsErc20)
    if (erc20Balances[1] > 0) {
      return erc20Balances
    }
    return await this.erc721BalanceRepository.findAndCount(findOptions)
  }

  async findTokenHolder(tokenAddress: string, holderAddress: string): Promise<Erc20BalanceEntity | Erc721BalanceEntity | undefined> {
    const where = { contract: tokenAddress, address: holderAddress }
    const erc20Balance = await this.erc20BalanceRepository.findOne({ where, cache: true })
    if (erc20Balance) return erc20Balance
    return this.erc721BalanceRepository.findOne({ where })
  }

  async findAddressAllTokensOwned(address: string, offset: number = 0, limit: number = 10): Promise<[TokenDto[], number]> {
<<<<<<< HEAD

    const findOptions: FindManyOptions = {
      where: { address },
      relations: ['tokenExchangeRate', 'metadata'],
      take: limit,
      skip: offset,
      cache: true,
    }

=======
    const findOptions: FindManyOptions = { where: { address }, relations: ['tokenExchangeRate', 'metadata', 'contractMetadata'], take: limit, skip: offset }
>>>>>>> 29a73641
    const [erc20Tokens, erc20Count] = await this.erc20BalanceRepository.findAndCount(findOptions)
    const [erc721Tokens, erc721Count] = await this.erc721BalanceRepository.findAndCount(findOptions)

    const tokenDtos: TokenDto[] = []

    erc20Tokens.forEach(entity => {
      tokenDtos.push(this.constructTokenDto(entity))
    })
    erc721Tokens.forEach(entity => {
      tokenDtos.push(this.constructTokenDto(entity))
    })

    return [tokenDtos, (erc20Count + erc721Count)]
  }

  private constructTokenDto(entity: Erc20BalanceEntity | Erc721BalanceEntity): TokenDto {
    const { tokenExchangeRate, metadata, contractMetadata } = entity
    const tokenData = metadata || ({} as any)
    if (entity instanceof Erc20BalanceEntity) {
      tokenData.balance = entity.amount
    }
    if (contractMetadata) {
      tokenData.image = contractMetadata.logo
    }
    if (tokenExchangeRate) {
      tokenData.currentPrice = tokenExchangeRate.currentPrice
      tokenData.priceChangePercentage24h = tokenExchangeRate.priceChangePercentage24h
      tokenData.image = tokenData.image || tokenExchangeRate.image
    }
    return new TokenDto(tokenData)
  }

  async findCoinExchangeRate(pair: string): Promise<CoinExchangeRateEntity | undefined> {
    const findOptions: FindOneOptions = {
      where: { id: pair },
      cache: true,
    }
    return this.coinExchangeRateRepository.findOne(findOptions)
  }

  async findTokenExchangeRates(
    sort: string = 'market_cap_rank',
    limit: number = 10,
    offset: number = 0,
    symbols: string[] = [],
    names: string[] = [],
    addresses: string[] = [],
  ): Promise<[TokenExchangeRateEntity[], number]> {
    let order
    switch (sort) {
      case 'price_high':
        order = { currentPrice: -1 }
        break
      case 'price_low':
        order = { currentPrice: 1 }
        break
      case 'volume_high':
        order = { totalVolume: -1 }
        break
      case 'volume_low':
        order = { totalVolume: 1 }
        break
      case 'market_cap_high':
        order = { marketCap: -1 }
        break
      case 'market_cap_low':
        order = { marketCap: 1 }
        break
      case 'market_cap_rank':
      default:
        order = { marketCapRank: 1 }
        break
    }

    const where = [] as any[]
    if (symbols.length) {
      where.push({symbol: Any(symbols)})
    }
    if (names.length) {
      where.push({name: Any(names)})
    }
    if (addresses.length) {
      where.push({address: Any(addresses)})
    }

    const findOptions: FindManyOptions = {
      where,
      order,
      take: limit,
      skip: offset,
      cache: true,
    }
    return this.tokenExchangeRateRepository.findAndCount(findOptions)
  }

  async countTokenExchangeRates(): Promise<number> {
    return this.tokenExchangeRateRepository.count({ cache: true })
  }

  async findTokenExchangeRateBySymbol(symbol: string): Promise<TokenExchangeRateEntity | undefined> {
    return this.tokenExchangeRateRepository.findOne({ where: { symbol }, cache: true })
  }

  async findTokenExchangeRateByAddress(address: string): Promise<TokenExchangeRateEntity | undefined> {
    return this.tokenExchangeRateRepository.findOne({
      where: { address },
      relations: ['contract', 'contract.metadata'],
      cache: true,
    })
  }

<<<<<<< HEAD
  async findContractInfoForToken(address: string): Promise<ContractEntity | undefined> {
    return this.contractRepository.findOne({ where: { address }, select: ['address', 'creator'], cache: true })
  }

=======
>>>>>>> 29a73641
  async countTokenHolders(address: string): Promise<number> {
    let numHolders = await this.erc20BalanceRepository.count({ where: { contract: address }, cache: true })
    if (!numHolders || numHolders === 0) {
      numHolders = await this.erc721BalanceRepository.count({ where: { contract: address }, cache: true })
    }
    return numHolders
  }

  async totalValueUSDByAddress(address: string): Promise<BigNumber | undefined> {

    // Only for erc20Tokens as these have fungible value
    const raw = await this.erc20BalanceRepository
      .createQueryBuilder('erc20')
      .leftJoin('erc20.tokenExchangeRate', 'ter')
      .select('SUM(erc20.amount * ter.currentPrice)', 'usdValue')
      .where('erc20.address = :address', { address })
      .andWhere('ter.currentPrice IS NOT NULL')
      .groupBy('erc20.address')
      .getRawOne()

    return raw && raw.usdValue ? new BigNumber(raw.usdValue) : undefined

  }

  async findTokensMetadata(
    symbols: string[] = [],
    names: string[] = [],
    addresses: string[] = [],
    offset: number = 0,
    limit: number = 20,
  ): Promise<[TokenMetadataEntity[], number]> {
    const where: any[] = []
    if (symbols.length) {
      where.push({ symbol: Any(symbols) })
    }
    if (names.length) {
      where.push({ name: Any(names) })
    }
    if (addresses.length) {
      where.push({ address: Any(addresses) })
    }
    const findOptions = {
      where,
<<<<<<< HEAD
      relations: ['contractMetadata'],
      cache: true,
=======
      take: limit,
      skip: offset,
>>>>>>> 29a73641
    }
    return await this.tokenMetadataRepository.findAndCount(findOptions)
  }

  async findByNameOrSymbol(query: string): Promise<TokenSearchDto[]> {

    query = `%${query}%`

    // Search for tokens by name/symbol
    const entities = await this.tokenSearchRepository.createQueryBuilder('tsr')
      .where('tsr.name ILIKE :query', { query })
      .orWhere('tsr.symbol ILIKE :query', { query })
      .orderBy('has_current_price', 'DESC')
      .addOrderBy('has_logo', 'DESC')
      .addOrderBy('has_website', 'DESC')
      .addOrderBy('UPPER(name)', 'ASC', 'NULLS LAST')
      .addOrderBy('UPPER(symbol)', 'ASC', 'NULLS LAST')
      .addOrderBy('UPPER(address)', 'ASC', 'NULLS LAST')
      .take(20)
      .getMany()

    if (!entities.length) {
      return []
    }

    return entities.map(e => new TokenSearchDto(e))
  }

}<|MERGE_RESOLUTION|>--- conflicted
+++ resolved
@@ -7,17 +7,12 @@
 import { TokenExchangeRateEntity } from '@app/orm/entities/token-exchange-rate.entity'
 import { Injectable } from '@nestjs/common'
 import { InjectRepository } from '@nestjs/typeorm'
-import { Any, FindManyOptions, FindOneOptions, Repository } from 'typeorm'
-import { TokenDto } from '@app/graphql/tokens/dto/token.dto'
-<<<<<<< HEAD
-import { TokenMetadataDto } from '@app/graphql/tokens/dto/token-metadata.dto'
+import { FindManyOptions, Repository, FindOneOptions, Any } from 'typeorm'
+import {TokenDto} from '@app/graphql/tokens/dto/token.dto'
 import BigNumber from 'bignumber.js'
+import { TokenMetadataEntity } from '@app/orm/entities/token-metadata.entity'
 import { TokenSearchEntity } from '@app/orm/entities/token-search.entity'
 import { TokenSearchDto } from '@app/graphql/search/dto/token-search.dto'
-=======
-import BigNumber from 'bignumber.js'
-import { TokenMetadataEntity } from '@app/orm/entities/token-metadata.entity'
->>>>>>> 29a73641
 
 @Injectable()
 export class TokenService {
@@ -36,13 +31,10 @@
     private readonly contractRepository: Repository<ContractEntity>,
     @InjectRepository(CoinExchangeRateEntity)
     private readonly coinExchangeRateRepository: Repository<CoinExchangeRateEntity>,
-<<<<<<< HEAD
+    @InjectRepository(TokenMetadataEntity)
+    private readonly tokenMetadataRepository: Repository<TokenMetadataEntity>,
     @InjectRepository(TokenSearchEntity)
     private readonly tokenSearchRepository: Repository<TokenSearchEntity>,
-=======
-    @InjectRepository(TokenMetadataEntity)
-    private readonly tokenMetadataRepository: Repository<TokenMetadataEntity>,
->>>>>>> 29a73641
   ) {}
 
   async findTokenHolders(address: string, limit: number = 10, offset: number = 0): Promise<[Erc20BalanceEntity[] | Erc721BalanceEntity[], number]> {
@@ -68,19 +60,15 @@
   }
 
   async findAddressAllTokensOwned(address: string, offset: number = 0, limit: number = 10): Promise<[TokenDto[], number]> {
-<<<<<<< HEAD
 
     const findOptions: FindManyOptions = {
       where: { address },
-      relations: ['tokenExchangeRate', 'metadata'],
-      take: limit,
-      skip: offset,
-      cache: true,
-    }
-
-=======
-    const findOptions: FindManyOptions = { where: { address }, relations: ['tokenExchangeRate', 'metadata', 'contractMetadata'], take: limit, skip: offset }
->>>>>>> 29a73641
+      relations: ['tokenExchangeRate', 'metadata', 'contractMetadata'],
+      take: limit,
+      skip: offset,
+      cache: true,
+    }
+
     const [erc20Tokens, erc20Count] = await this.erc20BalanceRepository.findAndCount(findOptions)
     const [erc721Tokens, erc721Count] = await this.erc721BalanceRepository.findAndCount(findOptions)
 
@@ -192,13 +180,6 @@
     })
   }
 
-<<<<<<< HEAD
-  async findContractInfoForToken(address: string): Promise<ContractEntity | undefined> {
-    return this.contractRepository.findOne({ where: { address }, select: ['address', 'creator'], cache: true })
-  }
-
-=======
->>>>>>> 29a73641
   async countTokenHolders(address: string): Promise<number> {
     let numHolders = await this.erc20BalanceRepository.count({ where: { contract: address }, cache: true })
     if (!numHolders || numHolders === 0) {
@@ -242,13 +223,10 @@
     }
     const findOptions = {
       where,
-<<<<<<< HEAD
       relations: ['contractMetadata'],
       cache: true,
-=======
-      take: limit,
-      skip: offset,
->>>>>>> 29a73641
+      take: limit,
+      skip: offset,
     }
     return await this.tokenMetadataRepository.findAndCount(findOptions)
   }
