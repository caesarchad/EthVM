--- conflicted
+++ resolved
@@ -9,14 +9,11 @@
   tokenExchangeRateBySymbol(symbol: String!): TokenExchangeRate
   tokenExchangeRateByAddress(address: String!): TokenExchangeRate
   tokensMetadata(symbols: [String]): [TokenMetadata!]!
-<<<<<<< HEAD
-=======
 }
 
 type TokenPage {
   items: [Token!]!
   totalCount: Int!
->>>>>>> fd1d1bec
 }
 
 type Token {
