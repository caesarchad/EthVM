--- conflicted
+++ resolved
@@ -1,375 +1,376 @@
 /* tslint:disable */
 export enum BalanceType {
-  TX_FEE = 'TX_FEE',
-  REWARD = 'REWARD',
-  ETHER = 'ETHER',
-  ERC20 = 'ERC20',
-  ERC721 = 'ERC721'
+    TX_FEE = "TX_FEE",
+    REWARD = "REWARD",
+    ETHER = "ETHER",
+    ERC20 = "ERC20",
+    ERC721 = "ERC721"
 }
 
 export enum ContractTypeEnum {
-  GENERIC = 'GENERIC',
-  ERC20 = 'ERC20',
-  ERC721 = 'ERC721'
+    GENERIC = "GENERIC",
+    ERC20 = "ERC20",
+    ERC721 = "ERC721"
 }
 
 export enum Duration {
-  ALL = 'ALL',
-  YEAR = 'YEAR',
-  MONTH = 'MONTH',
-  WEEK = 'WEEK',
-  DAY = 'DAY'
+    ALL = "ALL",
+    YEAR = "YEAR",
+    MONTH = "MONTH",
+    WEEK = "WEEK",
+    DAY = "DAY"
 }
 
 export enum ExchangeFrom {
-  ETH = 'ETH'
+    ETH = "ETH"
 }
 
 export enum ExchangeTo {
-  USD = 'USD'
+    USD = "USD"
 }
 
 export enum FilterEnum {
-  in = 'in',
-  out = 'out',
-  all = 'all'
+    in = "in",
+    out = "out",
+    all = "all"
 }
 
 export enum Order {
-  asc = 'asc',
-  desc = 'desc'
+    asc = "asc",
+    desc = "desc"
 }
 
 export enum SearchType {
-  Address = 'Address',
-  Block = 'Block',
-  Uncle = 'Uncle',
-  Tx = 'Tx',
-  None = 'None'
+    Address = "Address",
+    Block = "Block",
+    Uncle = "Uncle",
+    Tx = "Tx",
+    None = "None"
 }
 
 export enum TokenExchangeRateFilter {
-  price_high = 'price_high',
-  price_low = 'price_low',
-  volume_high = 'volume_high',
-  volume_low = 'volume_low',
-  market_cap_high = 'market_cap_high',
-  market_cap_low = 'market_cap_low',
-  market_cap_rank = 'market_cap_rank'
+    price_high = "price_high",
+    price_low = "price_low",
+    volume_high = "volume_high",
+    volume_low = "volume_low",
+    market_cap_high = "market_cap_high",
+    market_cap_low = "market_cap_low",
+    market_cap_rank = "market_cap_rank"
 }
 
 export class AccountMetadata {
-  id?: string
-  inTxCount?: number
-  isContractCreator?: boolean
-  isMiner?: boolean
-  outTxCount?: number
-  totalTxCount?: number
+    id?: string;
+    inTxCount?: number;
+    isContractCreator?: boolean;
+    isMiner?: boolean;
+    outTxCount?: number;
+    totalTxCount?: number;
 }
 
 export class Action {
-  TraceCallActionRecord?: TraceCallActionRecord
-  TraceCreateActionRecord?: TraceCreateActionRecord
-  TraceDestroyActionRecord?: TraceDestroyActionRecord
-  TraceRewardActionRecord?: TraceRewardActionRecord
+    TraceCallActionRecord?: TraceCallActionRecord;
+    TraceCreateActionRecord?: TraceCreateActionRecord;
+    TraceDestroyActionRecord?: TraceDestroyActionRecord;
+    TraceRewardActionRecord?: TraceRewardActionRecord;
 }
 
 export class AddressBalance {
-  address?: string
-  balance?: Decimal
+    address?: string;
+    balance?: Decimal;
 }
 
 export class AggregateBlockMetric {
-  id?: AggregateBlockMetricKey
-  bigInteger?: string
-  date?: Long
-  double?: number
-  float?: number
-  int?: number
-  long?: number
-  name?: string
+    id?: AggregateBlockMetricKey;
+    bigInteger?: string;
+    date?: Long;
+    double?: number;
+    float?: number;
+    int?: number;
+    long?: number;
+    name?: string;
 }
 
 export class AggregateBlockMetricKey {
-  date?: Long
-  name?: string
+    date?: Long;
+    name?: string;
 }
 
 export class Balance {
-  id?: BalanceKey
-  address?: string
-  amount?: string
-  balanceType?: BalanceType
+    id?: BalanceKey;
+    address?: string;
+    amount?: string;
+    balanceType?: BalanceType;
 }
 
 export class BalanceKey {
-  balanceType?: BalanceType
-  address?: string
+    balanceType?: BalanceType;
+    address?: string;
 }
 
 export class Block {
-  id?: Long
-  header?: Header
-  totalDifficulty?: string
-  transactions?: Transaction[]
-  uncles?: Uncle[]
-  rewards?: Reward[]
+    id?: Long;
+    header?: Header;
+    totalDifficulty?: string;
+    transactions?: Transaction[];
+    uncles?: Uncle[];
+    rewards?: Reward[];
 }
 
 export class BlockMetric {
-  id?: Decimal
-  avgGasLimit?: string
-  avgGasPrice?: string
-  avgTxFees?: string
-  blockTime?: string
-  difficulty?: string
-  hash?: string
-  number?: number
-  numFailedTxs?: number
-  numPendingTxs?: number
-  numSuccessfulTxs?: number
-  numUncles?: number
-  timestamp?: number
-  totalDifficulty?: string
-  totalTxs?: number
+    id?: Decimal;
+    avgGasLimit?: string;
+    avgGasPrice?: string;
+    avgTxFees?: string;
+    blockTime?: string;
+    difficulty?: string;
+    hash?: string;
+    number?: number;
+    numFailedTxs?: number;
+    numPendingTxs?: number;
+    numSuccessfulTxs?: number;
+    numUncles?: number;
+    timestamp?: number;
+    totalDifficulty?: string;
+    totalTxs?: number;
 }
 
 export class Contract {
-  id?: string
-  address?: string
-  creator?: string
-  data?: Buffer
-  destructed?: ContractDestructed
-  metadata?: ContractMetadata
-  type?: ContractType
+    id?: string;
+    address?: string;
+    creator?: string;
+    data?: Buffer;
+    destructed?: ContractDestructed;
+    metadata?: ContractMetadata;
+    type?: ContractType;
 }
 
 export class ContractDestructed {
-  address?: string
-  balance?: Buffer
-  refundAddress?: Buffer
+    address?: string;
+    balance?: Buffer;
+    refundAddress?: Buffer;
 }
 
 export class ContractMetadata {
-  decimals?: number
-  ens_address?: string
-  name?: string
-  symbol?: string
-  website?: string
-  logo?: Logo
-  social?: Social
-  support?: Support
+    decimals?: number;
+    ens_address?: string;
+    name?: string;
+    symbol?: string;
+    website?: string;
+    logo?: Logo;
+    social?: Social;
+    support?: Support;
 }
 
 export class ContractType {
-  string?: ContractTypeEnum
+    string?: ContractTypeEnum;
 }
 
 export class EthplorerAddressInfo {
-  address?: string
-  ETH?: EthplorerEthInfo
-  contractInfo?: EthplorerContractInfo
-  tokenInfo?: EthplorerTokenInfo
-  tokens?: EthplorerAddressToken[]
-  countTxs?: number
+    address?: string;
+    ETH?: EthplorerEthInfo;
+    contractInfo?: EthplorerContractInfo;
+    tokenInfo?: EthplorerTokenInfo;
+    tokens?: EthplorerAddressToken[];
+    countTxs?: number;
 }
 
 export class EthplorerAddressToken {
-  tokenInfo?: EthplorerTokenInfo
-  balance?: Decimal
-  totalIn?: Decimal
-  totalOut?: Decimal
+    tokenInfo?: EthplorerTokenInfo;
+    balance?: Decimal;
+    totalIn?: Decimal;
+    totalOut?: Decimal;
 }
 
 export class EthplorerContractInfo {
-  creatorAddress?: string
-  transactionHash?: string
-  timestamp?: Long
+    creatorAddress?: string;
+    transactionHash?: string;
+    timestamp?: Long;
 }
 
 export class EthplorerEthInfo {
-  balance?: Decimal
-  totalIn?: Decimal
-  totalOut?: Decimal
+    balance?: Decimal;
+    totalIn?: Decimal;
+    totalOut?: Decimal;
 }
 
 export class EthplorerPriceInfo {
-  rate?: Decimal
-  currency?: string
-  diff?: Decimal
-  diff7d?: Decimal
-  diff30d?: Decimal
-  marketCapUsd?: Decimal
-  availableSupply?: Decimal
-  volume24h?: Decimal
-  ts?: Long
+    rate?: Decimal;
+    currency?: string;
+    diff?: Decimal;
+    diff7d?: Decimal;
+    diff30d?: Decimal;
+    marketCapUsd?: Decimal;
+    availableSupply?: Decimal;
+    volume24h?: Decimal;
+    ts?: Long;
 }
 
 export class EthplorerTokenHolder {
-  address?: string
-  balance?: Decimal
-  share?: Decimal
+    address?: string;
+    balance?: Decimal;
+    share?: Decimal;
 }
 
 export class EthplorerTokenInfo {
-  address?: string
-  totalSupply?: string
-  name?: string
-  symbol?: string
-  decimals?: number
-  price?: EthplorerPriceInfo
-  owner?: string
-  countOps?: number
-  totalIn?: number
-  totalOut?: number
-  transfersCount?: number
-  ethTransfersCount?: number
-  holdersCount?: number
-  issuancesCount?: number
-  image?: string
-  description?: string
-  website?: string
-  lastUpdated?: Long
+    address?: string;
+    totalSupply?: string;
+    name?: string;
+    symbol?: string;
+    decimals?: number;
+    price?: EthplorerPriceInfo;
+    owner?: string;
+    countOps?: number;
+    totalIn?: number;
+    totalOut?: number;
+    transfersCount?: number;
+    ethTransfersCount?: number;
+    holdersCount?: number;
+    issuancesCount?: number;
+    image?: string;
+    description?: string;
+    website?: string;
+    lastUpdated?: Long;
 }
 
 export class EthplorerTokenOperation {
-  timestamp?: Long
-  transactionHash?: string
-  tokenInfo?: EthplorerTokenInfo
-  type?: string
-  address?: string
-  from?: string
-  to?: string
-  value?: number
+    timestamp?: Long;
+    transactionHash?: string;
+    tokenInfo?: EthplorerTokenInfo;
+    type?: string;
+    address?: string;
+    from?: string;
+    to?: string;
+    value?: number;
 }
 
 export class Header {
-  author?: string
-  difficulty?: string
-  extraData?: string
-  gasLimit?: string
-  gasUsed?: string
-  hash?: string
-  logsBloom?: string
-  nonce?: string
-  number?: number
-  parentHash?: string
-  receiptsRoot?: string
-  sha3Uncles?: string
-  size?: number
-  stateRoot?: string
-  timestamp?: number
-  transactionsRoot?: string
+    author?: string;
+    difficulty?: string;
+    extraData?: string;
+    gasLimit?: string;
+    gasUsed?: string;
+    hash?: string;
+    logsBloom?: string;
+    nonce?: string;
+    number?: number;
+    parentHash?: string;
+    receiptsRoot?: string;
+    sha3Uncles?: string;
+    size?: number;
+    stateRoot?: string;
+    timestamp?: number;
+    transactionsRoot?: string;
 }
 
 export class Log {
-  address?: string
-  data?: string
-  topics?: string[]
+    address?: string;
+    data?: string;
+    topics?: string[];
 }
 
 export class Logo {
-  src?: string
+    src?: string;
 }
 
 export class ProcessingMetadata {
-  id?: string
-  boolean?: boolean
-  bigInteger?: string
-  double?: Decimal
-  float?: Decimal
-  int?: number
-  long?: number
-  name?: string
-  string?: string
+    id?: string;
+    boolean?: boolean;
+    bigInteger?: string;
+    double?: Decimal;
+    float?: Decimal;
+    int?: number;
+    long?: number;
+    name?: string;
+    string?: string;
 }
 
 export abstract class IQuery {
-  abstract accountMetadataByHash(hash: string): AccountMetadata | Promise<AccountMetadata>
-
-  abstract balanceByHash(hash: string): Balance | Promise<Balance>
-
-  abstract blockMetricByHash(hash?: string): BlockMetric | Promise<BlockMetric>
-
-  abstract blockMetrics(limit?: number, page?: number): BlockMetric[] | Promise<BlockMetric[]>
-
-  abstract contractByHash(address: string): Contract | Promise<Contract>
-
-  abstract contractsCreatedBy(creator: string, limit?: number, page?: number): Contract[] | Promise<Contract[]>
-
-  abstract blocks(limit?: number, page?: number): Block[] | Promise<Block[]>
-
-  abstract blockByHash(hash?: string): Block | Promise<Block>
-
-  abstract blockByNumber(number?: number): Block | Promise<Block>
-
-  abstract minedBlocksByAddress(address?: string, limit?: number, page?: number): Block[] | Promise<Block[]>
-
-  abstract totalNumberOfBlocks(): number | Promise<number>
-
-  abstract quote(symbol: ExchangeFrom, to: ExchangeTo): Quote | Promise<Quote>
-
-  abstract tokenExchangeRates(filter: TokenExchangeRateFilter, limit?: number, page?: number): TokenExchangeRate[] | Promise<TokenExchangeRate[]>
-
-  abstract totalNumTokenExchangeRates(): number | Promise<number>
-
-  abstract tokenExchangeRateBySymbol(symbol: string): TokenExchangeRate | Promise<TokenExchangeRate>
-
-  abstract tokenExchangeRateByAddress(address: string): TokenExchangeRate | Promise<TokenExchangeRate>
-
-  abstract processingMetadataById(id: string): ProcessingMetadata | Promise<ProcessingMetadata>
-
-  abstract search(query: string): Search | Promise<Search>
-
-  abstract totalTxs(duration: Duration): Statistic[] | Promise<Statistic[]>
-
-  abstract totalSuccessfulTxs(duration: Duration): Statistic[] | Promise<Statistic[]>
-
-  abstract averageDifficulty(duration: Duration): Statistic[] | Promise<Statistic[]>
-
-  abstract totalFailedTxs(duration: Duration): Statistic[] | Promise<Statistic[]>
-
-  abstract totalGasPrice(duration: Duration): Statistic[] | Promise<Statistic[]>
-
-  abstract averageGasLimit(duration: Duration): Statistic[] | Promise<Statistic[]>
-
-  abstract averageGasPrice(duration: Duration): Statistic[] | Promise<Statistic[]>
-
-  abstract totalTxsFees(duration: Duration): Statistic[] | Promise<Statistic[]>
-
-  abstract averageTxFee(duration: Duration): Statistic[] | Promise<Statistic[]>
-
-  abstract averageMinerReward(duration: Duration): Statistic[] | Promise<Statistic[]>
-
-  abstract averageBlockTime(duration: Duration): Statistic[] | Promise<Statistic[]>
-
-  abstract averageHashRate(duration: Duration): Statistic[] | Promise<Statistic[]>
-
-  abstract addressTokenTransfers(address: string, limit?: number, page?: number): TokenTransfer[] | Promise<TokenTransfer[]>
-
-  abstract addressTokenTransfersByHolder(
-    address: string,
-    holder: string,
-    filter?: FilterEnum,
-    limit?: number,
-    page?: number
-  ): TokenTransfer[] | Promise<TokenTransfer[]>
-
-  abstract tokenHistory(address: string): EthplorerTokenOperation[] | Promise<EthplorerTokenOperation[]>
-
-  abstract topTokenHolders(address: string): EthplorerTokenHolder[] | Promise<EthplorerTokenHolder[]>
-
-  abstract holderDetails(address: string, holderAddress: string): EthplorerAddressInfo | Promise<EthplorerAddressInfo>
-
-  abstract holderTransfers(address: string, holderAddress: string): EthplorerTokenOperation[] | Promise<EthplorerTokenOperation[]>
-
-  abstract addressAllTokensOwned(address: string): Token[] | Promise<Token[]>
-
-  abstract addressAmountTokensOwned(address: string): number | Promise<number>
-
-<<<<<<< HEAD
-  abstract tx(hash: string): Transaction | Promise<Transaction>
-=======
+    abstract accountMetadataByHash(hash: string): AccountMetadata | Promise<AccountMetadata>;
+
+    abstract balanceByHash(hash: string): Balance | Promise<Balance>;
+
+    abstract blockMetricByHash(hash?: string): BlockMetric | Promise<BlockMetric>;
+
+    abstract blockMetrics(limit?: number, page?: number): BlockMetric[] | Promise<BlockMetric[]>;
+
+    abstract blocks(limit?: number, page?: number): Block[] | Promise<Block[]>;
+
+    abstract blockByHash(hash?: string): Block | Promise<Block>;
+
+    abstract blockByNumber(number?: number): Block | Promise<Block>;
+
+    abstract minedBlocksByAddress(address?: string, limit?: number, page?: number): Block[] | Promise<Block[]>;
+
+    abstract totalNumberOfBlocks(): number | Promise<number>;
+
+    abstract contractByHash(address: string): Contract | Promise<Contract>;
+
+    abstract contractsCreatedBy(creator: string, limit?: number, page?: number): Contract[] | Promise<Contract[]>;
+
+    abstract quote(symbol: ExchangeFrom, to: ExchangeTo): Quote | Promise<Quote>;
+
+    abstract tokenExchangeRates(filter: TokenExchangeRateFilter, limit?: number, page?: number): TokenExchangeRate[] | Promise<TokenExchangeRate[]>;
+
+    abstract totalNumTokenExchangeRates(): number | Promise<number>;
+
+    abstract tokenExchangeRateBySymbol(symbol: string): TokenExchangeRate | Promise<TokenExchangeRate>;
+
+    abstract tokenExchangeRateByAddress(address: string): TokenExchangeRate | Promise<TokenExchangeRate>;
+
+    abstract processingMetadataById(id: string): ProcessingMetadata | Promise<ProcessingMetadata>;
+
+    abstract search(query: string): Search | Promise<Search>;
+
+    abstract totalTxs(duration: Duration): Statistic[] | Promise<Statistic[]>;
+
+    abstract totalSuccessfulTxs(duration: Duration): Statistic[] | Promise<Statistic[]>;
+
+    abstract averageDifficulty(duration: Duration): Statistic[] | Promise<Statistic[]>;
+
+    abstract totalFailedTxs(duration: Duration): Statistic[] | Promise<Statistic[]>;
+
+    abstract totalGasPrice(duration: Duration): Statistic[] | Promise<Statistic[]>;
+
+    abstract averageGasLimit(duration: Duration): Statistic[] | Promise<Statistic[]>;
+
+    abstract averageGasPrice(duration: Duration): Statistic[] | Promise<Statistic[]>;
+
+    abstract totalTxsFees(duration: Duration): Statistic[] | Promise<Statistic[]>;
+
+    abstract averageTxFee(duration: Duration): Statistic[] | Promise<Statistic[]>;
+
+    abstract averageMinerReward(duration: Duration): Statistic[] | Promise<Statistic[]>;
+
+    abstract averageBlockTime(duration: Duration): Statistic[] | Promise<Statistic[]>;
+
+    abstract averageHashRate(duration: Duration): Statistic[] | Promise<Statistic[]>;
+
+    abstract addressTokenTransfers(address: string, limit?: number, page?: number): TokenTransfer[] | Promise<TokenTransfer[]>;
+
+    abstract addressTokenTransfersByHolder(address: string, holder: string, filter?: FilterEnum, limit?: number, page?: number): TokenTransfer[] | Promise<TokenTransfer[]>;
+
+    abstract tokenHistory(address: string): EthplorerTokenOperation[] | Promise<EthplorerTokenOperation[]>;
+
+    abstract topTokenHolders(address: string): EthplorerTokenHolder[] | Promise<EthplorerTokenHolder[]>;
+
+    abstract holderDetails(address: string, holderAddress: string): EthplorerAddressInfo | Promise<EthplorerAddressInfo>;
+
+    abstract holderTransfers(address: string, holderAddress: string): EthplorerTokenOperation[] | Promise<EthplorerTokenOperation[]>;
+
+    abstract addressAllTokensOwned(address: string): Token[] | Promise<Token[]>;
+
+    abstract addressAmountTokensOwned(address: string): number | Promise<number>;
+
+    abstract tx(hash: string): Transaction | Promise<Transaction>;
+
+    abstract txs(limit?: number, page?: number, fromBlock?: number): Transaction[] | Promise<Transaction[]>;
+
+    abstract txsForBlock(hash: string): Transaction[] | Promise<Transaction[]>;
+
+    abstract txsForAddress(hash: string, filter: FilterEnum, limit?: number, page?: number): Transaction[] | Promise<Transaction[]>;
+
+    abstract totalNumberOfTransactions(): number | Promise<number>;
+
     abstract uncleByHash(hash: string): Uncle | Promise<Uncle>;
 
     abstract uncles(limit?: number, page?: number, fromUncle?: number): Uncle[] | Promise<Uncle[]>;
@@ -378,249 +379,226 @@
 
     abstract latestUncleBlockNumber(): number | Promise<number>;
 
-    abstract tx(hash: string): Transaction | Promise<Transaction>;
->>>>>>> 93448859
-
-  abstract txs(limit?: number, page?: number, fromBlock?: number): Transaction[] | Promise<Transaction[]>
-
-  abstract txsForBlock(hash: string): Transaction[] | Promise<Transaction[]>
-
-  abstract txsForAddress(hash: string, filter: FilterEnum, limit?: number, page?: number): Transaction[] | Promise<Transaction[]>
-
-  abstract totalNumberOfTransactions(): number | Promise<number>
-
-<<<<<<< HEAD
-  abstract uncleByHash(hash: string): Uncle | Promise<Uncle>
-
-  abstract uncles(limit?: number, page?: number, fromUncle?: number): Uncle[] | Promise<Uncle[]>
-
-  abstract totalNumberOfUncles(): number | Promise<number>
-
-  abstract latestUncleBlockNumber(): number | Promise<number>
-
-  abstract temp__(): boolean | Promise<boolean>
-=======
     abstract temp__(): boolean | Promise<boolean>;
->>>>>>> 93448859
 }
 
 export class Quote {
-  to?: string
-  price?: string
-  last_update?: Decimal
-  vol_24h?: string
+    to?: string;
+    price?: string;
+    last_update?: Decimal;
+    vol_24h?: string;
 }
 
 export class Receipt {
-  blockHash?: string
-  blockNumber?: number
-  contractAddress?: string
-  cumulativeGasUsed?: string
-  gasUsed?: string
-  logsBloom?: string
-  numInternalTxs?: number
-  root?: string
-  status?: string
-  transactionHash?: string
-  transactionIndex?: string
-  logs?: Log[]
-  traces?: Trace[]
+    blockHash?: string;
+    blockNumber?: number;
+    contractAddress?: string;
+    cumulativeGasUsed?: string;
+    gasUsed?: string;
+    logsBloom?: string;
+    numInternalTxs?: number;
+    root?: string;
+    status?: string;
+    transactionHash?: string;
+    transactionIndex?: string;
+    logs?: Log[];
+    traces?: Trace[];
 }
 
 export class Result {
-  address?: string
-  code?: string
-  gasUsed?: string
-  output?: string
+    address?: string;
+    code?: string;
+    gasUsed?: string;
+    output?: string;
 }
 
 export class Reward {
-  author?: string
-  rewardType?: string
-  value?: string
+    author?: string;
+    rewardType?: string;
+    value?: string;
 }
 
 export class Search {
-  type?: SearchType
-  address?: AddressBalance
-  block?: Block
-  uncle?: Uncle
-  tx?: Transaction
+    type?: SearchType;
+    address?: AddressBalance;
+    block?: Block;
+    uncle?: Uncle;
+    tx?: Transaction;
 }
 
 export class Social {
-  blog?: string
-  chat?: string
-  facebook?: string
-  forum?: string
-  github?: string
-  gitter?: string
-  instagram?: string
-  linkedin?: string
-  reddit?: string
-  slack?: string
-  telegram?: string
-  twitter?: string
-  youtube?: string
+    blog?: string;
+    chat?: string;
+    facebook?: string;
+    forum?: string;
+    github?: string;
+    gitter?: string;
+    instagram?: string;
+    linkedin?: string;
+    reddit?: string;
+    slack?: string;
+    telegram?: string;
+    twitter?: string;
+    youtube?: string;
 }
 
 export class Statistic {
-  date?: Long
-  value?: StatisticValue
+    date?: Long;
+    value?: StatisticValue;
 }
 
 export abstract class ISubscription {
-  abstract newBlockMetric(): BlockMetric | Promise<BlockMetric>
-
-  abstract newBlock(): Block | Promise<Block>
-
-  abstract newProcessingMetadata(): ProcessingMetadata | Promise<ProcessingMetadata>
-
-  abstract newTxs(): Transaction[] | Promise<Transaction[]>
+    abstract newBlockMetric(): BlockMetric | Promise<BlockMetric>;
+
+    abstract newBlock(): Block | Promise<Block>;
+
+    abstract newProcessingMetadata(): ProcessingMetadata | Promise<ProcessingMetadata>;
+
+    abstract newTxs(): Transaction[] | Promise<Transaction[]>;
 }
 
 export class Support {
-  email?: string
-  url?: string
+    email?: string;
+    url?: string;
 }
 
 export class Token {
-  name?: string
-  website?: string
-  email?: string
-  symbol?: string
-  addr?: string
-  decimals?: number
-  balance?: string
-  currentPrice?: number
+    name?: string;
+    website?: string;
+    email?: string;
+    symbol?: string;
+    addr?: string;
+    decimals?: number;
+    balance?: string;
+    currentPrice?: number;
 }
 
 export class TokenExchangeRate {
-  id?: string
-  address?: string
-  circulatingSupply?: string
-  currentPrice?: Decimal
-  high24h?: Decimal
-  image?: string
-  lastUpdated?: string
-  low24h?: Decimal
-  marketCap?: Decimal
-  marketCapChange24h?: Decimal
-  marketCapChangePercentage24h?: Decimal
-  marketCapRank?: number
-  name?: string
-  priceChange24h?: Decimal
-  priceChangePercentage24h?: Decimal
-  symbol?: string
-  totalSupply?: string
-  totalVolume?: Decimal
-  owner?: string
-  holdersCount?: number
+    id?: string;
+    address?: string;
+    circulatingSupply?: string;
+    currentPrice?: Decimal;
+    high24h?: Decimal;
+    image?: string;
+    lastUpdated?: string;
+    low24h?: Decimal;
+    marketCap?: Decimal;
+    marketCapChange24h?: Decimal;
+    marketCapChangePercentage24h?: Decimal;
+    marketCapRank?: number;
+    name?: string;
+    priceChange24h?: Decimal;
+    priceChangePercentage24h?: Decimal;
+    symbol?: string;
+    totalSupply?: string;
+    totalVolume?: Decimal;
+    owner?: string;
+    holdersCount?: number;
 }
 
 export class TokenTransfer {
-  id?: TokenTransferKey
-  amount?: string
-  contract?: string
-  from?: string
-  timestamp?: number
-  to?: string
-  tokenId?: string
-  transferType?: BalanceType
+    id?: TokenTransferKey;
+    amount?: string;
+    contract?: string;
+    from?: string;
+    timestamp?: number;
+    to?: string;
+    tokenId?: string;
+    transferType?: BalanceType;
 }
 
 export class TokenTransferKey {
-  hash?: string
+    hash?: string;
 }
 
 export class Trace {
-  blockHash?: string
-  blockNumber?: number
-  error?: string
-  subtraces?: number
-  traceAddress?: number[]
-  transactionHash?: string
-  transactionPosition?: number
-  type?: string
-  action?: Action
-  result?: Result
+    blockHash?: string;
+    blockNumber?: number;
+    error?: string;
+    subtraces?: number;
+    traceAddress?: number[];
+    transactionHash?: string;
+    transactionPosition?: number;
+    type?: string;
+    action?: Action;
+    result?: Result;
 }
 
 export class TraceCallActionRecord {
-  callType?: string
-  from?: string
-  gas?: string
-  input?: string
-  to?: string
-  value?: string
+    callType?: string;
+    from?: string;
+    gas?: string;
+    input?: string;
+    to?: string;
+    value?: string;
 }
 
 export class TraceCreateActionRecord {
-  from?: string
-  gas?: string
-  init?: string
-  value?: string
+    from?: string;
+    gas?: string;
+    init?: string;
+    value?: string;
 }
 
 export class TraceDestroyActionRecord {
-  address?: string
-  balance?: string
-  refundAddress?: string
+    address?: string;
+    balance?: string;
+    refundAddress?: string;
 }
 
 export class TraceRewardActionRecord {
-  author?: string
-  value?: string
-  rewardType?: string
+    author?: string;
+    value?: string;
+    rewardType?: string;
 }
 
 export class Transaction {
-  id?: string
-  blockHash?: string
-  blockNumber?: number
-  creates?: string
-  from?: string
-  gas?: string
-  gasPrice?: string
-  hash?: string
-  input?: string
-  nonce?: string
-  r?: string
-  s?: string
-  timestamp?: number
-  to?: string
-  transactionIndex?: number
-  v?: number
-  value?: string
-  receipt?: Receipt
+    id?: string;
+    blockHash?: string;
+    blockNumber?: number;
+    creates?: string;
+    from?: string;
+    gas?: string;
+    gasPrice?: string;
+    hash?: string;
+    input?: string;
+    nonce?: string;
+    r?: string;
+    s?: string;
+    timestamp?: number;
+    to?: string;
+    transactionIndex?: number;
+    v?: number;
+    value?: string;
+    receipt?: Receipt;
 }
 
 export class Uncle {
-  id?: string
-  author?: string
-  blockNumber?: number
-  difficulty?: string
-  extraData?: string
-  gasLimit?: string
-  gasUsed?: string
-  hash?: string
-  logsBloom?: string
-  nonce?: string
-  number?: number
-  parentHash?: string
-  receiptsRoot?: string
-  sha3Uncles?: string
-  size?: number
-  stateRoot?: string
-  timestamp?: number
-  transactionsRoot?: string
-  uncleIndex?: number
-  uncleReward?: string
-}
-
-export type Buffer = any
-export type Date = any
-export type Decimal = any
-export type JSON = any
-export type Long = any
-export type StatisticValue = any+    id?: string;
+    author?: string;
+    blockNumber?: number;
+    difficulty?: string;
+    extraData?: string;
+    gasLimit?: string;
+    gasUsed?: string;
+    hash?: string;
+    logsBloom?: string;
+    nonce?: string;
+    number?: number;
+    parentHash?: string;
+    receiptsRoot?: string;
+    sha3Uncles?: string;
+    size?: number;
+    stateRoot?: string;
+    timestamp?: number;
+    transactionsRoot?: string;
+    uncleIndex?: number;
+    uncleReward?: string;
+}
+
+export type Buffer = any;
+export type Date = any;
+export type Decimal = any;
+export type JSON = any;
+export type Long = any;
+export type StatisticValue = any;