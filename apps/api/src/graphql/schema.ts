--- conflicted
+++ resolved
@@ -13,15 +13,6 @@
   ERC721 = 'ERC721'
 }
 
-<<<<<<< HEAD
-=======
-export enum ContractTypeEnum {
-  GENERIC = 'GENERIC',
-  ERC20 = 'ERC20',
-  ERC721 = 'ERC721'
-}
-
->>>>>>> d7209742
 export enum Duration {
   ALL = 'ALL',
   YEAR = 'YEAR',
@@ -67,7 +58,6 @@
   market_cap_rank = 'market_cap_rank'
 }
 
-<<<<<<< HEAD
 export class Account {
     address?: string;
     balance?: number;
@@ -76,22 +66,6 @@
     outTxCount?: string;
     isMiner?: boolean;
     isContractCreator?: boolean;
-=======
-export class AccountMetadata {
-  id?: string
-  inTxCount?: number
-  isContractCreator?: boolean
-  isMiner?: boolean
-  outTxCount?: number
-  totalTxCount?: number
-}
-
-export class Action {
-  TraceCallActionRecord?: TraceCallActionRecord
-  TraceCreateActionRecord?: TraceCreateActionRecord
-  TraceDestroyActionRecord?: TraceDestroyActionRecord
-  TraceRewardActionRecord?: TraceRewardActionRecord
->>>>>>> d7209742
 }
 
 export class AddressBalance {
@@ -115,7 +89,6 @@
   name?: string
 }
 
-<<<<<<< HEAD
 export class Block {
     header?: BlockHeader;
     transactions?: Transaction[];
@@ -152,76 +125,6 @@
     refundBalance?: number;
     traceCreatedAt?: string;
     traceDestroyedAt?: string;
-=======
-export class Balance {
-  id?: BalanceKey
-  address?: string
-  amount?: string
-  balanceType?: BalanceType
-}
-
-export class BalanceKey {
-  balanceType?: BalanceType
-  address?: string
-}
-
-export class Block {
-  id?: Long
-  header?: Header
-  totalDifficulty?: string
-  transactions?: Transaction[]
-  uncles?: Uncle[]
-  rewards?: Reward[]
-}
-
-export class BlockMetric {
-  id?: Decimal
-  avgGasLimit?: string
-  avgGasPrice?: string
-  avgTxFees?: string
-  blockTime?: string
-  difficulty?: string
-  hash?: string
-  number?: number
-  numFailedTxs?: number
-  numPendingTxs?: number
-  numSuccessfulTxs?: number
-  numUncles?: number
-  timestamp?: number
-  totalDifficulty?: string
-  totalTxs?: number
-}
-
-export class Contract {
-  id?: string
-  address?: string
-  creator?: string
-  data?: Buffer
-  destructed?: ContractDestructed
-  metadata?: ContractMetadata
-  type?: ContractType
-}
-
-export class ContractDestructed {
-  address?: string
-  balance?: Buffer
-  refundAddress?: Buffer
-}
-
-export class ContractMetadata {
-  decimals?: number
-  ens_address?: string
-  name?: string
-  symbol?: string
-  website?: string
-  logo?: Logo
-  social?: Social
-  support?: Support
-}
-
-export class ContractType {
-  string?: ContractTypeEnum
->>>>>>> d7209742
 }
 
 export class EthplorerAddressInfo {
@@ -302,38 +205,6 @@
   value?: number
 }
 
-<<<<<<< HEAD
-=======
-export class Header {
-  author?: string
-  difficulty?: string
-  extraData?: string
-  gasLimit?: string
-  gasUsed?: string
-  hash?: string
-  logsBloom?: string
-  nonce?: string
-  number?: number
-  parentHash?: string
-  receiptsRoot?: string
-  sha3Uncles?: string
-  size?: number
-  stateRoot?: string
-  timestamp?: number
-  transactionsRoot?: string
-}
-
-export class Log {
-  address?: string
-  data?: string
-  topics?: string[]
-}
-
-export class Logo {
-  src?: string
-}
-
->>>>>>> d7209742
 export class ProcessingMetadata {
   id?: string
   boolean?: boolean
@@ -347,21 +218,6 @@
 }
 
 export abstract class IQuery {
-<<<<<<< HEAD
-    abstract blocks(limit?: number, page?: number, fromBlock?: Long): Block[] | Promise<Block[]>;
-=======
-  abstract accountMetadataByHash(hash: string): AccountMetadata | Promise<AccountMetadata>
-
-  abstract blockMetricByHash(hash?: string): BlockMetric | Promise<BlockMetric>
-
-  abstract blockMetrics(limit?: number, page?: number): BlockMetric[] | Promise<BlockMetric[]>
-
-  abstract balanceByHash(hash: string): Balance | Promise<Balance>
-
-  abstract contractByHash(address: string): Contract | Promise<Contract>
->>>>>>> d7209742
-
-  abstract contractsCreatedBy(creator: string, limit?: number, page?: number): Contract[] | Promise<Contract[]>
 
   abstract blocks(limit?: number, page?: number): Block[] | Promise<Block[]>
 
@@ -369,18 +225,12 @@
 
   abstract blockByNumber(number?: number): Block | Promise<Block>
 
-<<<<<<< HEAD
     abstract accountByAddress(address: string): Account | Promise<Account>;
 
     abstract contractByAddress(address: string): Contract | Promise<Contract>;
 
     abstract contractsCreatedBy(creator: string, limit?: number, page?: number): Contract[] | Promise<Contract[]>;
 
-    abstract quote(symbol: ExchangeFrom, to: ExchangeTo): Quote | Promise<Quote>;
-=======
-  abstract minedBlocksByAddress(address?: string, limit?: number, page?: number): Block[] | Promise<Block[]>
->>>>>>> d7209742
-
   abstract totalNumberOfBlocks(): number | Promise<number>
 
   abstract quote(symbol: ExchangeFrom, to: ExchangeTo): Quote | Promise<Quote>
@@ -389,23 +239,11 @@
 
   abstract totalNumTokenExchangeRates(): number | Promise<number>
 
-<<<<<<< HEAD
     abstract search(query: string): Search | Promise<Search>;
-=======
-  abstract tokenExchangeRateBySymbol(symbol: string): TokenExchangeRate | Promise<TokenExchangeRate>
-
-  abstract tokenExchangeRateByAddress(address: string): TokenExchangeRate | Promise<TokenExchangeRate>
->>>>>>> d7209742
 
   abstract processingMetadataById(id: string): ProcessingMetadata | Promise<ProcessingMetadata>
 
-<<<<<<< HEAD
     abstract totalTxs(duration: Duration): Statistic[] | Promise<Statistic[]>;
-=======
-  abstract search(query: string): Search | Promise<Search>
-
-  abstract totalTxs(duration: Duration): Statistic[] | Promise<Statistic[]>
->>>>>>> d7209742
 
   abstract totalSuccessfulTxs(duration: Duration): Statistic[] | Promise<Statistic[]>
 
@@ -455,13 +293,7 @@
 
   abstract txs(limit?: number, page?: number, fromBlock?: number): Transaction[] | Promise<Transaction[]>
 
-<<<<<<< HEAD
     abstract txsForAddress(hash: string, filter: FilterEnum, limit?: number, page?: number): Transaction[] | Promise<Transaction[]>;
-=======
-  abstract txsForBlock(hash: string): Transaction[] | Promise<Transaction[]>
-
-  abstract txsForAddress(hash: string, filter: FilterEnum, limit?: number, page?: number): Transaction[] | Promise<Transaction[]>
->>>>>>> d7209742
 
   abstract totalNumberOfTransactions(): number | Promise<number>
 
@@ -484,7 +316,6 @@
 }
 
 export class Receipt {
-<<<<<<< HEAD
     transactionHash?: string;
     transactionIndex?: string;
     blockHash?: string;
@@ -498,34 +329,6 @@
     logsBloom?: string;
     root?: string;
     status?: string;
-=======
-  blockHash?: string
-  blockNumber?: number
-  contractAddress?: string
-  cumulativeGasUsed?: string
-  gasUsed?: string
-  logsBloom?: string
-  numInternalTxs?: number
-  root?: string
-  status?: string
-  transactionHash?: string
-  transactionIndex?: string
-  logs?: Log[]
-  traces?: Trace[]
-}
-
-export class Result {
-  address?: string
-  code?: string
-  gasUsed?: string
-  output?: string
-}
-
-export class Reward {
-  author?: string
-  rewardType?: string
-  value?: string
->>>>>>> d7209742
 }
 
 export class Search {
@@ -536,52 +339,19 @@
   tx?: Transaction
 }
 
-<<<<<<< HEAD
-=======
-export class Social {
-  blog?: string
-  chat?: string
-  facebook?: string
-  forum?: string
-  github?: string
-  gitter?: string
-  instagram?: string
-  linkedin?: string
-  reddit?: string
-  slack?: string
-  telegram?: string
-  twitter?: string
-  youtube?: string
-}
-
->>>>>>> d7209742
 export class Statistic {
   date?: Long
   value?: StatisticValue
 }
 
 export abstract class ISubscription {
-<<<<<<< HEAD
     abstract newBlock(): Block | Promise<Block>;
-=======
-  abstract newBlockMetric(): BlockMetric | Promise<BlockMetric>
-
-  abstract newBlock(): Block | Promise<Block>
->>>>>>> d7209742
 
   abstract newProcessingMetadata(): ProcessingMetadata | Promise<ProcessingMetadata>
 
   abstract newTxs(): Transaction[] | Promise<Transaction[]>
 }
 
-<<<<<<< HEAD
-=======
-export class Support {
-  email?: string
-  url?: string
-}
-
->>>>>>> d7209742
 export class Token {
   name?: string
   website?: string
@@ -632,7 +402,6 @@
 }
 
 export class Trace {
-<<<<<<< HEAD
     blockHash?: string;
     transactionHash?: string;
     traceAddress?: string;
@@ -695,96 +464,4 @@
 export type Decimal = any;
 export type JSON = any;
 export type Long = any;
-export type StatisticValue = any;
-=======
-  blockHash?: string
-  blockNumber?: number
-  error?: string
-  subtraces?: number
-  traceAddress?: number[]
-  transactionHash?: string
-  transactionPosition?: number
-  type?: string
-  action?: Action
-  result?: Result
-}
-
-export class TraceCallActionRecord {
-  callType?: string
-  from?: string
-  gas?: string
-  input?: string
-  to?: string
-  value?: string
-}
-
-export class TraceCreateActionRecord {
-  from?: string
-  gas?: string
-  init?: string
-  value?: string
-}
-
-export class TraceDestroyActionRecord {
-  address?: string
-  balance?: string
-  refundAddress?: string
-}
-
-export class TraceRewardActionRecord {
-  author?: string
-  value?: string
-  rewardType?: string
-}
-
-export class Transaction {
-  id?: string
-  blockHash?: string
-  blockNumber?: number
-  creates?: string
-  from?: string
-  gas?: string
-  gasPrice?: string
-  hash?: string
-  input?: string
-  nonce?: string
-  r?: string
-  s?: string
-  timestamp?: number
-  to?: string
-  transactionIndex?: number
-  v?: number
-  value?: string
-  receipt?: Receipt
-}
-
-export class Uncle {
-  id?: string
-  author?: string
-  blockNumber?: number
-  difficulty?: string
-  extraData?: string
-  gasLimit?: string
-  gasUsed?: string
-  hash?: string
-  logsBloom?: string
-  nonce?: string
-  number?: number
-  parentHash?: string
-  receiptsRoot?: string
-  sha3Uncles?: string
-  size?: number
-  stateRoot?: string
-  timestamp?: number
-  transactionsRoot?: string
-  uncleIndex?: number
-  uncleReward?: string
-}
-
-export type Buffer = any
-export type Date = any
-export type Decimal = any
-export type JSON = any
-export type Long = any
-export type StatisticValue = any
->>>>>>> d7209742
+export type StatisticValue = any;