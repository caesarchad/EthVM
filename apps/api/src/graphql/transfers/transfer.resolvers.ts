--- conflicted
+++ resolved
@@ -1,17 +1,9 @@
 import { Args, Query, Resolver } from '@nestjs/graphql'
 import { TransferService } from '@app/dao/transfer.service'
-<<<<<<< HEAD
-import {ParseAddressPipe} from '@app/shared/validation/parse-address.pipe'
-import {ParseAddressesPipe} from '@app/shared/validation/parse-addresses.pipe'
-import {ParseLimitPipe} from '@app/shared/validation/parse-limit.pipe.1'
-import {ParsePagePipe} from '@app/shared/validation/parse-page.pipe'
-import {TransfersPageDto} from '@app/graphql/transfers/dto/transfers-page.dto'
-import {BalancesPageDto} from '@app/graphql/transfers/dto/balances-page.dto'
-=======
 import { ParseAddressPipe } from '@app/shared/validation/parse-address.pipe'
 import { ParseAddressesPipe } from '@app/shared/validation/parse-addresses.pipe'
 import { TransferPageDto } from '@app/graphql/transfers/dto/transfer-page.dto'
->>>>>>> fd1d1bec
+import { BalancesPageDto } from '@app/graphql/transfers/dto/balances-page.dto'
 
 @Resolver('Transfer')
 export class TransferResolvers {
@@ -41,23 +33,6 @@
   ): Promise<TransferPageDto> {
     const result = await this.transferService.findTokenTransfersByContractAddressForHolder(contractAddress, holderAddress, filter, limit, page)
     return new TransferPageDto({
-      items: result[0],
-      totalCount: result[1],
-    })
-  }
-
-  @Query()
-  async tokenTransfersByContractAddressesForHolder(
-    @Args({name: 'contractAddresses', type: () => [String]}, ParseAddressesPipe) contractAddresses: string[],
-    @Args('holderAddress', ParseAddressPipe) holderAddress: string,
-    @Args('filter') filter: string,
-    @Args('limit') limit: number,
-    @Args('page') page: number,
-    @Args('timestampFrom') timestampFrom: number,
-    @Args('timestampTo') timestampTo: number,
-  ): Promise<TransfersPageDto> {
-    const result = await this.transferService.findTokenTransfersByContractAddressesForHolder(contractAddresses, holderAddress, filter, limit, page, timestampFrom, timestampTo)
-    return new TransfersPageDto({
       items: result[0],
       totalCount: result[1],
     })
