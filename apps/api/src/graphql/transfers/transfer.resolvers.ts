import { Args, Query, Resolver } from '@nestjs/graphql'
import { TransferService } from '@app/dao/transfer.service'
import { ParseAddressPipe } from '@app/shared/validation/parse-address.pipe'
<<<<<<< HEAD
=======
import { ParseAddressesPipe } from '@app/shared/validation/parse-addresses.pipe'
>>>>>>> 22c20612
import { TransfersPageDto } from '@app/graphql/transfers/dto/transfers-page.dto'

@Resolver('Transfer')
export class TransferResolvers {

  constructor(private readonly transferService: TransferService) {}

  @Query()
  async tokenTransfersByContractAddress(
    @Args('contractAddress', ParseAddressPipe) contractAddress: string,
    @Args('limit') limit: number,
    @Args('page') page: number,
  ): Promise<TransfersPageDto> {
    const result = await this.transferService.findTokenTransfersByContractAddress(contractAddress, limit, page)
    return new TransfersPageDto({
      items: result[0],
      totalCount: result[1],
    })
  }

  @Query()
  async tokenTransfersByContractAddressForHolder(
    @Args('contractAddress', ParseAddressPipe) contractAddress: string,
    @Args('holderAddress', ParseAddressPipe) holderAddress: string,
    @Args('filter') filter: string,
    @Args('limit') limit: number,
    @Args('page') page: number,
  ): Promise<TransfersPageDto> {
    const result = await this.transferService.findTokenTransfersByContractAddressForHolder(contractAddress, holderAddress, filter, limit, page)
    return new TransfersPageDto({
      items: result[0],
      totalCount: result[1],
    })
  }

  @Query()
  async tokenTransfersByContractAddressesForHolder(
    @Args({name: 'contractAddresses', type: () => [String]}, ParseAddressesPipe) contractAddresses: string[],
    @Args('holderAddress', ParseAddressPipe) holderAddress: string,
    @Args('filter') filter: string,
    @Args('limit') limit: number,
    @Args('page') page: number,
    @Args('timestampFrom') timestampFrom: number,
    @Args('timestampTo') timestampTo: number,
  ): Promise<TransfersPageDto> {
    const result = await this.transferService
      .findTokenTransfersByContractAddressesForHolder(contractAddresses, holderAddress, filter, limit, page, timestampFrom, timestampTo)
    return new TransfersPageDto({
      items: result[0],
      totalCount: result[1],
    })
  }

  @Query()
  async internalTransactionsByAddress(
    @Args('address', ParseAddressPipe) address: string,
    @Args('offset') offset: number,
    @Args('limit') limit: number,
  ): Promise<TransfersPageDto> {
    const [items, totalCount] = await this.transferService.findInternalTransactionsByAddress(address, offset, limit)
    return new TransfersPageDto({ items, totalCount })
  }
}<|MERGE_RESOLUTION|>--- conflicted
+++ resolved
@@ -1,11 +1,8 @@
 import { Args, Query, Resolver } from '@nestjs/graphql'
 import { TransferService } from '@app/dao/transfer.service'
 import { ParseAddressPipe } from '@app/shared/validation/parse-address.pipe'
-<<<<<<< HEAD
-=======
 import { ParseAddressesPipe } from '@app/shared/validation/parse-addresses.pipe'
->>>>>>> 22c20612
-import { TransfersPageDto } from '@app/graphql/transfers/dto/transfers-page.dto'
+import { TransferPageDto } from '@app/graphql/transfers/dto/transfer-page.dto'
 
 @Resolver('Transfer')
 export class TransferResolvers {
@@ -17,9 +14,9 @@
     @Args('contractAddress', ParseAddressPipe) contractAddress: string,
     @Args('limit') limit: number,
     @Args('page') page: number,
-  ): Promise<TransfersPageDto> {
+  ): Promise<TransferPageDto> {
     const result = await this.transferService.findTokenTransfersByContractAddress(contractAddress, limit, page)
-    return new TransfersPageDto({
+    return new TransferPageDto({
       items: result[0],
       totalCount: result[1],
     })
@@ -32,12 +29,22 @@
     @Args('filter') filter: string,
     @Args('limit') limit: number,
     @Args('page') page: number,
-  ): Promise<TransfersPageDto> {
+  ): Promise<TransferPageDto> {
     const result = await this.transferService.findTokenTransfersByContractAddressForHolder(contractAddress, holderAddress, filter, limit, page)
-    return new TransfersPageDto({
+    return new TransferPageDto({
       items: result[0],
       totalCount: result[1],
     })
+  }
+
+  @Query()
+  async internalTransactionsByAddress(
+    @Args('address', ParseAddressPipe) address: string,
+    @Args('offset') offset: number,
+    @Args('limit') limit: number,
+  ): Promise<TransferPageDto> {
+    const [items, totalCount] = await this.transferService.findInternalTransactionsByAddress(address, offset, limit)
+    return new TransferPageDto({ items, totalCount })
   }
 
   @Query()
@@ -49,22 +56,12 @@
     @Args('page') page: number,
     @Args('timestampFrom') timestampFrom: number,
     @Args('timestampTo') timestampTo: number,
-  ): Promise<TransfersPageDto> {
+  ): Promise<TransferPageDto> {
     const result = await this.transferService
       .findTokenTransfersByContractAddressesForHolder(contractAddresses, holderAddress, filter, limit, page, timestampFrom, timestampTo)
-    return new TransfersPageDto({
+    return new TransferPageDto({
       items: result[0],
       totalCount: result[1],
     })
   }
-
-  @Query()
-  async internalTransactionsByAddress(
-    @Args('address', ParseAddressPipe) address: string,
-    @Args('offset') offset: number,
-    @Args('limit') limit: number,
-  ): Promise<TransfersPageDto> {
-    const [items, totalCount] = await this.transferService.findInternalTransactionsByAddress(address, offset, limit)
-    return new TransfersPageDto({ items, totalCount })
-  }
 }