import config from '@app/config'
import { Callback } from '@app/interfaces'
import { logger } from '@app/logger'
import { errors } from '@app/server/core/exceptions'
import { Streamer, StreamingEvent } from '@app/server/core/streams'
import { AddressesService } from '@app/server/modules/addresses'
import { BalancesService } from '@app/server/modules/balances'
import { BlockMetricsService, toBlockMetrics } from '@app/server/modules/block-metrics'
import { BlocksService, toSimpleBlock } from '@app/server/modules/blocks'
import { ContractsService } from '@app/server/modules/contracts'
import { ExchangeService } from '@app/server/modules/exchanges'
import { PendingTxService, toPendingTx } from '@app/server/modules/pending-txs'
import { ProcessingMetadataService, toProcessingMetadata } from '@app/server/modules/processing-metadata'
import { SearchService } from '@app/server/modules/search'
import { StatisticsService } from '@app/server/modules/statistics'
import { TokensService } from '@app/server/modules/tokens'
import { TxsService } from '@app/server/modules/txs'
import { UnclesService } from '@app/server/modules/uncles'
import { Block, Events, SocketRooms, Tx } from 'ethvm-common'
import * as fs from 'fs'
import * as http from 'http'
import * as SocketIO from 'socket.io'

export type SocketEventPayload = any

export type SocketEventResponse = Block | Block[] | Tx | Tx[] | number | any

export interface SocketEventValidationResult {
  readonly valid: boolean
  readonly errors?: any[]
}

export interface SocketEvent {
  id: string
  onValidate: (server: EthVMServer, socket: SocketIO.Socket, payload: any) => SocketEventValidationResult
  onEvent: (server: EthVMServer, socket: SocketIO.Socket, payload?: SocketEventPayload) => Promise<SocketEventResponse>
}

export class EthVMServer {
  public io: SocketIO.Server

  private server
  private readonly events: Map<string, SocketEvent> = new Map()

  constructor(
    public readonly addressesService: AddressesService,
    public readonly blockService: BlocksService,
    public readonly blockMetricsService: BlockMetricsService,
    public readonly contractsService: ContractsService,
    public readonly uncleService: UnclesService,
    public readonly balancesService: BalancesService,
    public readonly txsService: TxsService,
    public readonly statisticsService: StatisticsService,
    public readonly pendingTxService: PendingTxService,
    public readonly exchangesService: ExchangeService,
    public readonly searchService: SearchService,
    public readonly tokensService: TokensService,
    public readonly processingMetadataService: ProcessingMetadataService,
    private readonly streamer: Streamer
  ) {}

  public async start() {
    logger.debug('EthVMServer - createWSServer() / Creating http server')
    this.server = http.createServer()
    const opts = {
      host: config.get('server.host'),
      port: config.get('server.port')
    }

    logger.debug('EthVMServer - createWSServer() / Starting listening on http server')
    this.server.listen(opts, () => {
      logger.debug(`EthVMServer - createWSServer() / Http server listening on ${opts.host}:${opts.port}`)
    })

    logger.debug('EthVMServer - createWSServer() / Creating SocketIO server')
    this.io = SocketIO(this.server)

    logger.debug('EthVMServer - start() / Loading socket events...')
    const events = fs.readdirSync(`${__dirname}/events/`)
    events.forEach(async ev => {
      logger.debug(`EthVMServer - start() / Registering socket event: ${ev}`)
      const event = await import(`${__dirname}/events/${ev}`)
      this.events.set(event.default.id, event.default)
    })

    logger.debug('EthVMServer - start() / Registering streamer events')
    await this.streamer.initialize()
    this.streamer.addListener(SocketRooms.Blocks, this.onBlockEvent)
    this.streamer.addListener(SocketRooms.PendingTxs, this.onPendingTxEvent)
    this.streamer.addListener(SocketRooms.BlockMetrics, this.onBlockMetricsEvent)
    this.streamer.addListener(SocketRooms.ProcessingMetadata, this.onProcessingMetadataEvent)

    logger.debug('EthVMServer - start() / Starting to listen socket events on SocketIO')
    this.io.on('connection', (socket: SocketIO.Socket): void => this.registerSocketEventsOnConnection(socket))
<<<<<<< HEAD

    // TODO: Remove once everything related to realtime events is properly checked
    let n=0
    setInterval(async () => {
      console.log('New fake block!')
      const block: any = await this.blockService.getBlockByNumber(143765)

      n += 1
      block.header.number = n
      this.onBlockEvent({ op: 'insert', key: '', value: block})

      console.log('New fake txs!')
      const sBlock = toSimpleBlock(block)
      sBlock.transactions.forEach(tx => this.onSimpleTxEvent(tx))

      console.log('New fake block metric!')
      const bm: any = await this.blockMetricsService.getBlockMetric(block.header.hash)
      bm.number = String(n)
      this.onBlockMetricsEvent({ op: 'insert', key: '', value: bm})
    }, 5000)
=======
>>>>>>> c9b29649
  }

  public async stop() {
    const socketPromise = new Promise(resolve => this.io.close(() => resolve(true)))
    const serverPromise = new Promise(resolve => this.server.close(() => resolve(true)))
    return Promise.all([socketPromise, serverPromise])
  }

  private registerSocketEventsOnConnection(socket: SocketIO.Socket): void {
    this.events.forEach(
      (event: SocketEvent): void => {
        socket.on(
          event.id,
          (payload: any, cb?: Callback): void => {
            const validationResult = event.onValidate(this, socket, payload)
            if (!validationResult.valid) {
              logger.error(`event -> ${event.id} / Invalid payload: ${JSON.stringify(payload)}`)
              if (cb) {
                cb(errors.BAD_REQUEST, null)
              }
              return
            }

            event
              .onEvent(this, socket, payload)
              .then(res => {
                // Some events like join, leave doesn't produce a concrete result, so better to not send anything back
                if (typeof res === 'undefined') {
                  return
                }

                if (cb) {
                  cb(null, res)
                }
              })
              .catch(err => {
                logger.error(`event -> ${event.id} / Error: ${err}`)

                // TODO: Until we have defined which errors we are going to return, we use a generic one
                if (cb) {
                  cb(errors.INTERNAL_SERVER_ERROR, null)
                }
              })
          }
        )
      }
    )
  }

  private onBlockEvent = (event: StreamingEvent): void => {
    const { op, key, value } = event
    logger.info(`EthVMServer - onBlockEvent / Op: ${op} - Number: ${key} - Hash: ${value.header.hash}`)
    const sBlock = toSimpleBlock(value)
    const blockEvent: StreamingEvent = { op, key, value: sBlock }
    this.io.to(SocketRooms.Blocks).emit(Events.NEW_SIMPLE_BLOCK, blockEvent)
    sBlock.transactions.forEach(tx => this.onSimpleTxEvent(tx))
  }

  private onSimpleTxEvent = (tx: any): void => {
    logger.info(`EthVMServer - onSimpleTxEvent / Tx: ${tx.hash}`)
    this.io.to(SocketRooms.Blocks).emit(Events.NEW_TX, tx)
  }

  private onBlockMetricsEvent = (event: StreamingEvent): void => {
    const { op, key, value } = event
    logger.info(`EthVMServer - onBlockStatEvent / Op: ${op} - Number: ${key} - Stat: ${value}`)
    const blockStatEvent: StreamingEvent = { op, key, value: toBlockMetrics(value) }
    this.io.to(SocketRooms.BlockMetrics).emit(Events.NEW_BLOCK_METRIC, blockStatEvent)
  }

  private onPendingTxEvent = (event: StreamingEvent): void => {
    const { op, key, value } = event
    logger.info(`EthVMServer - onPendingTxEvent / Op: ${op} - Hash: ${value.hash}`)
    const pendingTxEvent: StreamingEvent = { op, key, value: toPendingTx(value) }
    this.io.to(SocketRooms.PendingTxs).emit(Events.NEW_PENDING_TX, pendingTxEvent)
  }

  private onProcessingMetadataEvent = (event: StreamingEvent): void => {
    const { op, key, value } = event
    logger.info(`EthVMServer - onProcessingMetadataEvent / Op: ${op} - Key: ${key}`)
    const processingMetadataEvent: StreamingEvent = { op, key, value: toProcessingMetadata(value) }
    this.io.to(SocketRooms.ProcessingMetadata).emit(Events.NEW_PROCESSING_METADATA, processingMetadataEvent)
  }
}<|MERGE_RESOLUTION|>--- conflicted
+++ resolved
@@ -92,29 +92,6 @@
 
     logger.debug('EthVMServer - start() / Starting to listen socket events on SocketIO')
     this.io.on('connection', (socket: SocketIO.Socket): void => this.registerSocketEventsOnConnection(socket))
-<<<<<<< HEAD
-
-    // TODO: Remove once everything related to realtime events is properly checked
-    let n=0
-    setInterval(async () => {
-      console.log('New fake block!')
-      const block: any = await this.blockService.getBlockByNumber(143765)
-
-      n += 1
-      block.header.number = n
-      this.onBlockEvent({ op: 'insert', key: '', value: block})
-
-      console.log('New fake txs!')
-      const sBlock = toSimpleBlock(block)
-      sBlock.transactions.forEach(tx => this.onSimpleTxEvent(tx))
-
-      console.log('New fake block metric!')
-      const bm: any = await this.blockMetricsService.getBlockMetric(block.header.hash)
-      bm.number = String(n)
-      this.onBlockMetricsEvent({ op: 'insert', key: '', value: bm})
-    }, 5000)
-=======
->>>>>>> c9b29649
   }
 
   public async stop() {
