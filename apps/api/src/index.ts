--- conflicted
+++ resolved
@@ -14,11 +14,6 @@
 import { MongoTxsRepository, TxsServiceImpl } from '@app/server/modules/txs'
 import { MongoUncleRepository, UnclesServiceImpl } from '@app/server/modules/uncles'
 import { VmEngine } from '@app/server/modules/vm'
-<<<<<<< HEAD
-import { RedisCacheRepository } from '@app/server/repositories'
-import * as Redis from 'ioredis'
-=======
->>>>>>> c675975f
 import { MongoClient } from 'mongodb'
 
 async function bootstrapServer() {
