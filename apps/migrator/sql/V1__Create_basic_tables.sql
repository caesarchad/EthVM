--- conflicted
+++ resolved
@@ -550,7 +550,6 @@
   last_updated                    BIGINT      NULL
 );
 
-<<<<<<< HEAD
 CREATE TRIGGER notify_token_exchange_rates
   AFTER INSERT OR UPDATE OR DELETE ON token_exchange_rates
   FOR EACH ROW EXECUTE PROCEDURE notify_event();
@@ -567,8 +566,6 @@
   last_updated BIGINT  NOT NULL
 );
 
-=======
->>>>>>> 09ce04c8
 /* metrics hyper tables */
 CREATE TABLE block_metrics_header
 (
