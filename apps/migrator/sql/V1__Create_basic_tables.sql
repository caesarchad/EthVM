--- conflicted
+++ resolved
@@ -199,25 +199,17 @@
   IF 'false' = (SELECT "value" FROM "metadata" WHERE "key" = 'sync_status')
   THEN
 
-<<<<<<< HEAD
+    IF (TG_OP = 'DELETE') THEN
+      record := OLD;
+    ELSE
+      record := NEW;
+    END IF;
+
   payload = json_build_object(
     'table', 'transaction',
     'action', TG_OP,
     'payload', json_build_object('transaction_hash', record.transaction_hash, 'block_hash', record.block_hash)
     );
-=======
-    IF (TG_OP = 'DELETE') THEN
-      record := OLD;
-    ELSE
-      record := NEW;
-    END IF;
->>>>>>> 29a73641
-
-    payload = json_build_object(
-      'table', 'transaction',
-      'action', TG_OP,
-      'payload', json_build_object('transaction_hash', record.hash, 'block_hash', record.block_hash)
-      );
 
     PERFORM pg_notify('events', payload::text);
 
