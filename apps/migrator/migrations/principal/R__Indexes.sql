/* Drop old indexes */
DROP INDEX IF EXISTS idx_block_header_number;
DROP INDEX IF EXISTS idx_block_header_hash;
DROP INDEX IF EXISTS idx_block_header_parent_hash;
DROP INDEX IF EXISTS idx_block_header_author;
DROP INDEX IF EXISTS idx_uncle_hash;
DROP INDEX IF EXISTS idx_uncle_author;
DROP INDEX IF EXISTS idx_uncle_nephew_hash;
DROP INDEX IF EXISTS idx_uncle_number;
DROP INDEX IF EXISTS idx_uncle_height;
DROP INDEX IF EXISTS idx_transaction_hash;
DROP INDEX IF EXISTS idx_transaction_block_hash;
DROP INDEX IF EXISTS idx_transaction_from;
DROP INDEX IF EXISTS idx_transaction_to;
DROP INDEX IF EXISTS idx_transaction_transaction_index;
DROP INDEX IF EXISTS idx_transaction_block_number;
DROP INDEX IF EXISTS idx_transaction_block_number__transaction_index;
DROP INDEX IF EXISTS idx_transaction_receipt_block_hash;
DROP INDEX IF EXISTS idx_transaction_receipt_from;
DROP INDEX IF EXISTS idx_transaction_receipt_to;
DROP INDEX IF EXISTS idx_transaction_receipt_from_to;
DROP INDEX IF EXISTS idx_transaction_receipt_contract_address;
DROP INDEX IF EXISTS idx_transaction_trace_block_hash;
DROP INDEX IF EXISTS idx_transaction_trace_transaction_hash;
DROP INDEX IF EXISTS idx_fungible_balance_delta_address;
DROP INDEX IF EXISTS idx_fungible_balance_delta_contract_address;
DROP INDEX IF EXISTS idx_fungible_balance_delta_delta_type__contract_address;
DROP INDEX IF EXISTS idx_fungible_balance_delta_counterpart_address;
DROP INDEX IF EXISTS idx_fungible_balance_delta_token_type;
DROP INDEX IF EXISTS idx_fungible_balance_delta_delta_type;
DROP INDEX IF EXISTS idx_fungible_balance_delta_tl_block_hash;
DROP INDEX IF EXISTS idx_fungible_balance_delta_tl_tx_index__tl_block_number;
DROP INDEX IF EXISTS idx_fungible_balance_delta_amount;
DROP INDEX IF EXISTS idx_fungible_balance_delta_internal_transfer;
DROP INDEX IF EXISTS idx_fungible_balance_address;
DROP INDEX IF EXISTS idx_fungible_balance_contract;
DROP INDEX IF EXISTS idx_fungible_balance_contract_address;
DROP INDEX IF EXISTS idx_non_fungible_balance_delta_contract;
DROP INDEX IF EXISTS idx_non_fungible_balance_delta_contract_token_id;
DROP INDEX IF EXISTS idx_non_fungible_balance_delta_from;
DROP INDEX IF EXISTS idx_non_fungible_balance_delta_to;
DROP INDEX IF EXISTS idx_non_fungible_balance_delta_trace_location_block_hash;
DROP INDEX IF EXISTS idx_non_fungible_balance_address;
DROP INDEX IF EXISTS idx_non_fungible_balance_contract;
DROP INDEX IF EXISTS idx_non_fungible_balance_contract_address;
DROP INDEX IF EXISTS idx_erc20_metadata_name;
DROP INDEX IF EXISTS idx_erc20_metadata_symbol;
DROP INDEX IF EXISTS idx_erc721_metadata_name;
DROP INDEX IF EXISTS idx_erc721_metadata_symbol;
DROP INDEX IF EXISTS idx_contract_created_creator;
DROP INDEX IF EXISTS idx_contract_created_contract_type;
DROP INDEX IF EXISTS idx_contract_created_trace_location_block_hash;
DROP INDEX IF EXISTS idx_contract_destroyed_trace_location_block_hash;
DROP INDEX IF EXISTS idx_token_exchange_rates_name;
DROP INDEX IF EXISTS idx_token_exchange_rates_symbol;



/* Block header */
CREATE INDEX IF NOT EXISTS idx_block_header_hash ON canonical_block_header USING hash (hash); /* already exists as PKey */
CREATE INDEX IF NOT EXISTS idx_block_header_number__hash__author ON canonical_block_header (number DESC, hash, author);
CREATE INDEX IF NOT EXISTS idx_block_header_author_hash ON canonical_block_header USING hash (author);
-- possibly missing index on parent hash

/* Transactions, receipts & traces */
CREATE INDEX IF NOT EXISTS idx_transaction_block_number__transaction_index ON transaction (block_number DESC, transaction_index DESC);
CREATE INDEX IF NOT EXISTS idx_transaction_block_hash ON transaction USING hash (block_hash);
CREATE INDEX IF NOT EXISTS idx_transaction_to ON transaction USING hash ("to");
CREATE INDEX IF NOT EXISTS idx_transaction_from ON transaction USING hash ("from");
CREATE INDEX IF NOT EXISTS idx_transaction_trace_transaction_hash ON transaction_trace (transaction_hash);

/* Uncles */
CREATE INDEX IF NOT EXISTS idx_uncle_hash__nephew_hash__author ON uncle (hash, nephew_hash, author);
CREATE INDEX IF NOT EXISTS idx_uncle_number__nephew_hash__author ON uncle (number DESC, nephew_hash, author);
CREATE INDEX IF NOT EXISTS idx_uncle_height ON uncle (height DESC);

/* Contracts */
CREATE INDEX IF NOT EXISTS idx_contract_created_contract_type__tl_block_hash__address ON contract_created (contract_type, trace_location_block_hash, address)
WHERE contract_type = 'ERC20'; -- confirm only ERC20 relevant here
CREATE INDEX IF NOT EXISTS idx_contract_created_creator ON contract_created USING hash (creator);
CREATE INDEX IF NOT EXISTS idx_contract_created_address ON contract_created USING hash (address);
CREATE INDEX IF NOT EXISTS idx_contract_destroyed_address ON public.contract_destroyed USING hash (address);

/* Fungible/non-fungible balances */
CREATE INDEX IF NOT EXISTS idx_fungible_balance_contract__address__amount ON fungible_balance (contract, address, amount);
CREATE INDEX IF NOT EXISTS idx_non_fungible_balance_contract__address ON non_fungible_balance (contract, address);

/* Fungible balance deltas */
CREATE INDEX IF NOT EXISTS idx_fungible_balance_delta_tl_block_hash ON fungible_balance_delta USING hash (trace_location_block_hash);
CREATE INDEX IF NOT EXISTS idx_fungible_balance_delta_internal_transfer ON fungible_balance_delta (address, amount, delta_type, trace_location_block_hash, counterpart_address)
WHERE delta_type IN ('INTERNAL_TX', 'CONTRACT_CREATION', 'CONTRACT_DESTRUCTION');
CREATE INDEX IF NOT EXISTS idx_fungible_balance_delta_address__delta_type__amount ON fungible_balance_delta (address, delta_type, amount)
WHERE amount > 0 and delta_type IN ('INTERNAL_TX', 'CONTRACT_CREATION', 'CONTRACT_DESTRUCTION');
CREATE INDEX IF NOT EXISTS idx_fungible_balance_delta_counterpart_address__delta_type__amount ON fungible_balance_delta (counterpart_address, delta_type, amount)
WHERE amount > 0 and delta_type IN ('INTERNAL_TX', 'CONTRACT_CREATION', 'CONTRACT_DESTRUCTION');
CREATE INDEX IF NOT EXISTS idx_fungible_balance_delta_delta_type__amount__tl_block_hash ON fungible_balance_delta (delta_type, amount, trace_location_block_hash)
WHERE delta_type IN ('BLOCK_REWARD', 'UNCLE_REWARD');
CREATE INDEX IF NOT EXISTS idx_fungible_balance_delta_address__tl_block_hash ON fungible_balance_delta (address, trace_location_block_hash)
WHERE delta_type = 'UNCLE_REWARD';
CREATE INDEX IF NOT EXISTS idx_fungible_balance_delta_tl_block_number__tl_transaction_index ON fungible_balance_delta (trace_location_block_number DESC, trace_location_transaction_index DESC)
WHERE delta_type = 'TOKEN_TRANSFER';;
CREATE INDEX IF NOT EXISTS idx_fungible_balance_delta_delta_type__contract_address__amount ON fungible_balance_delta (delta_type, contract_address, amount)
WHERE delta_type = 'TOKEN_TRANSFER';;
CREATE INDEX IF NOT EXISTS idx_fungible_balance_delta_tl_timestamp ON fungible_balance_delta (trace_location_timestamp DESC)
WHERE delta_type = 'TOKEN_TRANSFER';
CREATE INDEX IF NOT EXISTS idx_fungible_balance_delta_tl_transaction_hash ON fungible_balance_delta USING hash (trace_location_transaction_hash)
WHERE delta_type = 'TOKEN_TRANSFER';

/* Non-fungible balance deltas */
CREATE INDEX IF NOT EXISTS idx_non_fungible_balance_delta_contract_token_id ON non_fungible_balance_delta (contract, token_id);
CREATE INDEX IF NOT EXISTS idx_non_fungible_balance_delta_from ON non_fungible_balance_delta ("from");
CREATE INDEX IF NOT EXISTS idx_non_fungible_balance_delta_to ON non_fungible_balance_delta ("to");
CREATE INDEX IF NOT EXISTS idx_non_fungible_balance_delta_trace_location_block_hash ON non_fungible_balance_delta (trace_location_block_hash);
CREATE INDEX IF NOT EXISTS idx_non_fungible_balance_address ON non_fungible_balance (address);
CREATE INDEX IF NOT EXISTS idx_non_fungible_balance_contract_address ON non_fungible_balance (contract, address);

<<<<<<< HEAD
/* Token exchange rates */
CREATE INDEX IF NOT EXISTS idx_token_exchange_rates_market_cap_rank ON token_exchange_rates (market_cap_rank ASC);
CREATE INDEX IF NOT EXISTS idx_token_exchange_rates_market_cap ON token_exchange_rates (market_cap ASC);
CREATE INDEX IF NOT EXISTS idx_token_exchange_rates_market_cap_desc ON token_exchange_rates (market_cap DESC);
CREATE INDEX IF NOT EXISTS idx_token_exchange_rates_current_price ON token_exchange_rates (current_price ASC);
CREATE INDEX IF NOT EXISTS idx_token_exchange_rates_current_price_desc ON token_exchange_rates (current_price DESC);
CREATE INDEX IF NOT EXISTS idx_token_exchange_rates_total_volume ON token_exchange_rates (total_volume ASC);
CREATE INDEX IF NOT EXISTS idx_token_exchange_rates_total_volume_desc ON token_exchange_rates (total_volume DESC);
CREATE INDEX IF NOT EXISTS idx_token_exchange_rates_address ON token_exchange_rates (address);
CREATE INDEX IF NOT EXISTS idx_token_exchange_rates_symbol ON token_exchange_rates (symbol);

/* Token metadata */
CREATE INDEX IF NOT EXISTS idx_erc20_metadata_address ON erc20_metadata (address);
CREATE INDEX IF NOT EXISTS idx_erc721_metadata_address ON erc721_metadata (address);
=======
/* ERC20 Metadata */

CREATE INDEX IF NOT EXISTS idx_erc20_metadata_name ON erc20_metadata (name);
CREATE INDEX IF NOT EXISTS idx_erc20_metadata_symbol ON erc20_metadata (symbol);

/* ERC721 Metadata */

CREATE INDEX IF NOT EXISTS idx_erc721_metadata_name ON erc721_metadata (name);
CREATE INDEX IF NOT EXISTS idx_erc721_metadata_symbol ON erc721_metadata (symbol);

/* Contract */

CREATE INDEX IF NOT EXISTS idx_contract_created_creator ON contract_created (creator);
CREATE INDEX IF NOT EXISTS idx_contract_created_contract_type ON contract_created (contract_type);
CREATE INDEX IF NOT EXISTS idx_contract_created_trace_location_block_hash ON contract_created (trace_location_block_hash);
CREATE INDEX IF NOT EXISTS idx_contract_destroyed_trace_location_block_hash ON contract_created (trace_location_block_hash);

/* Token */
CREATE INDEX IF NOT EXISTS idx_token_exchange_rates_name ON token_exchange_rates (name);
CREATE INDEX IF NOT EXISTS idx_token_exchange_rates_symbol ON token_exchange_rates (symbol);

/* Update sync status */

UPDATE metadata set value = 'false' where key = 'sync_status';
>>>>>>> 04b88b68
<|MERGE_RESOLUTION|>--- conflicted
+++ resolved
@@ -114,7 +114,6 @@
 CREATE INDEX IF NOT EXISTS idx_non_fungible_balance_address ON non_fungible_balance (address);
 CREATE INDEX IF NOT EXISTS idx_non_fungible_balance_contract_address ON non_fungible_balance (contract, address);
 
-<<<<<<< HEAD
 /* Token exchange rates */
 CREATE INDEX IF NOT EXISTS idx_token_exchange_rates_market_cap_rank ON token_exchange_rates (market_cap_rank ASC);
 CREATE INDEX IF NOT EXISTS idx_token_exchange_rates_market_cap ON token_exchange_rates (market_cap ASC);
@@ -129,29 +128,6 @@
 /* Token metadata */
 CREATE INDEX IF NOT EXISTS idx_erc20_metadata_address ON erc20_metadata (address);
 CREATE INDEX IF NOT EXISTS idx_erc721_metadata_address ON erc721_metadata (address);
-=======
-/* ERC20 Metadata */
-
-CREATE INDEX IF NOT EXISTS idx_erc20_metadata_name ON erc20_metadata (name);
-CREATE INDEX IF NOT EXISTS idx_erc20_metadata_symbol ON erc20_metadata (symbol);
-
-/* ERC721 Metadata */
-
-CREATE INDEX IF NOT EXISTS idx_erc721_metadata_name ON erc721_metadata (name);
-CREATE INDEX IF NOT EXISTS idx_erc721_metadata_symbol ON erc721_metadata (symbol);
-
-/* Contract */
-
-CREATE INDEX IF NOT EXISTS idx_contract_created_creator ON contract_created (creator);
-CREATE INDEX IF NOT EXISTS idx_contract_created_contract_type ON contract_created (contract_type);
-CREATE INDEX IF NOT EXISTS idx_contract_created_trace_location_block_hash ON contract_created (trace_location_block_hash);
-CREATE INDEX IF NOT EXISTS idx_contract_destroyed_trace_location_block_hash ON contract_created (trace_location_block_hash);
-
-/* Token */
-CREATE INDEX IF NOT EXISTS idx_token_exchange_rates_name ON token_exchange_rates (name);
-CREATE INDEX IF NOT EXISTS idx_token_exchange_rates_symbol ON token_exchange_rates (symbol);
-
 /* Update sync status */
 
 UPDATE metadata set value = 'false' where key = 'sync_status';
->>>>>>> 04b88b68
